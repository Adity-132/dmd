--- conflicted
+++ resolved
@@ -240,11 +240,7 @@
             em.dsymbolSemantic(em._scope);
     });
 
-<<<<<<< HEAD
     if (!ed.errors && global.params.useTypeInfo && Type.dtypeinfo && !ed.inNonRoot())
-=======
-    if (global.params.useTypeInfo && Type.dtypeinfo && !ed.inNonRoot())
->>>>>>> 17184b4c
         semanticTypeInfo(sc, ed.memtype);
     //printf("ed.defaultval = %lld\n", ed.defaultval);
 
