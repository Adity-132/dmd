// REQUIRED_ARGS: -extern-std=c++98

// This file is intended to contain all compilable traits-related tests in an
// effort to keep the number of files in the `compilable` folder to a minimum.

// https://issues.dlang.org/show_bug.cgi?id=19152
module traits;

class C19152
{
    int OnExecute()
    {
        auto name = __traits(getOverloads, this, "OnExecute").stringof;
        return 0;
    }
}

static assert(is(typeof(__traits(getTargetInfo, "cppRuntimeLibrary")) == string));
version (CppRuntime_Microsoft)
{
    static assert(__traits(getTargetInfo, "cppRuntimeLibrary") == "libcmt" ||
                  __traits(getTargetInfo, "cppRuntimeLibrary")[0..6] == "msvcrt"); // includes mingw import libs
}

version (D_HardFloat)
    static assert(__traits(getTargetInfo, "floatAbi") == "hard");

version (Win64)
    static assert(__traits(getTargetInfo, "objectFormat") == "coff");
version (OSX)
    static assert(__traits(getTargetInfo, "objectFormat") == "macho");
version (linux)
    static assert(__traits(getTargetInfo, "objectFormat") == "elf");

static assert(__traits(getTargetInfo, "cppStd") == 199711);

import imports.plainpackage.plainmodule;
import imports.pkgmodule.plainmodule;

struct MyStruct;

alias a = imports.plainpackage;
alias b = imports.pkgmodule.plainmodule;

static assert(__traits(isPackage, imports.plainpackage));
static assert(__traits(isPackage, a));
static assert(!__traits(isPackage, imports.plainpackage.plainmodule));
static assert(!__traits(isPackage, b));
static assert(__traits(isPackage, imports.pkgmodule));
static assert(!__traits(isPackage, MyStruct));

static assert(!__traits(isModule, imports.plainpackage));
static assert(!__traits(isModule, a));
static assert(__traits(isModule, imports.plainpackage.plainmodule));
static assert(__traits(isModule, b));
// This is supposed to work even though we haven't directly imported imports.pkgmodule.
static assert(__traits(isModule, imports.pkgmodule));
static assert(!__traits(isModule, MyStruct));

/******************************************/
// https://issues.dlang.org/show_bug.cgi?id=19942

static assert(!__traits(compiles, { a.init; }));
static assert(!__traits(compiles, { import m : a; a.init; }));

version(Windows)
    static assert(__traits(getLocation, MyStruct)[0] == `compilable\traits.d`);
else
    static assert(__traits(getLocation, MyStruct)[0] == "compilable/traits.d");
static assert(__traits(getLocation, MyStruct)[1] == 40);
static assert(__traits(getLocation, MyStruct)[2] == 1);

int foo();
int foo(int);

static assert(__traits(getLocation, __traits(getOverloads, traits, "foo")[1])[1] == 74);

mixin("int bar;");
static assert(__traits(getLocation, bar)[1] == 78);

struct Outer
{
    struct Nested{}

    void method() {}
}
static assert(__traits(getLocation, Outer.Nested)[1] == 83);
static assert(__traits(getLocation, Outer.method)[1] == 85);

/******************************************/
// https://issues.dlang.org/show_bug.cgi?id=19902
// Define hasElaborateCopyConstructor trait
// but done as two independent traits per conversation
// in https://github.com/dlang/dmd/pull/10265

struct S
{
    this (ref S rhs) {}
}

struct OuterS
{
    struct S
    {
        this (ref S rhs) {}
    }

    S s;
}

void foo(T)()
{
    struct S(U)
    {
        this (ref S rhs) {}
    }
    static assert (__traits(hasCopyConstructor, S!int));
}

struct U(T)
{
    this (ref U rhs) {}
}

struct SPostblit
{
    this(this) {}
}

struct DisabledPostblit
{
    @disable this(this);
}

struct NoCpCtor { }
class C19902 { }

static assert(__traits(hasCopyConstructor, S));
static assert(__traits(hasCopyConstructor, OuterS.S));
static assert(__traits(hasCopyConstructor, OuterS));
static assert(__traits(compiles, foo!int));
static assert(__traits(compiles, foo!S));
static assert(__traits(hasCopyConstructor, U!int));
static assert(__traits(hasCopyConstructor, U!S));
static assert(!__traits(hasPostblit, U!S));
static assert(__traits(hasPostblit, SPostblit));
static assert(!__traits(hasCopyConstructor, SPostblit));

static assert(!__traits(hasCopyConstructor, NoCpCtor));
static assert(!__traits(hasCopyConstructor, C19902));
static assert(!__traits(hasCopyConstructor, int));
static assert(!__traits(hasPostblit, NoCpCtor));
static assert(!__traits(hasPostblit, C19902));
static assert(!__traits(hasPostblit, int));

// Check that invalid use cases don't compile
static assert(!__traits(compiles, __traits(hasCopyConstructor)));
static assert(!__traits(compiles, __traits(hasCopyConstructor, S())));
static assert(!__traits(compiles, __traits(hasPostblit)));
static assert(!__traits(compiles, __traits(hasPostblit, S())));

<<<<<<< HEAD
static assert(__traits(isCopyable, int));
static assert(!__traits(isCopyable, DisabledPostblit));
struct S1 {}                        // Fine. Can be copied
struct S2 { this(this) {} }         // Fine. Can be copied
struct S3 { @disable this(this);  } // Not fine. Copying is disabled.
struct S4 { S3 s; }                 // Not fine. A field has copying disabled.
class C1 {}
static assert( __traits(isCopyable, S1));
static assert( __traits(isCopyable, S2));
static assert(!__traits(isCopyable, S3));
static assert(!__traits(isCopyable, S4));
static assert(__traits(isCopyable, C1));
static assert(__traits(isCopyable, int));
static assert(__traits(isCopyable, int[]));

enum E1 : S1 { a = S1(), }
enum E2 : S2 { a = S2(), }
enum E3 : S3 { a = S3(), }
enum E4 : S4 { a = S4(), }

static assert(__traits(isCopyable, E1));
static assert(__traits(isCopyable, E2));
static assert(!__traits(isCopyable, E3));
static assert(!__traits(isCopyable, E4));

struct S5
{
    @disable this(ref S5);
}
static assert(!__traits(isCopyable, S5));
=======
/******************************************/
// https://issues.dlang.org/show_bug.cgi?id=20884

struct S20884
{
  int x;
}

alias T20884 = immutable(S20884);
enum m20884 = "x";

static assert(is(typeof(__traits(getMember, T20884, m20884)) == immutable(int))); // OK now
static assert(is(          typeof(mixin("T20884." ~ m20884)) == immutable(int)));
static assert(is(                           typeof(T20884.x) == immutable(int)));
>>>>>>> e0ea7d33
<|MERGE_RESOLUTION|>--- conflicted
+++ resolved
@@ -159,7 +159,6 @@
 static assert(!__traits(compiles, __traits(hasPostblit)));
 static assert(!__traits(compiles, __traits(hasPostblit, S())));
 
-<<<<<<< HEAD
 static assert(__traits(isCopyable, int));
 static assert(!__traits(isCopyable, DisabledPostblit));
 struct S1 {}                        // Fine. Can be copied
@@ -190,7 +189,7 @@
     @disable this(ref S5);
 }
 static assert(!__traits(isCopyable, S5));
-=======
+
 /******************************************/
 // https://issues.dlang.org/show_bug.cgi?id=20884
 
@@ -204,5 +203,4 @@
 
 static assert(is(typeof(__traits(getMember, T20884, m20884)) == immutable(int))); // OK now
 static assert(is(          typeof(mixin("T20884." ~ m20884)) == immutable(int)));
-static assert(is(                           typeof(T20884.x) == immutable(int)));
->>>>>>> e0ea7d33
+static assert(is(                           typeof(T20884.x) == immutable(int)));