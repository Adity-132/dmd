--- conflicted
+++ resolved
@@ -963,7 +963,6 @@
 }
 
 /***************************************************/
-<<<<<<< HEAD
 // https://issues.dlang.org/show_bug.cgi?id=21163
 
 struct B21163
@@ -974,7 +973,8 @@
 B21163 b21163 = {
     (scope int x){}
 };
-=======
+
+/***************************************************/
 // https://issues.dlang.org/show_bug.cgi?id=11624
 
 interface I11624
@@ -985,5 +985,4 @@
 static assert(!__traits(compiles,
 {
     static class C11624 : I11624 { }
-}));
->>>>>>> fb677074
+}));