#include <assert.h>

struct S{
    float a;
};

namespace std
{
    struct test19248_ {int a;}; // Remove when `extern(C++, ns)` is gone
    struct test19248  {int a;};
};

<<<<<<< HEAD
#ifdef __DMC__
// DMC doesn't support c++11
#elif defined (_MSC_VER) && _MSC_VER <= 1800
// MSVC2013 doesn't support char16_t/char32_t
#else
#define TEST_UNICODE
#endif
=======
struct S18784
{
    int i;
    S18784(int n);
};

S18784::S18784(int n) : i(n) {}

>>>>>>> ae6b0804
bool               passthrough(bool                value)     { return value; }
signed char        passthrough(signed char         value)     { return value; }
unsigned char      passthrough(unsigned char       value)     { return value; }
char               passthrough(char                value)     { return value; }
#ifdef TEST_UNICODE
char16_t           passthrough(char16_t            value)     { return value; }
char32_t           passthrough(char32_t            value)     { return value; }
#endif
wchar_t            passthrough(wchar_t             value)     { return value; }
short              passthrough(short               value)     { return value; }
unsigned short     passthrough(unsigned short      value)     { return value; }
int                passthrough(int                 value)     { return value; }
unsigned int       passthrough(unsigned int        value)     { return value; }
long               passthrough(long                value)     { return value; }
unsigned long      passthrough(unsigned long       value)     { return value; }
long long          passthrough(long long           value)     { return value; }
unsigned long long passthrough(unsigned long long  value)     { return value; }
float              passthrough(float               value)     { return value; }
double             passthrough(double              value)     { return value; }
S                  passthrough(S                   value)     { return value; }
std::test19248     passthrough(const std::test19248 value)    { return value; }
std::test19248_    passthrough(const std::test19248_ value)   { return value; }

bool               passthrough_ptr(bool               *value) { return *value; }
signed char        passthrough_ptr(signed char        *value) { return *value; }
unsigned char      passthrough_ptr(unsigned char      *value) { return *value; }
char               passthrough_ptr(char               *value) { return *value; }
#ifdef TEST_UNICODE
char16_t           passthrough_ptr(char16_t           *value) { return *value; }
char32_t           passthrough_ptr(char32_t           *value) { return *value; }
#endif
wchar_t            passthrough_ptr(wchar_t            *value) { return *value; }
short              passthrough_ptr(short              *value) { return *value; }
unsigned short     passthrough_ptr(unsigned short     *value) { return *value; }
int                passthrough_ptr(int                *value) { return *value; }
unsigned int       passthrough_ptr(unsigned int       *value) { return *value; }
long               passthrough_ptr(long               *value) { return *value; }
unsigned long      passthrough_ptr(unsigned long      *value) { return *value; }
long long          passthrough_ptr(long long          *value) { return *value; }
unsigned long long passthrough_ptr(unsigned long long *value) { return *value; }
float              passthrough_ptr(float              *value) { return *value; }
double             passthrough_ptr(double             *value) { return *value; }
S                  passthrough_ptr(S                  *value) { return *value; }
std::test19248     passthrough_ptr(const std::test19248 *value) { return *value; }
std::test19248_    passthrough_ptr(const std::test19248_ *value) { return *value; }

bool               passthrough_ref(bool               &value) { return value; }
signed char        passthrough_ref(signed char        &value) { return value; }
unsigned char      passthrough_ref(unsigned char      &value) { return value; }
char               passthrough_ref(char               &value) { return value; }
#ifdef TEST_UNICODE
char16_t           passthrough_ref(char16_t           &value) { return value; }
char32_t           passthrough_ref(char32_t           &value) { return value; }
#endif
wchar_t            passthrough_ref(wchar_t            &value) { return value; }
short              passthrough_ref(short              &value) { return value; }
unsigned short     passthrough_ref(unsigned short     &value) { return value; }
int                passthrough_ref(int                &value) { return value; }
unsigned int       passthrough_ref(unsigned int       &value) { return value; }
long               passthrough_ref(long               &value) { return value; }
unsigned long      passthrough_ref(unsigned long      &value) { return value; }
long long          passthrough_ref(long long          &value) { return value; }
unsigned long long passthrough_ref(unsigned long long &value) { return value; }
float              passthrough_ref(float              &value) { return value; }
double             passthrough_ref(double             &value) { return value; }
S                  passthrough_ref(S                  &value) { return value; }
std::test19248     passthrough_ref(const std::test19248 &value) { return value; }
std::test19248_    passthrough_ref(const std::test19248_ &value) { return value; }

namespace ns1
{
    // D: `char*, const(char)**`
    int constFunction1(const char*, const char**) { return 1; }
    // D: `const(char)*, const(char*)*`
    int constFunction2(const char*, const char* const*) { return 2; }
    // D: `const(char*), const(char**)*`
    int constFunction3(const char* const, const char* const* const*) { return 3; }
    // D: `const(char*), const(char***)`
    int constFunction4(const char* const, const char* const* const* const) { return 42; }
};

struct SmallStruct
{
    int i;
    SmallStruct(int); // implemented in D
    SmallStruct(const SmallStruct &);
};
SmallStruct::SmallStruct(const SmallStruct &rhs)
    : i(rhs.i + 10) {}
void smallStructCallBack(SmallStruct p);
void smallStructTest(SmallStruct p)
{
    assert(p.i == 52);

    smallStructCallBack(p);
    assert(p.i == 52);
}

// Uncomment when mangling is fixed
// typedef void(*fn0)();
// fn0            passthrough_fn0   (fn0 value) { return value; }
// typedef int (*fn1)(int);
// fn1            passthrough_fn1   (fn1 value) { return value; }<|MERGE_RESOLUTION|>--- conflicted
+++ resolved
@@ -10,7 +10,6 @@
     struct test19248  {int a;};
 };
 
-<<<<<<< HEAD
 #ifdef __DMC__
 // DMC doesn't support c++11
 #elif defined (_MSC_VER) && _MSC_VER <= 1800
@@ -18,7 +17,7 @@
 #else
 #define TEST_UNICODE
 #endif
-=======
+
 struct S18784
 {
     int i;
@@ -27,7 +26,6 @@
 
 S18784::S18784(int n) : i(n) {}
 
->>>>>>> ae6b0804
 bool               passthrough(bool                value)     { return value; }
 signed char        passthrough(signed char         value)     { return value; }
 unsigned char      passthrough(unsigned char       value)     { return value; }
