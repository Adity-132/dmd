--- conflicted
+++ resolved
@@ -3598,11 +3598,8 @@
     test5046();
     test1471();
     test6335();
-<<<<<<< HEAD
     test6228();
-=======
     test2774();
->>>>>>> e06a16cd
 
     printf("Success\n");
     return 0;
