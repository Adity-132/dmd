/*
REQUIRED_ARGS: -mcpu=native -preview=intpromote
PERMUTE_ARGS: -O -inline -release
*/

import core.stdc.stdio;

template tuple(A...) { alias tuple = A; }

///////////////////////

// https://github.com/dlang/dmd/pull/11441

long sdiv1(long l)
{
  return l / 2;
}

int sdiv2(int i)
{
  return i / 2;
}

void testsdiv2()
{
    assert(sdiv1(10) == 5);
    assert(sdiv1(-10) == -5);
    assert(sdiv2(10) == 5);
    assert(sdiv2(-10) == -5);
}

///////////////////////

void testulldiv()
{
    __gshared ulong[4][] vectors =
    [
        [10,3,3,1],
        [10,1,10,0],
        [3,10,0,3],
        [10,10,1,0],
        [10_000_000_000L, 11_000_000_000L, 0, 10_000_000_000L],
        [11_000_000_000L, 10_000_000_000L, 1, 1_000_000_000L],
        [11_000_000_000L, 11_000_000_000L, 1, 0],
        [10_000_000_000L, 10, 1_000_000_000L, 0],
        [0x8000_0000_0000_0000, 0x8000_0000_0000_0000, 1, 0],
        [0x8000_0000_0000_0001, 0x8000_0000_0000_0001, 1, 0],
        [0x8000_0001_0000_0000, 0x8000_0001_0000_0000, 1, 0],
        [0x8000_0001_0000_0000, 0x8000_0000_0000_0000, 1, 0x1_0000_0000],
        [0x8000_0001_0000_0000, 0x8000_0000_8000_0000, 1, 0x8000_0000],
        [0x8000_0000_0000_0000, 0x7FFF_FFFF_FFFF_FFFF, 1, 1],
        [0x8000_0000_0000_0000, 0x8000_0000_0000_0001, 0, 0x8000_0000_0000_0000],
        [0x8000_0000_0000_0000, 0x8000_0001_0000_0000, 0, 0x8000_0000_0000_0000],
    ];

    for (size_t i = 0; i < vectors.length; i++)
    {
        ulong q = vectors[i][0] / vectors[i][1];
        if (q != vectors[i][2])
            printf("[%zd] %lld / %lld = %lld, should be %lld\n",
                i, vectors[i][0], vectors[i][1], q, vectors[i][2]);

        ulong r = vectors[i][0] % vectors[i][1];
        if (r != vectors[i][3])
            printf("[%zd] %lld %% %lld = %lld, should be %lld\n",
                i, vectors[i][0], vectors[i][1], r, vectors[i][3]);
    }
}

////////////////////////////////////////////////////////////////////////

uint udiv10(uint x)
{
    return x / 10;
}

uint udiv14(uint x)
{
    return x / 14;
}

uint udiv14007(uint x)
{
    return x / 14007;
}

uint umod10(uint x)
{
    return x % 10;
}

uint umod14(uint x)
{
    return x % 14;
}

uint umod14007(uint x)
{
    return x % 14007;
}

uint uremquo10(uint x)
{
    return (x / 10) | (x % 10);
}

uint uremquo14(uint x)
{
    return (x / 14) | (x % 14);
}

uint uremquo14007(uint x)
{
    return (x / 14007) | (x % 14007);
}



ulong uldiv10(ulong x)
{
    return x / 10;
}

ulong uldiv14(ulong x)
{
    return x / 14;
}

ulong uldiv14007(ulong x)
{
    return x / 14007;
}

ulong ulmod10(ulong x)
{
    return x % 10;
}

ulong ulmod14(ulong x)
{
    return x % 14;
}

ulong ulmod14007(ulong x)
{
    return x % 14007;
}

ulong ulremquo10(ulong x)
{
    return (x / 10) | (x % 10);
}

ulong ulremquo14(ulong x)
{
    return (x / 14) | (x % 14);
}

ulong ulremquo14007(ulong x)
{
    return (x / 14007) | (x % 14007);
}


void testfastudiv()
{
  {
    static uint x10 = 10;
    static uint x14 = 14;
    static uint x14007 = 14007;

    uint u = 10000;
    uint r;
    r = udiv10(u);  assert(r == u/x10);
    r = udiv14(u);  assert(r == u/x14);
    r = udiv14007(u);  assert(r == u/x14007);
    r = umod10(u);  assert(r == u%x10);
    r = umod14(u);  assert(r == u%x14);
    r = umod14007(u);  assert(r == u%x14007);
    r = uremquo10(u);  assert(r == ((u/10)|(u%x10)));
    r = uremquo14(u);  assert(r == ((u/14)|(u%x14)));
    r = uremquo14007(u);  assert(r == ((u/14007)|(u%x14007)));
  }
  {
    static ulong y10 = 10;
    static ulong y14 = 14;
    static ulong y14007 = 14007;

    ulong u = 10000;
    ulong r;
    r = uldiv10(u);  assert(r == u/y10);
    r = uldiv14(u);  assert(r == u/y14);
    r = uldiv14007(u);  assert(r == u/y14007);
    r = ulmod10(u);  assert(r == u%y10);
    r = ulmod14(u);  assert(r == u%y14);
    r = ulmod14007(u);  assert(r == u%y14007);
    r = ulremquo10(u);  assert(r == ((u/10)|(u%y10)));
    r = ulremquo14(u);  assert(r == ((u/14)|(u%y14)));
    r = ulremquo14007(u);  assert(r == ((u/14007)|(u%y14007)));
  }
}


////////////////////////////////////////////////////////////////////////

// https://issues.dlang.org/show_bug.cgi?id=14936

long sldiv1 (long x) { return x / (1L << 1); }
long sldiv2 (long x) { return x / (1L << 2); }
long sldiv3 (long x) { return x / (1L << 3); }
long sldiv7 (long x) { return x / (1L << 7); }
long sldiv8 (long x) { return x / (1L << 8); }
long sldiv9 (long x) { return x / (1L << 9); }
long sldiv30(long x) { return x / (1L << 30); }
long sldiv31(long x) { return x / (1L << 31); }
long sldiv32(long x) { return x / (1L << 32); }
long sldiv33(long x) { return x / (1L << 33); }
long sldiv34(long x) { return x / (1L << 34); }
long sldiv62(long x) { return x / (1L << 62); }
long sldiv63(long x) { return x / (1L << 63); }

void testsldiv()
{
    /* Test special div code for signed long divide
     * by power of 2 for 32 bit targets.
     */

    // printf("63 = %llx\n", sldiv63(-0x7FFF_F8FF_FF3F_2FFFL));

    static foreach (C; tuple!(
                1,2,3,10,300,1000,
                4_1001_2030_0030,
                0x7FFF_F8FF_FF3F_2FFFL))
    {
        /* Check if runtime computation matches compile time
         */
        assert(sldiv1 ( C) ==  C / (1L << 1));
        assert(sldiv1 (-C) == -C / (1L << 1));
        assert(sldiv2 ( C) ==  C / (1L << 2));
        assert(sldiv2 (-C) == -C / (1L << 2));
        assert(sldiv3 ( C) ==  C / (1L << 3));
        assert(sldiv3 (-C) == -C / (1L << 3));
        assert(sldiv7 ( C) ==  C / (1L << 7));
        assert(sldiv7 (-C) == -C / (1L << 7));
        assert(sldiv8 ( C) ==  C / (1L << 8));
        assert(sldiv8 (-C) == -C / (1L << 8));
        assert(sldiv9 ( C) ==  C / (1L << 9));
        assert(sldiv9 (-C) == -C / (1L << 9));

        assert(sldiv30( C) ==  C / (1L << 30));
        assert(sldiv30(-C) == -C / (1L << 30));
        assert(sldiv31( C) ==  C / (1L << 31));
        assert(sldiv31(-C) == -C / (1L << 31));
        assert(sldiv32( C) ==  C / (1L << 32));
        assert(sldiv32(-C) == -C / (1L << 32));
        assert(sldiv33( C) ==  C / (1L << 33));
        assert(sldiv33(-C) == -C / (1L << 33));
        assert(sldiv34( C) ==  C / (1L << 34));
        assert(sldiv34(-C) == -C / (1L << 34));
        assert(sldiv62( C) ==  C / (1L << 62));
        assert(sldiv62(-C) == -C / (1L << 62));
        assert(sldiv63( C) ==  C / (1L << 63));
        assert(sldiv63(-C) == -C / (1L << 63));
    }
}

////////////////////////////////////////////////////////////////////////

// https://issues.dlang.org/show_bug.cgi?id=14936

long slmod1 (long x) { return x % (1L << 1); }
long slmod2 (long x) { return x % (1L << 2); }
long slmod3 (long x) { return x % (1L << 3); }
long slmod7 (long x) { return x % (1L << 7); }
long slmod8 (long x) { return x % (1L << 8); }
long slmod9 (long x) { return x % (1L << 9); }
long slmod30(long x) { return x % (1L << 30); }
long slmod31(long x) { return x % (1L << 31); }
long slmod32(long x) { return x % (1L << 32); }
long slmod33(long x) { return x % (1L << 33); }
long slmod34(long x) { return x % (1L << 34); }
long slmod62(long x) { return x % (1L << 62); }
long slmod63(long x) { return x % (1L << 63); }

void testslmod()
{
    static foreach (C; tuple!(
                1,2,3,10,300,1000,
                4_1001_2030_0030,
                0x7FFF_F8FF_FF3F_2FFFL))
    {
        /* Check if runtime computation matches compile time
         */
        assert(slmod1 ( C) ==  C % (1L << 1));
        assert(slmod1 (-C) == -C % (1L << 1));
        assert(slmod2 ( C) ==  C % (1L << 2));
        assert(slmod2 (-C) == -C % (1L << 2));
        assert(slmod3 ( C) ==  C % (1L << 3));
        assert(slmod3 (-C) == -C % (1L << 3));
        assert(slmod7 ( C) ==  C % (1L << 7));
        assert(slmod7 (-C) == -C % (1L << 7));
        assert(slmod8 ( C) ==  C % (1L << 8));
        assert(slmod8 (-C) == -C % (1L << 8));
        assert(slmod9 ( C) ==  C % (1L << 9));
        assert(slmod9 (-C) == -C % (1L << 9));

        assert(slmod30( C) ==  C % (1L << 30));
        assert(slmod30(-C) == -C % (1L << 30));
        assert(slmod31( C) ==  C % (1L << 31));
        assert(slmod31(-C) == -C % (1L << 31));
        assert(slmod32( C) ==  C % (1L << 32));
        assert(slmod32(-C) == -C % (1L << 32));
        assert(slmod33( C) ==  C % (1L << 33));
        assert(slmod33(-C) == -C % (1L << 33));
        assert(slmod34( C) ==  C % (1L << 34));
        assert(slmod34(-C) == -C % (1L << 34));
        assert(slmod62( C) ==  C % (1L << 62));
        assert(slmod62(-C) == -C % (1L << 62));
        assert(slmod63( C) ==  C % (1L << 63));
        assert(slmod63(-C) == -C % (1L << 63));
    }
}

////////////////////////////////////////////////////////////////////////

T divC(int C, T)(T x)
{
    T y = x;
    y /= C;
    assert(y == x / C);
    y = x;
    y /= -C;
    assert(y == x / -C);
    return x / C;
}

T modC(int C, T)(T x)
{
    T y = x;
    y %= C;
    assert(y == x % C);
    y = x;
    y %= -C;
    assert(y == x % -C);
    return x % C;
}

T remquoC(int C, T)(T x)
{
    return (x / C) | (x % C);
}

void testfastdiv()
{
    static int z = 0; // prevent constant folding by optimizer

    static foreach (T; tuple!(int, long, uint, ulong))
    {{
        T u = 10000;
        T r;
        static foreach (C; tuple!(10, 14, 14007, -10, -14, -14007))
        {
            r = divC!C(u);     assert(r == u / (z + C));
            r = modC!C(u);     assert(r == u % (z + C));
            r = remquoC!C(u);  assert(r == ((u / (z + C) | (u % (z + C)))));
        }
    }}
}

////////////////////////////////////////////////////////////////////////


/* Test the pattern:
 *   replace ((i / C1) / C2) with (i / (C1 * C2))
 * when e1 is 0 or 1 and (i2-i1) is a power of 2.
 */

void divdiv(T, T C1, T C2)(T i)
{
    auto a = (i / C1) / C2;
    auto b = i / (C1 * C2);
    if (a != b) assert(0);
}

void testdivdiv()
{
    divdiv!(int,10,20)(30);
    divdiv!(uint,10,20)(30);
    divdiv!(long,10,20)(30);
    divdiv!(ulong,10,20)(30);

    divdiv!(int,-10,20)(30);
    divdiv!(long,-10,20)(30);

    divdiv!(int,-10,-20)(-30);
    divdiv!(long,-10,-20)(-30);
}

////////////////////////////////////////////////////////////////////////

void testdivcmp()
{
    // https://github.com/dlang/dmd/pull/7128
    static bool foo(uint a, uint b)
    {
        return cast(bool)(a / b); // convert / to >=
    }

    assert(!foo(3, 4));
    assert(foo(4, 4));
    assert(foo(5, 4));
}

/////////////////////////////////////////////////////

void testgoto()
{
    int i;

    i = 3;
    goto L4;
L3: i++;
    goto L5;
L4: goto L3;
L5: assert(i == 4);
}

int testswitch()
{
    int i;

    i = 3;
    switch (i)
    {
        case 0:
        case 1:
        default:
            assert(0);
        case 3:
            break;
    }
    return 0;
}

void testdo()
{
    int x = 0;

    do
    {
        x++;
    } while (x < 10);
    printf("x == %d\n", x);
    assert(x == 10);
}


void testbreak()
{   int i, j;

  Louter:
    for (i = 0; i < 10; i++)
    {
        for (j = 0; j < 10; j++)
        {
            if (j == 3)
                break Louter;
        }
    }

    printf("i = %d, j = %d\n", i, j);
    assert(i == 0);
    assert(j == 3);
}

///////////////////////

int foo(string s)
{
    int i;

    i = 0;
    switch (s)
    {
        case "hello":
            i = 1;
            break;
        case "goodbye":
            i = 2;
            break;
        case "goodb":
            i = 3;
            break;
        default:
            i = 10;
            break;
    }
    return i;
}


void teststringswitch()
{   int i;

    i = foo("hello");
    printf("i = %d\n", i);
    assert(i == 1);

    i = foo("goodbye");
    printf("i = %d\n", i);
    assert(i == 2);

    i = foo("goodb");
    printf("i = %d\n", i);
    assert(i == 3);

    i = foo("huzzah");
    printf("i = %d\n", i);
    assert(i == 10);
}


///////////////////////

struct Foo
{
    int a;
    char b;
    long c;
}

Foo test(Foo f)
{
    f.a += 1;
    f.b += 3;
    f.c += 4;
    return f;
}


void teststrarg()
{
    Foo g;
    g.a = 1;
    g.b = 2;
    g.c = 3;

    Foo q;
    q = test(g);
    assert(q.a == 2);
    assert(q.b == 5);
    assert(q.c == 7);
}

///////////////////////

align (1) struct Foo1
{
  align (1):
    int a;
    char b;
    long c;
}

struct Foo2
{
    int a;
    char b;
    long c;
}

struct Foo3
{
    int a;
    align (1) char b;
    long c;
}

struct Foo4
{
    int a;
    struct { char b; }
    long c;
}

void testsizes()
{
    printf("%zd\n", Foo1.sizeof);
    assert(Foo1.a.offsetof == 0);
    assert(Foo1.b.offsetof == 4);
    assert(Foo1.c.offsetof == 5);
    assert(Foo1.sizeof == 13);

    assert(Foo2.a.offsetof == 0);
    assert(Foo2.b.offsetof == 4);
    assert(Foo2.c.offsetof == 8);
    assert(Foo2.sizeof == 16);

    assert(Foo3.a.offsetof == 0);
    assert(Foo3.b.offsetof == 4);
    assert(Foo3.c.offsetof == 8);
    assert(Foo3.b.sizeof == 1);
    assert(Foo3.sizeof == 16);

    assert(Foo4.sizeof == 16);
}

///////////////////////

size_t cond11565(size_t val)
{
    return val ? size_t.max : 0;
}

void test11565()
{
    assert(cond11565(true) == size_t.max);
}

///////////////////////

int[3] array1 = [1:1,2,0:3];

void testarrayinit()
{
    assert(array1[0] == 3);
    assert(array1[1] == 1);
    assert(array1[2] == 2);
}

///////////////////////

void test13023(ulong n)
{
    static void func(bool b) {}

    ulong k = 0;

    func(k >= n / 2);

    if (k >= n / 2)
        assert(0);
}

///////////////////////

struct U { int a; union { char c; int d; } long b; }

U f = { b:3, d:0x22222222, a:1 };

void testU()
{
    assert(f.b == 3);
    assert(f.d == 0x22222222);
    assert(f.c == 0x22);
    assert(f.a == 1);
    assert(f.sizeof == 16);
    assert(U.sizeof == 16);
}


////////////////////////////////////////////////////////////////////////

void vfunc() {}

void test12095(int k)
{
    int e = 0;
    e ? k || assert(0) : !e || vfunc();
    e ? k || assert(0) : e && vfunc();
    !e ? !e || vfunc() : k || assert(0);
}


////////////////////////////////////////////////////////////////////////


bool test3918a( float t, real u )
{
        printf("%Lf\n", u );
        return t && u;
}

bool test3918b( real t, float u )
{
        printf("%Lf\n", t );
        return t && u;
}

void test3918()
{
        assert(test3918a(float.nan, real.nan));
        assert(test3918b(real.nan, float.nan));
}

////////////////////////////////////////////////////////////////////////

T docond1(T)(T l, ubyte thresh, ubyte val) {
    l += (thresh < val);
    return l;
}

T docond2(T)(T l, ubyte thresh, ubyte val) {
    l -= (thresh >= val);
    return l;
}

T docond3(T)(T l, ubyte thresh, ubyte val) {
    l += (thresh >= val);
    return l;
}

T docond4(T)(T l, ubyte thresh, ubyte val) {
    l -= (thresh < val);
    return l;
}

void testdocond()
{
    assert(docond1!ubyte(10,3,5)  == 11);
    assert(docond1!ushort(10,3,5) == 11);
    assert(docond1!uint(10,3,5)   == 11);
    assert(docond1!ulong(10,3,5)  == 11);

    assert(docond2!ubyte(10,3,5)  == 10);
    assert(docond2!ushort(10,3,5) == 10);
    assert(docond2!uint(10,3,5)   == 10);
    assert(docond2!ulong(10,3,5)  == 10);

    assert(docond3!ubyte(10,3,5)  == 10);
    assert(docond3!ushort(10,3,5) == 10);
    assert(docond3!uint(10,3,5)   == 10);
    assert(docond3!ulong(10,3,5)  == 10);

    assert(docond4!ubyte(10,3,5)  == 9);
    assert(docond4!ushort(10,3,5) == 9);
    assert(docond4!uint(10,3,5)   == 9);
    assert(docond4!ulong(10,3,5)  == 9);


    assert(docond1!ubyte(10,5,3)  == 10);
    assert(docond1!ushort(10,5,3) == 10);
    assert(docond1!uint(10,5,3)   == 10);
    assert(docond1!ulong(10,5,3)  == 10);

    assert(docond2!ubyte(10,5,3)  == 9);
    assert(docond2!ushort(10,5,3) == 9);
    assert(docond2!uint(10,5,3)   == 9);
    assert(docond2!ulong(10,5,3)  == 9);

    assert(docond3!ubyte(10,5,3)  == 11);
    assert(docond3!ushort(10,5,3) == 11);
    assert(docond3!uint(10,5,3)   == 11);
    assert(docond3!ulong(10,5,3)  == 11);

    assert(docond4!ubyte(10,5,3)  == 10);
    assert(docond4!ushort(10,5,3) == 10);
    assert(docond4!uint(10,5,3)   == 10);
    assert(docond4!ulong(10,5,3)  == 10);
}

////////////////////////////////////////////////////////////////////////

struct S8658
{
    int[16385] a;
}

void foo8658(S8658 s)
{
    int x;
}

void test8658()
{
    S8658 s;
    for(int i = 0; i < 1000; i++)
        foo8658(s);
}

////////////////////////////////////////////////////////////////////////

uint neg(uint i)
{
    return ~i + 1;
}

uint com(uint i)
{
    return -i - 1;
}

float com(float i)
{
    return -i - 1;
}

uint com2(uint i)
{
    return -(i + 1);
}

void testnegcom()
{
    assert(neg(3) == -3);
    assert(com(3) == -4);
    assert(com(3.0f) == -4.0f);
    assert(com2(3) == -4);
}

////////////////////////////////////////////////////////////////////////

int oror1(char c)
{
    return ((((((((((cast(int) c <= 32 || cast(int) c == 46) || cast(int) c == 44)
                 || cast(int) c == 58) || cast(int) c == 59) || cast(int) c == 60)
              || cast(int) c == 62) || cast(int) c == 34) || cast(int) c == 92)
           || cast(int) c == 39) != 0);
}

int oror2(char c)
{
    return ((((((((((c <= 32 || c == 46) || c == 44)
                 || c == 58) || c == 59) || c == 60)
                 || c == 62) || c == 34) || c == 92)
                 || c == 39) != 0);
}

void testoror()
{
    assert(oror1(0) == 1);
    assert(oror1(32) == 1);
    assert(oror1(46) == 1);
    assert(oror1(44) == 1);
    assert(oror1(58) == 1);
    assert(oror1(59) == 1);
    assert(oror1(60) == 1);
    assert(oror1(62) == 1);
    assert(oror1(34) == 1);
    assert(oror1(92) == 1);
    assert(oror1(39) == 1);
    assert(oror1(33) == 0);
    assert(oror1(61) == 0);
    assert(oror1(93) == 0);
    assert(oror1(255) == 0);

    assert(oror2(0) == 1);
    assert(oror2(32) == 1);
    assert(oror2(46) == 1);
    assert(oror2(44) == 1);
    assert(oror2(58) == 1);
    assert(oror2(59) == 1);
    assert(oror2(60) == 1);
    assert(oror2(62) == 1);
    assert(oror2(34) == 1);
    assert(oror2(92) == 1);
    assert(oror2(39) == 1);
    assert(oror2(33) == 0);
    assert(oror2(61) == 0);
    assert(oror2(93) == 0);
    assert(oror2(255) == 0);
}

////////////////////////////////////////////////////////////////////////

bool bt1(int p, int a, int b)
{
    return p && ((1 << b) & a);
}

bool bt2(int p, long a, long b)
{
    return p && ((1L << b) & a);
}

void testbt()
{
    assert(bt1(1,7,2) == 1);
    assert(bt1(1,7,3) == 0);

    assert(bt2(1,0x7_0000_0000,2+32) == 1);
    assert(bt2(1,0x7_0000_0000,3+32) == 0);
}

////////////////////////////////////////////////////////////////////////

void test13383()
{
    foreach (k; 32..33)
    {
        if (1L & (1L << k))
        {
            assert(0);
        }
    }
}

////////////////////////////////////////////////////////////////////////

int andand1(int c)
{
    return (c > 32 && c != 46 && c != 44
                   && c != 58 && c != 59
                   && c != 60 && c != 62
                   && c != 34 && c != 92
                   && c != 39) != 0;
}

bool andand2(long c)
{
    return (c > 32 && c != 46 && c != 44
                   && c != 58 && c != 59
                   && c != 60 && c != 62
                   && c != 34 && c != 92
                   && c != 39) != 0;
}

int foox3() { return 1; }

int andand3(uint op)
{
    if (foox3() &&
        op != 7 &&
        op != 3 &&
        op != 18 &&
        op != 30 &&
        foox3())
        return 3;
    return 4;
}


void testandand()
{
    assert(andand1(0) == 0);
    assert(andand1(32) == 0);
    assert(andand1(46) == 0);
    assert(andand1(44) == 0);
    assert(andand1(58) == 0);
    assert(andand1(59) == 0);
    assert(andand1(60) == 0);
    assert(andand1(62) == 0);
    assert(andand1(34) == 0);
    assert(andand1(92) == 0);
    assert(andand1(39) == 0);
    assert(andand1(33) == 1);
    assert(andand1(61) == 1);
    assert(andand1(93) == 1);
    assert(andand1(255) == 1);

    assert(andand2(0) == false);
    assert(andand2(32) == false);
    assert(andand2(46) == false);
    assert(andand2(44) == false);
    assert(andand2(58) == false);
    assert(andand2(59) == false);
    assert(andand2(60) == false);
    assert(andand2(62) == false);
    assert(andand2(34) == false);
    assert(andand2(92) == false);
    assert(andand2(39) == false);
    assert(andand2(33) == true);
    assert(andand2(61) == true);
    assert(andand2(93) == true);
    assert(andand2(255) == true);

    assert(andand3(6) == 3);
    assert(andand3(30) == 4);
}

////////////////////////////////////////////////////////////////////////

bool bittest11508(char c)
{
    return c=='_' || c=='-' || c=='+' || c=='.';
}

void testbittest()
{
    assert(bittest11508('_'));
}

////////////////////////////////////////////////////////////////////////

uint or1(ubyte x)
{
    return x | (x<<8) | (x<<16) | (x<<24) | (x * 3);
}

void testor_combine()
{
    printf("%x\n", or1(1));
    assert(or1(5) == 5 * (0x1010101 | 3));
}

////////////////////////////////////////////////////////////////////////


int shrshl(int i) {
  return ((i+1)>>1)<<1;
}

void testshrshl()
{
    assert(shrshl(6) == 6);
    assert(shrshl(7) == 8);
}

////////////////////////////////////////////////////////////////////////

struct S1
{
    cdouble val;
}

void formatTest(S1 s, double re, double im)
{
    assert(s.val.re == re);
    assert(s.val.im == im);
}

void test10639()
{
    S1 s = S1(3+2.25i);
    formatTest(s, 3, 2.25);
}

////////////////////////////////////////////////////////////////////////

bool bt10715(in uint[] ary, size_t bitnum)
{
    return !!(ary[bitnum >> 5] & 1 << (bitnum & 31)); // uses bt
}

bool neg_bt10715(in uint[] ary, size_t bitnum)
{
    return !(ary[bitnum >> 5] & 1 << (bitnum & 31)); // does not use bt
}

void test10715()
{
    static uint[2]  a1 = [0x1001_1100, 0x0220_0012];

    if ( bt10715(a1,30)) assert(0);
    if (!bt10715(a1,8))  assert(0);
    if ( bt10715(a1,30+32)) assert(0);
    if (!bt10715(a1,1+32))  assert(0);

    if (!neg_bt10715(a1,30)) assert(0);
    if ( neg_bt10715(a1,8))  assert(0);
    if (!neg_bt10715(a1,30+32)) assert(0);
    if ( neg_bt10715(a1,1+32))  assert(0);
}

////////////////////////////////////////////////////////////////////////

ptrdiff_t compare12164(A12164* rhsPA, A12164* zis)
{
    if (*rhsPA == *zis)
        return 0;
    return ptrdiff_t.min;
}

struct A12164
{
    int a;
}

void test12164()
{
    auto a = A12164(3);
    auto b = A12164(2);
    assert(compare12164(&a, &b));
}

////////////////////////////////////////////////////////////////////////

int foo10678(char[5] txt)
{
    return txt[0] + txt[1] + txt[4];
}

void test10678()
{
    char[5] hello = void;
    hello[0] = 8;
    hello[1] = 9;
    hello[4] = 10;
    int i = foo10678(hello);
    assert(i == 27);
}

////////////////////////////////////////////////////////////////////////

struct S12051
{
    this(char c)
    {
        assert(c == 'P' || c == 'M');
    }
}

void test12051()
{
    auto ip = ["abc"];
    foreach (i, s; ip)
    {
        S12051(i < ip.length ? 'P' : 'M');
    }
}

////////////////////////////////////////////////////////////////////////

void bug7565( double x) { assert(x == 3); }

void test7565()
{
   double y = 3;
   bug7565( y++ );
   assert(y == 4);
}

////////////////////////////////////////////////////////////////////////

int bug8525(int[] devt)
{
    return devt[$ - 1];
}

////////////////////////////////////////////////////////////////////////

void func13190(int) {}

struct Struct13190
{
    ulong a;
    uint b;
};

__gshared Struct13190* table13190 =
[
    Struct13190(1, 1),
    Struct13190(0, 2)
];

void test13190()
{
    for (int i = 0; table13190[i].a; i++)
    {
        ulong tbl = table13190[i].a;
        func13190(i);
        if (1 + tbl)
        {
            if (tbl == 0x80000)
                return;
        }
    }
}

////////////////////////////////////////////////////////////////////////

double foo13485(double c, double d)
{
    // This must not be optimized to c += (d + d)
    c += d;
    c += d;
    return c;
}

void test13485()
{
    enum double d = 0X1P+1023;
    assert(foo13485(-d, d) == d);
}

////////////////////////////////////////////////////////////////////////

void test12833a(int a)
{
    long x = cast(long)a;

    switch (cast(int)(cast(ushort)(x >> 16 & 65535L)))
    {
        case 1:
        {
            break;
        }
        default:
        {
            assert(0);
        }
    }
}

void test12833()
{
    test12833a(0x1_0000);
}

/***********************************************/

struct Point9449
{
    double f = 3.0;
    double g = 4.0;
}

void test9449()
{
    Point9449[1] arr;
    if (arr[0].f != 3.0) assert(0);
    if (arr[0].g != 4.0) assert(0);
}

struct Point9449x
{
    float  f = 0.0;
    double g = 0.0;
}

void test9449x()
{
    Point9449x[1] arr;
    if (arr[0].f != 0.0) assert(0);
    if (arr[0].g != 0.0) assert(0);
}

////////////////////////////////////////////////////////////////////////
// https://issues.dlang.org/show_bug.cgi?id=12057

bool prop12057(real x) { return false; }
double f12057(real) { return double.init; }
void test12057()
{
    real fc = f12057(real.init);
    if (fc == 0 || fc.prop12057) {}
}


////////////////////////////////////////////////////////////////////////

long modulo24 (long ticks)
{
    ticks %= 864000000000;
    if (ticks < 0)
        ticks += 864000000000;
    return ticks;
}

void test13784()
{
    assert (modulo24(-141600000000) == 722400000000);
}


////////////////////////////////////////////////////////////////////////

struct S13969 {
    int x, y;
}

int test13969(const S13969* f) {
    return 0 % ((f.y > 0) ? f.x / f.y : f.x / -f.y);
}

////////////////////////////////////////////////////////////////////////

int[] arr14436;
void test14436()
{
    assert(arr14436 == null);
    arr14436 = [1, 2, 3];
    assert(arr14436 != null);
}

////////////////////////////////////////////////////////////////////////

void test14220()
{
    auto a = toString(14);

    printf("a.ptr = %p, a.length = %d\n", a.ptr, cast(int)a.length);
    return;
}

auto toString(int value)
{
    uint mValue = value;

    char[int.sizeof * 3] buffer = void;
    size_t index = buffer.length;

    do
    {
        uint div = cast(int)(mValue / 10);
        char mod = mValue % 10 + '0';
        buffer[--index] = mod;        // Line 22
        mValue = div;
    } while (mValue);

    //printf("buffer.ptr = %p, index = %d\n", buffer.ptr, cast(int)index);
    return dup(buffer[index .. $]);
}

char[] dup(char[] a)
{
    //printf("a.ptr = %p, a.length = %d\n", a.ptr, cast(int)a.length);
    a[0] = 1;       // segfault
    return a;
}

////////////////////////////////////////////////////////////////////////

int stripLeft(int str, int dc)
{
    while (true)
    {
        int a = str;
        int s = a;
        str += 1;
        if (dc) return s;
    }
}

void test14829()
{
    if (stripLeft(3, 1) != 3) // fails with -O
        assert(0);
}


////////////////////////////////////////////////////////////////////////

void test2()
{
    void test(cdouble v)
    {
            auto x2 = cdouble(v);
            assert(x2 == v);
    }
    test(1.2+3.4i);
}

////////////////////////////////////////////////////////////////////////

void test3()
{
    int[6] a;
    int[] b;
    b = a;
    b = (b.ptr + b.length - 5)[0 .. b.ptr + b.length - 1 - a.ptr];
    assert(b.ptr == a.ptr + 1);
    assert(b.length == 5);
}

////////////////////////////////////////////////////////////////////////
// https://issues.dlang.org/show_bug.cgi?id=14782


void test14782()
{
    static struct Foo
    {
        long a = 8;
        int b = 7;
    }

    static Foo[1] fun() { Foo[1] a; return a; }

    auto result = fun();
    assert(result[0].a == 8);
    assert(result[0].b == 7);
}

////////////////////////////////////////////////////////////////////////

void test14987()
{
    static struct Foo
    {
        int b = 7;
    }
    static assert((Foo[4]).sizeof == 16);

    static Foo[4] fun() { Foo[4] a; return a; }

    auto result = fun();
    assert(result[0].b == 7);
    assert(result[1].b == 7);
    assert(result[2].b == 7);
    assert(result[3].b == 7);
}

////////////////////////////////////////////////////////////////////////

void[] calloc15272(size_t bc) nothrow pure
{
    assert(bc == 1);
    return new void[1];
}

void test15272()
{
    void[] scache = cast(void[])"abc";
    size_t count = 1;
    void[]* buckets = &scache;
    *buckets = calloc15272(count)[0 .. count];
}

/*****************************************
 * https://issues.dlang.org/show_bug.cgi?id=15861
 */

void test15861()
{
    double val = 4286853117.;

    (){
        assert(val == 4286853117.);
    }();
}

////////////////////////////////////////////////////////////////////////

// https://issues.dlang.org/show_bug.cgi?id=15629 comment 3
// -O

void test15629()
{
    int[] a = [3];
    int value = a[0] >= 0 ? a[0] : -a[0];
    assert(a[0] == 3);
    writeln(value, a);
}

void writeln(int v, int[] a)
{
}

////////////////////////////////////////////////////////////////////////

real binPosPow2() { return 1.0L; }

real binPow2()
{
    return 1.0L/binPosPow2();
}

void test4()
{
    assert(binPow2() == 1.0L);
}

////////////////////////////////////////////////////////////////////////
// https://issues.dlang.org/show_bug.cgi?id=13474


double sumKBN(double s = 0.0)
{
    import core.math : fabs;
    double c = 0.0;
        foreach(double x; [1, 1e100, 1, -1e100])
        {
            x = multiply(x);
            double t = s + x;
            if(s.fabs >= x.fabs)
            {
                double y = s-t;
                c += y+x;
            }
            else
            {
                double y = x-t;
                c += y+s;
            }
            s = t;
        }
    return s + c;
}

double multiply(double a) { return a * 10000; }

void test13474()
{
    double r = 20000;
    assert(r == sumKBN());
}

////////////////////////////////////////////////////////////////////////
// https://issues.dlang.org/show_bug.cgi?id=16699

ulong[1] parseDateRange()
{
    try
    {
        ulong[1] result;
        result[0] = 6;
        return result;
    }
    finally
    {
    }
}

void test16699()
{
    ulong[1] range = parseDateRange();
    assert(range[0] == 6);
}

////////////////////////////////////////////////////////////////////////

// https://issues.dlang.org/show_bug.cgi?id=16102

struct S16102 { ~this() { } }

long[1] f16102()
{
    S16102 a;
    return [1];
}

void test16102()
{
    assert( f16102() == [1] );
}

////////////////////////////////////////////////////////////////////////

void test5a(ulong x, ulong y)
{
    int a;
    if (x >> 32)
        a = 1;
    else
        a = 2;
    assert(a == 1);

    if (y >> 32)
        a = 1;
    else
        a = 2;
    assert(a == 2);
}

void test5()
{
    test5a(uint.max + 1L, uint.max);
}

////////////////////////////////////////////////////////////////////////

/* Test the pattern:
 *   replace (e ? i1 : i2) with (i1 + e * (i2 - i1))
 * when e1 is 0 or 1 and (i2-i1) is a power of 2.
 */

int foo61(int i)
{
    return (i % 2 != 0) ? 4 : 2;
}

int foo62(int i)
{
    return (i % 2 != 0) ? 2 : 4;
}

bool bar6(bool b) { return b; }

int foo63(bool b)
{
    return bar6(b) ? 16 : 8;
}

int foo64(bool b)
{
    return bar6(b) ? 8 : 16;
}

void test6()
{
    if (foo61(0) != 2) assert(0);
    if (foo61(1) != 4) assert(0);
    if (foo62(0) != 4) assert(0);
    if (foo62(1) != 2) assert(0);
    if (foo63(0) != 8) assert(0);
    if (foo63(1) != 16) assert(0);
    if (foo64(0) != 16) assert(0);
    if (foo64(1) != 8) assert(0);
}

////////////////////////////////////////////////////////////////////////

int dataflow(int b) {
  int ret;

  if (b==4)
    ret = 3;
  else
    ret = 5;

  if (ret == 4)
    return 0;
  else
    return 1;
}

void testeqeqranges()
{
    int i = dataflow(4);
    if (i != 1)
        assert(0);
}

////////////////////////////////////////////////////////////////////////

// https://issues.dlang.org/show_bug.cgi?id=16189

void test16189()
{
    ubyte[9][1] data;
    uint a = 0;
  loop:
    data[0] = data[a];
    a--;
    bool b = false;
    if (b) goto loop;
    assert(a == -1); // was failing with -O
}


////////////////////////////////////////////////////////////////////////

// https://issues.dlang.org/show_bug.cgi?id=16997

void test16997()
{
    /* Exhaustively test all signed and unsigned byte promotions for
     * - + and ~
     */
    for (int i = 0; i < 256; ++i)
    {
        ubyte c = cast(ubyte)i;

        int i1 = cast(int)(~c);
        int i2 = cast(int)(~cast(int)c);

        //printf("%d, %d\n", i1, i2);
        assert(i1 == i2);

        i1 = cast(int)(+c);
        i2 = cast(int)(+cast(int)c);
        assert(i1 == i2);

        i1 = cast(int)(-c);
        i2 = cast(int)(-cast(int)c);
        assert(i1 == i2);
    }

    for (int i = 0; i < 256; ++i)
    {
        byte c = cast(byte)i;

        int i1 = cast(int)(~c);
        int i2 = cast(int)(~cast(int)c);

        //printf("%d, %d\n", i1, i2);
        assert(i1 == i2);

        i1 = cast(int)(+c);
        i2 = cast(int)(+cast(int)c);
        assert(i1 == i2);

        i1 = cast(int)(-c);
        i2 = cast(int)(-cast(int)c);
        assert(i1 == i2);
    }
}

////////////////////////////////////////////////////////////////////////

void test18315() // https://issues.dlang.org/show_bug.cgi?id=18315
{
    int i = int.min;
    bool b = i > 0;
    assert(!b);
    b = 0 < i;
    assert(!b);
}

////////////////////////////////////////////////////////////////////////

// https://issues.dlang.org/show_bug.cgi?id=18461

void test18461()
{
    import core.bitop;

    size_t test_val = 0b0001_0000;

    if (bt(&test_val, 4) == 0)
        assert(false);
}

////////////////////////////////////////////////////////////////////////

void test18730() // https://issues.dlang.org/show_bug.cgi?id=18730
{
    static if (size_t.sizeof == 8)
    {
        static int bt18730_64_64(in ulong* p, ulong bitnum) pure @system
        {
            return ((p[bitnum >> 6] & (1L << (bitnum & 63)))) != 0;
        }
        static int bt18730_64_32(in ulong* p, uint bitnum) pure @system
        {
            return ((p[bitnum >> 6] & (1L << (bitnum & 63)))) != 0;
        }
        static int bt18730_32_64(in uint* p, ulong bitnum) pure @system
        {
            return ((p[bitnum >> 5] & (1 << (bitnum & 31)))) != 0;
        }

        // Check that bt_64_64 uses a 64-bit register for the offset.
        {
            enum bitIndex = int.max + 1L;
            auto a = new ulong[](bitIndex / 64 + 1);
            a[bitIndex / 64] = 1;
            assert(bt18730_64_64(a.ptr, bitIndex));
            assert(!bt18730_64_64(a.ptr, bitIndex + 1));
            assert(!bt18730_64_64(a.ptr, bitIndex - 1));
        }
        // Check that bt_64_32 uses a 32-bit register for the offset.
        {
            static int f(ulong* p, ulong bitnum)
            {
                return bt18730_64_32(p, cast(uint) bitnum);
            }
            enum bitIndex = uint.max + 1L;
            assert(cast(uint) bitIndex == 0);
            ulong s = 1;
            assert(f(&s, bitIndex));
        }
        /* Check that bt_32_64 does not become a 64-bit bt instruction. Would lead
        to a segfault when trying to load 8 bytes while only 4 are accessible. */
        version (Posix)
        {{
            import core.sys.posix.sys.mman;
            import core.sys.posix.unistd;
            // Allocate two pages.
            immutable sz = 2 * sysconf(_SC_PAGESIZE);
            auto m = mmap(null, sz, PROT_READ, MAP_PRIVATE | MAP_ANON, -1, 0);
            // Discard the higher page. It becomes unreadable.
            munmap(m + sz / 2, sz / 2);
            // Try looking at the last 4 bytes of the readable page.
            uint* p = cast(uint*) (m + sz / 2 - uint.sizeof);
            bt18730_32_64(p, 0);
            munmap(m, sz / 2); // Free the readable page.
        }}
    }
}

////////////////////////////////////////////////////////////////////////

void test19497() // https://issues.dlang.org/show_bug.cgi?id=19497
{
    {
        ubyte[1024] data;
        ushort* ushortPtr = cast(ushort*) data.ptr;
        *ushortPtr++ = 0xfe00;
        printf("ushortPtr(%p)\n", ushortPtr);
        fflush(stdout);
    }

    alias Seq(stuff ...) = stuff;
    static foreach (T; Seq!(ubyte, ushort, uint, ulong, byte, short, int, long))
    {{
        T[2] data = 0x2A;
        T* q = &data[0];
        *q++ = cast(T) 0x1122334455667788;
        if (*q != 0x2A) assert(false);
    }}

    {
        static int toStringz(string s) { return s.length > 0 ? s[0] : 0; }
        static void toAStringz(in string[] a, int* az)
        {
            foreach (string s; a)
            {
                *az++ = toStringz(s);
            }
        }
        string[1] sa = ["abc"];
        int[2] tgt = 0x2a;
        toAStringz(sa[], tgt.ptr);
        if (tgt[0] != 'a') assert(false);
        if (tgt[1] != 0x2a) assert(false);
    }
}

////////////////////////////////////////////////////////////////////////

// https://issues.dlang.org/show_bug.cgi?id=18794

bool method18794(size_t* p)
{
    int bitIdx = 0;
    func18794();
    return (*p & (1UL << bitIdx)) != 0;
}

void func18794() {}

void prep18794()
{
    asm {}
    ulong[2] x = -1;
}

void test18794()
{
    prep18794();
    size_t s;
    method18794(&s);
}

////////////////////////////////////////////////////////////////////////

/* Test the optimization
 *  (e1+c)-e2 => (e1-e2)+c
 */

void testelmin()
{
    static void foo(int i)
    {
        static ubyte[4] bar()
        {
            ubyte[4] array;
            foreach (i, ref a; array)
                a = cast(ubyte)(i + 1);
            return array;
        }

        static void test(int i, ubyte* p)
        {
            foreach (j; 0 .. 4)
                assert(p[i * 4 + j] == j + 1);
        }

        ubyte[32] data;
        data[i*4..(i+1)*4] = bar(); // optimize to single MOV

        test(i, data.ptr);
    }

    foo(4);
}

////////////////////////////////////////////////////////////////////////

const(char)* fastpar(string s)
{
    return s.ptr + s.length;
}

void testfastpar()
{
    string s = "abcde";
    auto p = fastpar(s);
    assert(*p == 0);
}

////////////////////////////////////////////////////////////////////////
// https://issues.dlang.org/show_bug.cgi?id=20363

ulong foo20363(double d)
{
    ulong u = * cast(ulong*) &d;
    return (u >> 1) & 1;
}

void test20363()
{
    ulong u = 0b10;
    if (foo20363(*cast(double*) &u) == 0)
        assert(false);
}

////////////////////////////////////////////////////////////////////////


T testfooa(T)(T value)
{
    return 10 - (value * 57); // gets rewritten into (value*-57)+10
}

T testfoob(T)(T value)
{
    return (value * -57) + 10;
}

void testNegConst()
{
    assert(testfooa(1) == -47);
    assert(testfoob(1) == -47);
    assert(testfooa(1.0) == -47);
    assert(testfoob(1.0) == -47);
}

////////////////////////////////////////////////////////////////////////

// https://issues.dlang.org/show_bug.cgi?id=16317

int add8ret3(ref int s)
{
    s += 8;
    return 3;
}

int binAdd(int val)
{
    val = val + add8ret3(val);
    return val;
}

void test16317()
{
    assert(binAdd(1) == (1 + 3));
    static assert(binAdd(1) == (1 + 3));
}

////////////////////////////////////////////////////////////////////////

// https://issues.dlang.org/show_bug.cgi?id=20050

int test20050_g = 0;
void test20050_impure_function_1() { ++test20050_g; }
void function() test20050_get_impure_function() pure
{
    static void impure_function_2()
    {
        ++test20050_g;
        test20050_impure_function_1();
    }
    return &impure_function_2;
}
void test20050()
{
    auto f = test20050_get_impure_function();
    f();
    assert(test20050_g == 2);
}

////////////////////////////////////////////////////////////////////////

// http://github.com/dlang/dmd/pull/11238

int testCpStatic1(int y)
{
    __gshared int yyy = 7;
    auto x = yyy; // no copy-propagation
    if (y)
        return x;
    return x + 3;
}

void testCpStatic()
{
    assert(testCpStatic1(1) == 7);
    assert(testCpStatic1(0) == 10);
}

////////////////////////////////////////////////////////////////////////
// https://issues.dlang.org/show_bug.cgi?id=20991

int x7;

void bar7(int i)
{
    assert(i == x7);
    ++x7;
}

void test7()
{
    for (int i = 0; i <= 1; ++i)
        bar7(i);
    assert(x7 == 2);
}

////////////////////////////////////////////////////////////////////////

// http://github.com/dlang/dmd/pull/11388

ushort byteswap(ushort x) pure
{
    // Should be detected and XCHG instruction generated
    return cast(ushort) (((x >> 8) & 0xFF) | ((x << 8) & 0xFF00u));
}

void testbyteswap()
{
    assert(byteswap(0xF234) == 0x34F2);
    static ushort xx = 0xF234;
    assert(byteswap(xx) == 0x34F2);
}

////////////////////////////////////////////////////////////////////////

// These should all be recognized by the compiler and generate ROL or ROR
// instructions.

uint rol32(uint x, uint n)
{
    return (x << n) | (x >> (32 - n));
}

uint ror32(uint x, uint n)
{
    return (x >> n) | (x << (32 - n));
}

ulong rol64(ulong x, uint n)
{
    return (x << n) | (x >> (64 - n));
}

ulong ror64(ulong x, uint n)
{
    return (x >> n) | (x << (64 - n));
}

void testrolror()
{
    assert(ror32(0x0123_4567u, 4) == 0x7012_3456);
    assert(rol32(0x7012_3456u, 4) == 0x0123_4567);

    assert(ror64(0x0123_4567_89AB_CDEFuL, 4) == 0xF012_3456_789A_BCDE);
    assert(rol64(0xF012_3456_789A_BCDEuL, 4) == 0x0123_4567_89AB_CDEF);
}

////////////////////////////////////////////////////////////////////////

// https://issues.dlang.org/show_bug.cgi?id=20162

void test20162()
{
    static long f(long a)
    {
         assert(a == -1L);
         return a;
    }

    foreach (i; 1 .. 2)
    {
        foreach (j; 0 .. 2)
        {
            printf("%d %d %llx\n", i,
              ((i != 0) ? -1 : +1),
              f((i != 0) ? -1 : +1));
        }
    }
}

////////////////////////////////////////////////////////////////////////
// https://issues.dlang.org/show_bug.cgi?id=3713

int star1(int i)
{
    return i ? star1(i - 1) : 0;
}

int star2(int i)
{
    return i == 0 ? 0 : star2(i - 1);
}

int star3(int i)
{
    if (i == 0)
        return 0;
    return i == 2 ? star3(i - 2) : star3(i - 1);
}

int star4(int i)
{
    return (i == 0) ? 0
          : i != 2  ? star4(i - 1)
          : star4(i - 2);
}

void test3713()
{
    assert(star1(10) == 0);
    assert(star2(10) == 0);
    assert(star3(10) == 0);
    assert(star4(10) == 0);
}

////////////////////////////////////////////////////////////////////////

void testsbbrex()
{
    // special code is generated for these two cases
    static long foolt(dchar c)
    {
        return c < 0x10000 ? 1 : 2;
    }

    static long fooge(uint c)
    {
        return c >= 0x10000 ? 1L : 2L;
    }

    assert(foolt(0) == 1);
    assert(foolt(0x10000) == 2);
    assert(fooge(0) == 2);
    assert(fooge(0x10000) == 1);
}


////////////////////////////////////////////////////////////////////////

// Some tests for OPmemcpy

enum N = 128;

ubyte[N] def()
{
    ubyte[N] array;
    foreach (i, ref a; array)
        a = cast(ubyte)(i + 1);
    return array;
}


void ghi(ubyte* p)
{
    foreach (i; 0 .. N)
        assert(p[i] == i + 1);
}

void testmemcpy()
{
    ubyte[N] bits;
    ubyte[N] bits2;
    bits2[0..N] = bits[0..N] = def();
    ghi(bits.ptr);
    ghi(bits2.ptr);

    __gshared size_t n = N;
    ubyte[N] bits3;
    ubyte[N] bits4;
    bits4[0..n] = bits3[0..n] = def();
    ghi(bits3.ptr);
    ghi(bits4.ptr);
}

////////////////////////////////////////////////////////////////////////


/* Test all the cases of uses of LEA for multiplication by a constant
 */

T testlea(uint C, T)(T x, T y)
{
    y = y * C;          // cdmul()
    x *= C;             // cdmulass()
    return x + y;
}

void testleax(uint C)(uint X, uint Y)
{
    assert(testlea!C(X,Y) == C * (X + Y));
    assert(testlea!C(cast(long)X,cast(long)Y) == cast(long)C*X + cast(long)C*Y);
}

void testMulLea()
{
    testleax!3(10,11);
    testleax!5(10,11);
    testleax!6(10,11);
    testleax!9(10,11);

    testleax!10(10,11);
    testleax!12(10,11);
    testleax!18(10,11);
    testleax!20(10,11);
    testleax!24(10,11);
    testleax!36(10,11);
    testleax!40(10,11);
    testleax!72(10,11);

    testleax!37(10,11);
    testleax!74(10,11);
    testleax!13(10,11);
    testleax!26(10,11);
}

////////////////////////////////////////////////////////////////////////

/* Test *= of register pair
 */

void testMulAssPair()
{
    static ulong pow(ulong x, int m)
    {
        ulong v = x;
        ulong p = 1;
        while (1)
        {
            if (m & 1)
                p *= v;
            m >>= 1;
            if (!m)
                break;
            v *= v;
        }
        return p;
    }

    enum ulong e_10_pow_19 = 10uL^^19;
    assert(e_10_pow_19 == pow(10uL, 19));
}

////////////////////////////////////////////////////////////////////////
// https://issues.dlang.org/show_bug.cgi?id=21038

const(wchar)* x21038 = "xz";
const(dchar)* name21038 = "abcd";

void test21038()
{
    assert((cast(size_t)    x21038) % wchar.sizeof == 0);
    assert((cast(size_t) name21038) % dchar.sizeof == 0);
}

////////////////////////////////////////////////////////////////////////

// https://issues.dlang.org/show_bug.cgi?id=21325

real f21325(const real x) pure @safe nothrow @nogc
{
    return (x != 0.0L) ? x : real.nan;
}

void test21325() @safe
{
    ulong x = 0uL;
    while(true)
    {
        const y = f21325(x); // should set y to real.nan

        assert(y != y);

        if (++x)
            return; // good
    }
}

////////////////////////////////////////////////////////////////////////

// https://issues.dlang.org/show_bug.cgi?id=19846

alias Void = byte[0];
static immutable Void VOID; // = [];

__gshared int x19846;

Void print19846()
{
    //printf("This should print\n");
    x19846 = 3;
    return VOID;
}

Void identity19846(Void value, out int i)
{
    i = 7;
    return value;
}

void test19846()
{
    int i;
    identity19846(print19846(), i);
    //printf("i = %d\n", i);
    assert(x19846 == 3);
    assert(i == 7);
}

////////////////////////////////////////////////////////////////////////
// https://issues.dlang.org/show_bug.cgi?id=16268

void test16268()
{
    static void f(byte x)
    {
        for (byte i = 0; i <= x && i >= 0; ++i)
        {
            assert(i >= 0);
            assert(i != -1);
            //printf("%d\n", i);
        }
    }

    f(byte.max);
}

////////////////////////////////////////////////////////////////////////
// https://issues.dlang.org/show_bug.cgi?id=11435

void test11435a()
{
    alias T = byte;

    static void fun(T c, T b, int v)
    {
    }

    static void abc(T[] b)
    {
        fun(b[0], b[1], 0);
    }

    version(Windows)
    {
        import core.sys.windows.windows;
        auto p = VirtualAlloc(null, 4096, MEM_COMMIT, PAGE_EXECUTE_READWRITE);
    }
    else
    {
        import core.sys.posix.sys.mman;
        auto p = mmap(null, 4096, PROT_READ|PROT_WRITE, MAP_PRIVATE|MAP_ANON, -1, 0L);
    }
    assert(p);
    auto px = (cast(T*)(p + 4096 - 2 * T.sizeof));
    abc(px[0..2]);
}

void test11435b()
{
    import core.sys.windows.windows;
    alias T = short;

    static void fun(T c, T b, int v)
    {
    }

    static void abc(T[] b)
    {
        fun(b[0], b[1], 0);
    }

    version(Windows)
    {
        import core.sys.windows.windows;
        auto p = VirtualAlloc(null, 4096, MEM_COMMIT, PAGE_EXECUTE_READWRITE);
    }
    else
    {
        import core.sys.posix.sys.mman;
        auto p = mmap(null, 4096, PROT_READ|PROT_WRITE, MAP_PRIVATE|MAP_ANON, -1, 0L);
    }
    assert(p);
    auto px = (cast(T*)(p + 4096 - 2 * T.sizeof));
    abc(px[0..2]);
}

////////////////////////////////////////////////////////////////////////
// https://issues.dlang.org/show_bug.cgi?id=21513

struct Stuff
{
    size_t c;         // declare after items and not crash !
    ubyte[1] items;
}

void grow(ref Stuff stuff)
{
    with (stuff)
    {
        const oldCapacity = c;
        items.ptr[0..oldCapacity] = items.ptr[0..0]; // use literal 0 instead of
        items.ptr[0] = 0;                            // oldcapacity and no crash !
    }
}

void test21513()
{
    Stuff stuff;
    grow(stuff);
}

////////////////////////////////////////////////////////////////////////
// https://issues.dlang.org/show_bug.cgi?id=21526

double f21256(double a, double b) {
    double c = a + b;
    return c;
}

void test21256()
{
    union DX
    {
        double d;
        ulong l;
    }

    DX a, b;
    a.l = 0x4341c37937e08000;
    b.l = 0x4007ffcb923a29c7;

    DX r;
    r.d = f21256(a.d, b.d);
    //if (r.d != 0x1.1c37937e08001p+53)
        //printf("r = %A should be 0x1.1c37937e08001p+53 %A\n", r.d, 0x1.1c37937e08001p+53);
    //assert(r == 0x1.1c37937e08001p+53);

    // cannot seem to get the two to produce the same value
    assert(r.l == 0x4341c37937e08001 || // value using XMM
           r.l == 0x4341c37937e08002);  // value using x87
}

////////////////////////////////////////////////////////////////////////

int main()
{
    // All the various integer divide tests
    testsdiv2();
    testulldiv();
    testfastudiv();
    testsldiv();
    testslmod();
    testfastdiv();
    testdivdiv();
    testdivcmp();

    testgoto();
    testswitch();
    testdo();
    testbreak();
    teststringswitch();
    teststrarg();
    test12164();
    testsizes();
    testarrayinit();
    testU();
    testbittest();
    test8658();
    test3918();
    test12051();
    testdocond();
    testnegcom();
    test11565();
    testoror();
    testbt();
    test12095(0);
    testandand();
    testor_combine();
    testshrshl();
    test13383();
    test13190();
    test13485();
    test14436();
    test10639();
    test10715();
    test10678();
    test7565();
    test13023(0x10_0000_0000);
    test12833();
    test9449();
    test9449x();
    test12057();
    test13784();
    test14220();
    test14829();
    test2();
    test3();
    test14782();
    test14987();
    test15272();
    test15861();
    test15629();
    test4();
    test13474();
    test16699();
    test16102();
    test5();
    test6();
    testeqeqranges();
    test16189();
    test16997();
    test18315();
    test18461();
    test18730();
    test19497();
    test18794();
    testelmin();
    testfastpar();
    test20363();
    testNegConst();
    test16317();
    test20050();
    testCpStatic();
    test7();
    testbyteswap();
    testrolror();
    test20162();
    test3713();
    testsbbrex();
    testmemcpy();
    testMulLea();
    testMulAssPair();
    test21038();
    test21325();
    test19846();
    test16268();
    test11435a();
    test11435b();
<<<<<<< HEAD
    test21256();
=======
    test21513();
>>>>>>> 599c1b32

    printf("Success\n");
    return 0;
}<|MERGE_RESOLUTION|>--- conflicted
+++ resolved
@@ -2521,11 +2521,8 @@
     test16268();
     test11435a();
     test11435b();
-<<<<<<< HEAD
+    test21513();
     test21256();
-=======
-    test21513();
->>>>>>> 599c1b32
 
     printf("Success\n");
     return 0;
