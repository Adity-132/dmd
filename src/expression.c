
// Compiler implementation of the D programming language
// Copyright (c) 1999-2011 by Digital Mars
// All Rights Reserved
// written by Walter Bright
// http://www.digitalmars.com
// License for redistribution is by either the Artistic License
// in artistic.txt, or the GNU General Public License in gnu.txt.
// See the included readme.txt for details.

#include <stdio.h>
#include <stdlib.h>
#include <ctype.h>
#include <math.h>
#include <assert.h>
#if _MSC_VER
#include <complex>
#else
#include <complex.h>
#endif

#if _WIN32 && __DMC__
extern "C" char * __cdecl __locale_decpoint;
#endif

#include "rmem.h"
#include "port.h"
#include "root.h"

#include "mtype.h"
#include "init.h"
#include "expression.h"
#include "template.h"
#include "utf.h"
#include "enum.h"
#include "scope.h"
#include "statement.h"
#include "declaration.h"
#include "aggregate.h"
#include "import.h"
#include "id.h"
#include "dsymbol.h"
#include "module.h"
#include "attrib.h"
#include "hdrgen.h"
#include "parse.h"
#include "doc.h"


Expression *createTypeInfoArray(Scope *sc, Expression *args[], unsigned dim);
Expression *expandVar(int result, VarDeclaration *v);

#define LOGSEMANTIC     0

/*************************************************************
 * Given var, we need to get the
 * right 'this' pointer if var is in an outer class, but our
 * existing 'this' pointer is in an inner class.
 * Input:
 *      e1      existing 'this'
 *      ad      struct or class we need the correct 'this' for
 *      var     the specific member of ad we're accessing
 */

Expression *getRightThis(Loc loc, Scope *sc, AggregateDeclaration *ad,
        Expression *e1, Declaration *var)
{
    //printf("\ngetRightThis(e1 = %s, ad = %s, var = %s)\n", e1->toChars(), ad->toChars(), var->toChars());
 L1:
    Type *t = e1->type->toBasetype();
    //printf("e1->type = %s, var->type = %s\n", e1->type->toChars(), var->type->toChars());

    /* If e1 is not the 'this' pointer for ad
     */
    if (ad &&
        !(t->ty == Tpointer && t->nextOf()->ty == Tstruct &&
          ((TypeStruct *)t->nextOf())->sym == ad)
        &&
        !(t->ty == Tstruct &&
          ((TypeStruct *)t)->sym == ad)
       )
    {
        ClassDeclaration *cd = ad->isClassDeclaration();
        ClassDeclaration *tcd = t->isClassHandle();

        /* e1 is the right this if ad is a base class of e1
         */
        if (!cd || !tcd ||
            !(tcd == cd || cd->isBaseOf(tcd, NULL))
           )
        {
            /* Only classes can be inner classes with an 'outer'
             * member pointing to the enclosing class instance
             */
            if (tcd && tcd->isNested())
            {   /* e1 is the 'this' pointer for an inner class: tcd.
                 * Rewrite it as the 'this' pointer for the outer class.
                 */

                e1 = new DotVarExp(loc, e1, tcd->vthis);
                e1->type = tcd->vthis->type;
                // Do not call checkNestedRef()
                //e1 = e1->semantic(sc);

                // Skip up over nested functions, and get the enclosing
                // class type.
                int n = 0;
                Dsymbol *s;
                for (s = tcd->toParent();
                     s && s->isFuncDeclaration();
                     s = s->toParent())
                {   FuncDeclaration *f = s->isFuncDeclaration();
                    if (f->vthis)
                    {
                        //printf("rewriting e1 to %s's this\n", f->toChars());
                        n++;
                        e1 = new VarExp(loc, f->vthis);
                    }
                    else
                    {
                        e1->error("need 'this' of type %s to access member %s"
                                  " from static function %s",
                            ad->toChars(), var->toChars(), f->toChars());
                        e1 = new ErrorExp();
                        return e1;
                    }
                }
                if (s && s->isClassDeclaration())
                {   e1->type = s->isClassDeclaration()->type;
                    if (n > 1)
                        e1 = e1->semantic(sc);
                }
                else
                    e1 = e1->semantic(sc);
                goto L1;
            }
            /* Can't find a path from e1 to ad
             */
            e1->error("this for %s needs to be type %s not type %s",
                var->toChars(), ad->toChars(), t->toChars());
            e1 = new ErrorExp();
        }
    }
    return e1;
}

/*****************************************
 * Determine if 'this' is available.
 * If it is, return the FuncDeclaration that has it.
 */

FuncDeclaration *hasThis(Scope *sc)
{   FuncDeclaration *fd;
    FuncDeclaration *fdthis;

    //printf("hasThis()\n");
    fdthis = sc->parent->isFuncDeclaration();
    //printf("fdthis = %p, '%s'\n", fdthis, fdthis ? fdthis->toChars() : "");

    /* Special case for inside template constraint
     */
    if (fdthis && (sc->flags & SCOPEstaticif) && fdthis->parent->isTemplateDeclaration())
    {
        //TemplateDeclaration *td = fdthis->parent->isTemplateDeclaration();
        //printf("[%s] td = %s, fdthis->vthis = %p\n", td->loc.toChars(), td->toChars(), fdthis->vthis);
        return fdthis->vthis ? fdthis : NULL;
    }

    // Go upwards until we find the enclosing member function
    fd = fdthis;
    while (1)
    {
        if (!fd)
        {
            goto Lno;
        }
        if (!fd->isNested())
            break;

        Dsymbol *parent = fd->parent;
        while (1)
        {
            if (!parent)
                goto Lno;
            TemplateInstance *ti = parent->isTemplateInstance();
            if (ti)
                parent = ti->parent;
            else
                break;
        }
        fd = parent->isFuncDeclaration();
    }

    if (!fd->isThis())
    {   //printf("test '%s'\n", fd->toChars());
        goto Lno;
    }

    assert(fd->vthis);
    return fd;

Lno:
    return NULL;                // don't have 'this' available
}


/***************************************
 * Pull out any properties.
 */

Expression *resolveProperties(Scope *sc, Expression *e)
{
    //printf("resolveProperties(%s)\n", e->toChars());

    TemplateDeclaration *td;
    Objects *targsi;
    Expression *ethis;
    if (e->op == TOKdotti)
    {
        DotTemplateInstanceExp* dti = (DotTemplateInstanceExp *)e;
        td     = dti->getTempdecl(sc);
                 dti->ti->semanticTiargs(sc);
        targsi = dti->ti->tiargs;
        ethis  = dti->e1;
        goto L1;
    }
    else if (e->op == TOKdottd)
    {
        DotTemplateExp *dte = (DotTemplateExp *)e;
        td     = dte->td;
        targsi = NULL;
        ethis  = dte->e1;
        goto L1;
    }
    else if (e->op == TOKtemplate)
    {
        td     = ((TemplateExp *)e)->td;
        targsi = NULL;
        ethis  = NULL;
    L1:
        assert(td);
        unsigned errors = global.startGagging();
        FuncDeclaration *fd = td->deduceFunctionTemplate(sc, e->loc, targsi, ethis, NULL, 1);
        if (global.endGagging(errors))
            fd = NULL;  // eat "is not a function template" error
        if (fd && fd->type)
        {   assert(fd->type->ty == Tfunction);
            TypeFunction *tf = (TypeFunction *)fd->type;
            if (!tf->isproperty && global.params.enforcePropertySyntax)
            {   error(e->loc, "not a property %s", e->toChars());
                return new ErrorExp();
            }
            e = new CallExp(e->loc, e);
            e = e->semantic(sc);
        }
        goto return_expr;
    }

    if (e->type)
    {
        Type *t = e->type->toBasetype();

        if (t->ty == Tfunction || e->op == TOKoverloadset)
        {
            if (t->ty == Tfunction && !((TypeFunction *)t)->isproperty &&
                global.params.enforcePropertySyntax)
            {
                error(e->loc, "not a property %s", e->toChars());
                return new ErrorExp();
            }
            e = new CallExp(e->loc, e);
            e = e->semantic(sc);
        }

        /* Look for e being a lazy parameter; rewrite as delegate call
         */
        else if (e->op == TOKvar)
        {   VarExp *ve = (VarExp *)e;

            if (ve->var->storage_class & STClazy)
            {
                e = new CallExp(e->loc, e);
                e = e->semantic(sc);
            }
        }

        else if (e->op == TOKdotexp)
        {
            e->error("expression has no value");
            return new ErrorExp();
        }

    }

return_expr:
    if (!e->type)
    {
        error(e->loc, "cannot resolve type for %s", e->toChars());
        e->type = new TypeError();
    }
    return e;
}

/******************************
 * Perform semantic() on an array of Expressions.
 */

Expressions *arrayExpressionSemantic(Expressions *exps, Scope *sc)
{
    if (exps)
    {
        for (size_t i = 0; i < exps->dim; i++)
        {   Expression *e = (*exps)[i];
            if (e)
            {   e = e->semantic(sc);
                (*exps)[i] = e;
            }
        }
    }
    return exps;
}


/******************************
 * Perform canThrow() on an array of Expressions.
 */

#if DMDV2
int arrayExpressionCanThrow(Expressions *exps, bool mustNotThrow)
{
    if (exps)
    {
        for (size_t i = 0; i < exps->dim; i++)
        {   Expression *e = (*exps)[i];
            if (e && e->canThrow(mustNotThrow))
                return 1;
        }
    }
    return 0;
}
#endif

/****************************************
 * Expand tuples.
 */

void expandTuples(Expressions *exps)
{
    //printf("expandTuples()\n");
    if (exps)
    {
        for (size_t i = 0; i < exps->dim; i++)
        {   Expression *arg = (*exps)[i];
            if (!arg)
                continue;

            // Look for tuple with 0 members
            if (arg->op == TOKtype)
            {   TypeExp *e = (TypeExp *)arg;
                if (e->type->toBasetype()->ty == Ttuple)
                {   TypeTuple *tt = (TypeTuple *)e->type->toBasetype();

                    if (!tt->arguments || tt->arguments->dim == 0)
                    {
                        exps->remove(i);
                        if (i == exps->dim)
                            return;
                        i--;
                        continue;
                    }
                }
            }

            // Inline expand all the tuples
            while (arg->op == TOKtuple)
            {   TupleExp *te = (TupleExp *)arg;

                exps->remove(i);                // remove arg
                exps->insert(i, te->exps);      // replace with tuple contents
                if (i == exps->dim)
                    return;             // empty tuple, no more arguments
                arg = (*exps)[i];
            }
        }
    }
}

/****************************************
 * Expand alias this tuples.
 */

TupleDeclaration *isAliasThisTuple(Expression *e)
{
    if (e->type)
    {
        Type *t = e->type->toBasetype();
        AggregateDeclaration *ad;
        if (t->ty == Tstruct)
        {
            ad = ((TypeStruct *)t)->sym;
            goto L1;
        }
        else if (t->ty == Tclass)
        {
            ad = ((TypeClass *)t)->sym;
          L1:
            Dsymbol *s = ad->aliasthis;
            if (s && s->isVarDeclaration())
            {
                TupleDeclaration *td = s->isVarDeclaration()->toAlias()->isTupleDeclaration();
                if (td && td->isexp)
                    return td;
            }
        }
    }
    return NULL;
}

int expandAliasThisTuples(Expressions *exps, int starti)
{
    if (!exps || exps->dim == 0)
        return -1;

    for (size_t u = starti; u < exps->dim; u++)
    {
        Expression *exp = exps->tdata()[u];
        TupleDeclaration *td = isAliasThisTuple(exp);
        if (td)
        {
            exps->remove(u);
            for (size_t i = 0; i<td->objects->dim; ++i)
            {
                Expression *e = isExpression(td->objects->tdata()[i]);
                assert(e);
                assert(e->op == TOKdsymbol);
                DsymbolExp *se = (DsymbolExp *)e;
                Declaration *d = se->s->isDeclaration();
                assert(d);
                e = new DotVarExp(exp->loc, exp, d);
                assert(d->type);
                e->type = d->type;
                exps->insert(u + i, e);
            }
    #if 0
            printf("expansion ->\n");
            for (size_t i = 0; i<exps->dim; ++i)
            {
                Expression *e = exps->tdata()[i];
                printf("\texps[%d] e = %s %s\n", i, Token::tochars[e->op], e->toChars());
            }
    #endif
            return u;
        }
    }

    return -1;
}

Expressions *arrayExpressionToCommonType(Scope *sc, Expressions *exps, Type **pt)
{
#if DMDV1
    /* The first element sets the type
     */
    Type *t0 = NULL;
    for (size_t i = 0; i < exps->dim; i++)
    {   Expression *e = (*exps)[i];

        if (!e->type)
        {   error("%s has no value", e->toChars());
            e = new ErrorExp();
        }
        e = resolveProperties(sc, e);

        if (!t0)
            t0 = e->type;
        else
            e = e->implicitCastTo(sc, t0);
        (*exps)[i] = e;
    }

    if (!t0)
        t0 = Type::tvoid;
    if (pt)
        *pt = t0;

    // Eventually, we want to make this copy-on-write
    return exps;
#endif
#if DMDV2
    /* The type is determined by applying ?: to each pair.
     */
    /* Still have a problem with:
     *  ubyte[][] = [ cast(ubyte[])"hello", [1]];
     * which works if the array literal is initialized top down with the ubyte[][]
     * type, but fails with this function doing bottom up typing.
     */
    //printf("arrayExpressionToCommonType()\n");
    IntegerExp integerexp(0);
    CondExp condexp(0, &integerexp, NULL, NULL);

    Type *t0 = NULL;
    Expression *e0;
    int j0;
    for (size_t i = 0; i < exps->dim; i++)
    {   Expression *e = (*exps)[i];

        e = resolveProperties(sc, e);
        if (!e->type)
        {   error("%s has no value", e->toChars());
            e = new ErrorExp();
        }

        if (t0)
        {   if (t0 != e->type)
            {
                /* This applies ?: to merge the types. It's backwards;
                 * ?: should call this function to merge types.
                 */
                condexp.type = NULL;
                condexp.e1 = e0;
                condexp.e2 = e;
                condexp.loc = e->loc;
                condexp.semantic(sc);
                (*exps)[j0] = condexp.e1;
                e = condexp.e2;
                j0 = i;
                e0 = e;
                t0 = e0->type;
            }
        }
        else
        {   j0 = i;
            e0 = e;
            t0 = e->type;
        }
        (*exps)[i] = e;
    }

    if (t0)
    {
        for (size_t i = 0; i < exps->dim; i++)
        {   Expression *e = (*exps)[i];
            e = e->implicitCastTo(sc, t0);
            (*exps)[i] = e;
        }
    }
    else
        t0 = Type::tvoid;               // [] is typed as void[]
    if (pt)
        *pt = t0;

    // Eventually, we want to make this copy-on-write
    return exps;
#endif
}

/****************************************
 * Get TemplateDeclaration enclosing FuncDeclaration.
 */

TemplateDeclaration *getFuncTemplateDecl(Dsymbol *s)
{
    FuncDeclaration *f = s->isFuncDeclaration();
    if (f && f->parent)
    {   TemplateInstance *ti = f->parent->isTemplateInstance();

        if (ti &&
            !ti->isTemplateMixin() &&
            (ti->name == f->ident ||
             ti->toAlias()->ident == f->ident)
            &&
            ti->tempdecl && ti->tempdecl->onemember)
        {
            return ti->tempdecl;
        }
    }
    return NULL;
}

/****************************************
 * Preprocess arguments to function.
 */

void preFunctionParameters(Loc loc, Scope *sc, Expressions *exps)
{
    if (exps)
    {
        expandTuples(exps);

        for (size_t i = 0; i < exps->dim; i++)
        {   Expression *arg = (*exps)[i];

            arg = resolveProperties(sc, arg);
            (*exps)[i] =  arg;

            //arg->rvalue();
#if 0
            if (arg->type->ty == Tfunction)
            {
                arg = new AddrExp(arg->loc, arg);
                arg = arg->semantic(sc);
                (*exps)[i] =  arg;
            }
#endif
        }
    }
}

/************************************************
 * If we want the value of this expression, but do not want to call
 * the destructor on it.
 */

void valueNoDtor(Expression *e)
{
    if (e->op == TOKcall)
    {
        /* The struct value returned from the function is transferred
         * so do not call the destructor on it.
         * Recognize:
         *       ((S _ctmp = S.init), _ctmp).this(...)
         * and make sure the destructor is not called on _ctmp
         * BUG: if e is a CommaExp, we should go down the right side.
         */
        CallExp *ce = (CallExp *)e;
        if (ce->e1->op == TOKdotvar)
        {   DotVarExp *dve = (DotVarExp *)ce->e1;
            if (dve->var->isCtorDeclaration())
            {   // It's a constructor call
                if (dve->e1->op == TOKcomma)
                {   CommaExp *comma = (CommaExp *)dve->e1;
                    if (comma->e2->op == TOKvar)
                    {   VarExp *ve = (VarExp *)comma->e2;
                        VarDeclaration *ctmp = ve->var->isVarDeclaration();
                        if (ctmp)
                            ctmp->noscope = 1;
                    }
                }
            }
        }
    }
}

/*********************************************
 * Call copy constructor for struct value argument.
 */
#if DMDV2
Expression *callCpCtor(Loc loc, Scope *sc, Expression *e, int noscope)
{
    Type *tb = e->type->toBasetype();
    assert(tb->ty == Tstruct);
    StructDeclaration *sd = ((TypeStruct *)tb)->sym;
    if (sd->cpctor)
    {
        /* Create a variable tmp, and replace the argument e with:
         *      (tmp = e),tmp
         * and let AssignExp() handle the construction.
         * This is not the most efficent, ideally tmp would be constructed
         * directly onto the stack.
         */
        Identifier *idtmp = Lexer::uniqueId("__cpcttmp");
        VarDeclaration *tmp = new VarDeclaration(loc, tb, idtmp, new ExpInitializer(0, e));
        tmp->storage_class |= STCctfe;
        tmp->noscope = noscope;
        Expression *ae = new DeclarationExp(loc, tmp);
        e = new CommaExp(loc, ae, new VarExp(loc, tmp));
        e = e->semantic(sc);
    }
    return e;
}
#endif

// Check if this function is a member of a template which has only been
// instantiated speculatively, eg from inside is(typeof()).
// Return the speculative template instance it is part of,
// or NULL if not speculative.
TemplateInstance *isSpeculativeFunction(FuncDeclaration *fd)
{
    Dsymbol * par = fd->parent;
    while (par)
    {
        TemplateInstance *ti = par->isTemplateInstance();
        if (ti && ti->speculative)
            return ti;
        par = par->toParent();
    }
    return NULL;
}

/****************************************
 * Now that we know the exact type of the function we're calling,
 * the arguments[] need to be adjusted:
 *      1. implicitly convert argument to the corresponding parameter type
 *      2. add default arguments for any missing arguments
 *      3. do default promotions on arguments corresponding to ...
 *      4. add hidden _arguments[] argument
 *      5. call copy constructor for struct value arguments
 * Returns:
 *      return type from function
 */

Type *functionParameters(Loc loc, Scope *sc, TypeFunction *tf,
        Expression *ethis, Expressions *arguments, FuncDeclaration *fd)
{
    //printf("functionParameters()\n");
    assert(arguments);
    assert(fd || tf->next);
    size_t nargs = arguments ? arguments->dim : 0;
    size_t nparams = Parameter::dim(tf->parameters);

    if (nargs > nparams && tf->varargs == 0)
    {   error(loc, "expected %zu arguments, not %zu for non-variadic function type %s", nparams, nargs, tf->toChars());
        return Type::terror;
    }

    // If inferring return type, and semantic3() needs to be run if not already run
    if (!tf->next && fd->inferRetType)
    {
        TemplateInstance *spec = isSpeculativeFunction(fd);
        int olderrs = global.errors;
        fd->semantic3(fd->scope);
        // Update the template instantiation with the number
        // of errors which occured.
        if (spec && global.errors != olderrs)
            spec->errors = global.errors - olderrs;
    }

    unsigned n = (nargs > nparams) ? nargs : nparams;   // n = max(nargs, nparams)

    unsigned wildmatch = 0;
    if (ethis && tf->isWild())
    {
        Type *t = ethis->type;
        if (t->isWild())
            wildmatch |= MODwild;
        else if (t->isConst())
            wildmatch |= MODconst;
        else if (t->isImmutable())
            wildmatch |= MODimmutable;
        else
            wildmatch |= MODmutable;
    }

    int done = 0;
    for (size_t i = 0; i < n; i++)
    {
        Expression *arg;

        if (i < nargs)
            arg = arguments->tdata()[i];
        else
            arg = NULL;

        if (i < nparams)
        {
            Parameter *p = Parameter::getNth(tf->parameters, i);

            if (!arg)
            {
                if (!p->defaultArg)
                {
                    if (tf->varargs == 2 && i + 1 == nparams)
                        goto L2;
                    error(loc, "expected %zu function arguments, not %zu", nparams, nargs);
                    return Type::terror;
                }
                arg = p->defaultArg;
                arg = arg->inlineCopy(sc);
#if DMDV2
                arg = arg->resolveLoc(loc, sc);         // __FILE__ and __LINE__
#endif
                arguments->push(arg);
                nargs++;
            }
            else if (arg->op == TOKfunction)
            {   FuncExp *fe = (FuncExp *)arg;
                Type *pt = p->type;
                if (tf->varargs == 2 && i + 1 == nparams && pt->nextOf())
                    pt = pt->nextOf();
                fe->setType(pt);
                arg = fe->semantic(sc);
                arguments->tdata()[i] =  arg;
            }

            if (tf->varargs == 2 && i + 1 == nparams)
            {
                //printf("\t\tvarargs == 2, p->type = '%s'\n", p->type->toChars());
                if (arg->implicitConvTo(p->type))
                {
                    if (p->type->nextOf() && arg->implicitConvTo(p->type->nextOf()))
                        goto L2;
                    else if (nargs != nparams)
                    {   error(loc, "expected %zu function arguments, not %zu", nparams, nargs);
                        return Type::terror;
                    }
                    goto L1;
                }
             L2:
                Type *tb = p->type->toBasetype();
                Type *tret = p->isLazyArray();
                switch (tb->ty)
                {
                    case Tsarray:
                    case Tarray:
                    {   // Create a static array variable v of type arg->type
#ifdef IN_GCC
                        /* GCC 4.0 does not like zero length arrays used like
                           this; pass a null array value instead. Could also
                           just make a one-element array. */
                        if (nargs - i == 0)
                        {
                            arg = new NullExp(loc);
                            break;
                        }
#endif
                        Identifier *id = Lexer::uniqueId("__arrayArg");
                        Type *t = new TypeSArray(((TypeArray *)tb)->next, new IntegerExp(nargs - i));
                        t = t->semantic(loc, sc);
                        bool isSafe = fd ? fd->isSafe() : tf->trust == TRUSTsafe;
                        VarDeclaration *v = new VarDeclaration(loc, t, id,
                            isSafe ? NULL : new VoidInitializer(loc));
                        v->storage_class |= STCctfe;
                        v->semantic(sc);
                        v->parent = sc->parent;
                        //sc->insert(v);

                        Expression *c = new DeclarationExp(0, v);
                        c->type = v->type;

                        for (size_t u = i; u < nargs; u++)
                        {   Expression *a = arguments->tdata()[u];
                            if (tret && !((TypeArray *)tb)->next->equals(a->type))
                                a = a->toDelegate(sc, tret);

                            Expression *e = new VarExp(loc, v);
                            e = new IndexExp(loc, e, new IntegerExp(u + 1 - nparams));
                            ConstructExp *ae = new ConstructExp(loc, e, a);
                            if (c)
                                c = new CommaExp(loc, c, ae);
                            else
                                c = ae;
                        }
                        arg = new VarExp(loc, v);
                        if (c)
                            arg = new CommaExp(loc, c, arg);
                        break;
                    }
                    case Tclass:
                    {   /* Set arg to be:
                         *      new Tclass(arg0, arg1, ..., argn)
                         */
                        Expressions *args = new Expressions();
                        args->setDim(nargs - i);
                        for (size_t u = i; u < nargs; u++)
                            args->tdata()[u - i] = arguments->tdata()[u];
                        arg = new NewExp(loc, NULL, NULL, p->type, args);
                        break;
                    }
                    default:
                        if (!arg)
                        {   error(loc, "not enough arguments");
                            return Type::terror;
                        }
                        break;
                }
                arg = arg->semantic(sc);
                //printf("\targ = '%s'\n", arg->toChars());
                arguments->setDim(i + 1);
                arguments->tdata()[i] =  arg;
                nargs = i + 1;
                done = 1;
            }

        L1:
            if (!(p->storageClass & STClazy && p->type->ty == Tvoid))
            {
                unsigned mod = arg->type->wildConvTo(p->type);
                if (mod)
                {
                    wildmatch |= mod;
                }
            }
        }
        if (done)
            break;
    }
    if (wildmatch)
    {   /* Calculate wild matching modifier
         */
        if (wildmatch & MODconst || wildmatch & (wildmatch - 1))
            wildmatch = MODconst;
        else if (wildmatch & MODimmutable)
            wildmatch = MODimmutable;
        else if (wildmatch & MODwild)
            wildmatch = MODwild;
        else
        {   assert(wildmatch & MODmutable);
            wildmatch = MODmutable;
        }
    }

    assert(nargs >= nparams);
    for (size_t i = 0; i < nargs; i++)
    {
        Expression *arg = arguments->tdata()[i];
        assert(arg);

        if (i < nparams)
        {
            Parameter *p = Parameter::getNth(tf->parameters, i);

            if (!(p->storageClass & STClazy && p->type->ty == Tvoid))
            {
                if (p->type->hasWild())
                {
                    arg = arg->implicitCastTo(sc, p->type->substWildTo(wildmatch));
                    arg = arg->optimize(WANTvalue);
                }
                else if (p->type != arg->type)
                {
                    //printf("arg->type = %s, p->type = %s\n", arg->type->toChars(), p->type->toChars());
                    if (arg->op == TOKtype)
                    {   arg->error("cannot pass type %s as function argument", arg->toChars());
                        arg = new ErrorExp();
                        goto L3;
                    }
                    else
                        arg = arg->implicitCastTo(sc, p->type);
                    arg = arg->optimize(WANTvalue);
                }
            }
            if (p->storageClass & STCref)
            {
                arg = arg->toLvalue(sc, arg);
            }
            else if (p->storageClass & STCout)
            {
                arg = arg->modifiableLvalue(sc, arg);
            }

            Type *tb = arg->type->toBasetype();
#if !SARRAYVALUE
            // Convert static arrays to pointers
            if (tb->ty == Tsarray)
            {
                arg = arg->checkToPointer();
            }
#endif
#if DMDV2
            if (tb->ty == Tstruct && !(p->storageClass & (STCref | STCout)))
            {
                if (arg->op == TOKcall)
                {
                    /* The struct value returned from the function is transferred
                     * to the function, so the callee should not call the destructor
                     * on it.
                     */
                    valueNoDtor(arg);
                }
                else
                {   /* Not transferring it, so call the copy constructor
                     */
                    arg = callCpCtor(loc, sc, arg, 1);
                }
            }
#endif

            //printf("arg: %s\n", arg->toChars());
            //printf("type: %s\n", arg->type->toChars());

            // Convert lazy argument to a delegate
            if (p->storageClass & STClazy)
            {
                arg = arg->toDelegate(sc, p->type);
            }
#if DMDV2
            /* Look for arguments that cannot 'escape' from the called
             * function.
             */
            if (!tf->parameterEscapes(p))
            {
                Expression *a = arg;
                if (a->op == TOKcast)
                    a = ((CastExp *)a)->e1;

                /* Function literals can only appear once, so if this
                 * appearance was scoped, there cannot be any others.
                 */
                if (a->op == TOKfunction)
                {   FuncExp *fe = (FuncExp *)a;
                    fe->fd->tookAddressOf = 0;
                }

                /* For passing a delegate to a scoped parameter,
                 * this doesn't count as taking the address of it.
                 * We only worry about 'escaping' references to the function.
                 */
                else if (a->op == TOKdelegate)
                {   DelegateExp *de = (DelegateExp *)a;
                    if (de->e1->op == TOKvar)
                    {   VarExp *ve = (VarExp *)de->e1;
                        FuncDeclaration *f = ve->var->isFuncDeclaration();
                        if (f)
                        {   f->tookAddressOf--;
                            //printf("tookAddressOf = %d\n", f->tookAddressOf);
                        }
                    }
                }
            }
#endif
        }
        else
        {

            // If not D linkage, do promotions
            if (tf->linkage != LINKd)
            {
                // Promote bytes, words, etc., to ints
                arg = arg->integralPromotions(sc);

                // Promote floats to doubles
                switch (arg->type->ty)
                {
                    case Tfloat32:
                        arg = arg->castTo(sc, Type::tfloat64);
                        break;

                    case Timaginary32:
                        arg = arg->castTo(sc, Type::timaginary64);
                        break;
                }
            }

            // Do not allow types that need destructors
            if (arg->type->needsDestruction())
            {   arg->error("cannot pass types that need destruction as variadic arguments");
                arg = new ErrorExp();
            }

            // Convert static arrays to dynamic arrays
            // BUG: I don't think this is right for D2
            Type *tb = arg->type->toBasetype();
            if (tb->ty == Tsarray)
            {   TypeSArray *ts = (TypeSArray *)tb;
                Type *ta = ts->next->arrayOf();
                if (ts->size(arg->loc) == 0)
                    arg = new NullExp(arg->loc, ta);
                else
                    arg = arg->castTo(sc, ta);
            }
#if DMDV2
            if (tb->ty == Tstruct)
            {
                arg = callCpCtor(loc, sc, arg, 1);
            }
#endif

            // Give error for overloaded function addresses
            if (arg->op == TOKsymoff)
            {   SymOffExp *se = (SymOffExp *)arg;
                if (
#if DMDV2
                    se->hasOverloads &&
#endif
                    !se->var->isFuncDeclaration()->isUnique())
                {   arg->error("function %s is overloaded", arg->toChars());
                    arg = new ErrorExp();
                }
            }
            arg->rvalue();
        }
        arg = arg->optimize(WANTvalue);
    L3:
        arguments->tdata()[i] =  arg;
    }

    // If D linkage and variadic, add _arguments[] as first argument
    if (tf->linkage == LINKd && tf->varargs == 1)
    {
        assert(arguments->dim >= nparams);
        Expression *e = createTypeInfoArray(sc, (Expression **)&arguments->tdata()[nparams],
                arguments->dim - nparams);
        arguments->insert(0, e);
    }

    Type *tret = tf->next;
    if (wildmatch)
    {   /* Adjust function return type based on wildmatch
         */
        //printf("wildmatch = x%x, tret = %s\n", wildmatch, tret->toChars());
        tret = tret->substWildTo(wildmatch);
    }
    return tret;
}

/**************************************************
 * Write expression out to buf, but wrap it
 * in ( ) if its precedence is less than pr.
 */

void expToCBuffer(OutBuffer *buf, HdrGenState *hgs, Expression *e, enum PREC pr)
{
#ifdef DEBUG
    if (precedence[e->op] == PREC_zero)
        printf("precedence not defined for token '%s'\n",Token::tochars[e->op]);
#endif
    assert(precedence[e->op] != PREC_zero);
    assert(pr != PREC_zero);

    //if (precedence[e->op] == 0) e->dump(0);
    if (precedence[e->op] < pr ||
        /* Despite precedence, we don't allow a<b<c expressions.
         * They must be parenthesized.
         */
        (pr == PREC_rel && precedence[e->op] == pr))
    {
        buf->writeByte('(');
        e->toCBuffer(buf, hgs);
        buf->writeByte(')');
    }
    else
        e->toCBuffer(buf, hgs);
}

/**************************************************
 * Write out argument list to buf.
 */

void argsToCBuffer(OutBuffer *buf, Expressions *arguments, HdrGenState *hgs)
{
    if (arguments)
    {
        for (size_t i = 0; i < arguments->dim; i++)
        {   Expression *arg = arguments->tdata()[i];

            if (arg)
            {   if (i)
                    buf->writeByte(',');
                expToCBuffer(buf, hgs, arg, PREC_assign);
            }
        }
    }
}

/**************************************************
 * Write out argument types to buf.
 */

void argExpTypesToCBuffer(OutBuffer *buf, Expressions *arguments, HdrGenState *hgs)
{
    if (arguments)
    {   OutBuffer argbuf;

        for (size_t i = 0; i < arguments->dim; i++)
        {   Expression *arg = arguments->tdata()[i];

            if (i)
                buf->writeByte(',');
            argbuf.reset();
            arg->type->toCBuffer2(&argbuf, hgs, 0);
            buf->write(&argbuf);
        }
    }
}

/******************************** Expression **************************/

Expression::Expression(Loc loc, enum TOK op, int size)
    : loc(loc)
{
    //printf("Expression::Expression(op = %d) this = %p\n", op, this);
    this->loc = loc;
    this->op = op;
    this->size = size;
    this->parens = 0;
    type = NULL;
}

Expression *Expression::syntaxCopy()
{
    //printf("Expression::syntaxCopy()\n");
    //dump(0);
    return copy();
}

/*********************************
 * Does *not* do a deep copy.
 */

Expression *Expression::copy()
{
    Expression *e;
    if (!size)
    {
#ifdef DEBUG
        fprintf(stdmsg, "No expression copy for: %s\n", toChars());
        printf("op = %d\n", op);
        dump(0);
#endif
        assert(0);
    }
    e = (Expression *)mem.malloc(size);
    //printf("Expression::copy(op = %d) e = %p\n", op, e);
    return (Expression *)memcpy(e, this, size);
}

/**************************
 * Semantically analyze Expression.
 * Determine types, fold constants, etc.
 */

Expression *Expression::semantic(Scope *sc)
{
#if LOGSEMANTIC
    printf("Expression::semantic() %s\n", toChars());
#endif
    if (type)
        type = type->semantic(loc, sc);
    else
        type = Type::tvoid;
    return this;
}

/**********************************
 * Try to run semantic routines.
 * If they fail, return NULL.
 */

Expression *Expression::trySemantic(Scope *sc)
{
    //printf("+trySemantic(%s)\n", toChars());
    unsigned errors = global.startGagging();
    Expression *e = semantic(sc);
    if (global.endGagging(errors))
    {
        e = NULL;
    }
    //printf("-trySemantic(%s)\n", toChars());
    return e;
}

void Expression::print()
{
    fprintf(stdmsg, "%s\n", toChars());
    fflush(stdmsg);
}

char *Expression::toChars()
{   OutBuffer *buf;
    HdrGenState hgs;

    memset(&hgs, 0, sizeof(hgs));
    buf = new OutBuffer();
    toCBuffer(buf, &hgs);
    return buf->toChars();
}

void Expression::error(const char *format, ...)
{
    if (type != Type::terror)
    {
        va_list ap;
        va_start(ap, format);
        ::verror(loc, format, ap);
        va_end( ap );
    }
}

void Expression::warning(const char *format, ...)
{
    if (type != Type::terror)
    {
        va_list ap;
        va_start(ap, format);
        ::vwarning(loc, format, ap);
        va_end( ap );
    }
}

int Expression::rvalue()
{
    if (type && type->toBasetype()->ty == Tvoid)
    {   error("expression %s is void and has no value", toChars());
#if 0
        dump(0);
        halt();
#endif
        if (!global.gag)
            type = Type::terror;
        return 0;
    }
    return 1;
}

Expression *Expression::combine(Expression *e1, Expression *e2)
{
    if (e1)
    {
        if (e2)
        {
            e1 = new CommaExp(e1->loc, e1, e2);
            e1->type = e2->type;
        }
    }
    else
        e1 = e2;
    return e1;
}

dinteger_t Expression::toInteger()
{
    //printf("Expression %s\n", Token::toChars(op));
    error("Integer constant expression expected instead of %s", toChars());
    return 0;
}

uinteger_t Expression::toUInteger()
{
    //printf("Expression %s\n", Token::toChars(op));
    return (uinteger_t)toInteger();
}

real_t Expression::toReal()
{
    error("Floating point constant expression expected instead of %s", toChars());
    return 0;
}

real_t Expression::toImaginary()
{
    error("Floating point constant expression expected instead of %s", toChars());
    return 0;
}

complex_t Expression::toComplex()
{
    error("Floating point constant expression expected instead of %s", toChars());
#ifdef IN_GCC
    return complex_t(real_t(0)); // %% nicer
#else
    return 0;
#endif
}

StringExp *Expression::toString()
{
    return NULL;
}

void Expression::toCBuffer(OutBuffer *buf, HdrGenState *hgs)
{
    buf->writestring(Token::toChars(op));
}

void Expression::toMangleBuffer(OutBuffer *buf)
{
    error("expression %s is not a valid template value argument", toChars());
}

/***************************************
 * Return !=0 if expression is an lvalue.
 */
#if DMDV2
int Expression::isLvalue()
{
    return 0;
}
#endif

/*******************************
 * Give error if we're not an lvalue.
 * If we can, convert expression to be an lvalue.
 */

Expression *Expression::toLvalue(Scope *sc, Expression *e)
{
    if (!e)
        e = this;
    else if (!loc.filename)
        loc = e->loc;
    error("%s is not an lvalue", e->toChars());
    return new ErrorExp();
}

Expression *Expression::modifiableLvalue(Scope *sc, Expression *e)
{
    //printf("Expression::modifiableLvalue() %s, type = %s\n", toChars(), type->toChars());

    // See if this expression is a modifiable lvalue (i.e. not const)
#if DMDV2
    if (type && (!type->isMutable() || !type->isAssignable()))
    {   error("%s is not mutable", e->toChars());
        return new ErrorExp();
    }
#endif
    return toLvalue(sc, e);
}


/************************************
 * Detect cases where pointers to the stack can 'escape' the
 * lifetime of the stack frame.
 */

void Expression::checkEscape()
{
}

void Expression::checkEscapeRef()
{
}

void Expression::checkScalar()
{
    if (!type->isscalar() && type->toBasetype() != Type::terror)
        error("'%s' is not a scalar, it is a %s", toChars(), type->toChars());
    rvalue();
}

void Expression::checkNoBool()
{
    if (type->toBasetype()->ty == Tbool)
        error("operation not allowed on bool '%s'", toChars());
}

Expression *Expression::checkIntegral()
{
    if (!type->isintegral())
    {   if (type->toBasetype() != Type::terror)
            error("'%s' is not of integral type, it is a %s", toChars(), type->toChars());
        return new ErrorExp();
    }
    if (!rvalue())
        return new ErrorExp();
    return this;
}

Expression *Expression::checkArithmetic()
{
    if (!type->isintegral() && !type->isfloating())
    {   if (type->toBasetype() != Type::terror)
            error("'%s' is not of arithmetic type, it is a %s", toChars(), type->toChars());
        return new ErrorExp();
    }
    if (!rvalue())
        return new ErrorExp();
    return this;
}

void Expression::checkDeprecated(Scope *sc, Dsymbol *s)
{
    s->checkDeprecated(loc, sc);
}

#if DMDV2
/*********************************************
 * Calling function f.
 * Check the purity, i.e. if we're in a pure function
 * we can only call other pure functions.
 */
void Expression::checkPurity(Scope *sc, FuncDeclaration *f)
{
#if 1
    if (sc->func)
    {
        /* Given:
         * void f()
         * { pure void g()
         *   {
         *      void h()
         *      {
         *         void i() { }
         *      }
         *   }
         * }
         * g() can call h() but not f()
         * i() can call h() and g() but not f()
         */
        FuncDeclaration *outerfunc = sc->func;
        // Find the closest pure parent of the calling function
        while (outerfunc->toParent2() &&
                !outerfunc->isPureBypassingInference() &&
                outerfunc->toParent2()->isFuncDeclaration())
        {
            outerfunc = outerfunc->toParent2()->isFuncDeclaration();
        }
        // Find the closest pure parent of the called function
        FuncDeclaration *calledparent = f;
        while (calledparent->toParent2() && !calledparent->isPureBypassingInference()
            && calledparent->toParent2()->isFuncDeclaration() )
        {
            calledparent = calledparent->toParent2()->isFuncDeclaration();
        }
        // If the caller has a pure parent, then either the called func must be pure,
        // OR, they must have the same pure parent.
        if (/*outerfunc->isPure() &&*/    // comment out because we deduce purity now
            !sc->intypeof &&
            !(sc->flags & SCOPEdebug) &&
            !(f->isPure() || (calledparent == outerfunc)))
        {
            if (outerfunc->setImpure())
                error("pure function '%s' cannot call impure function '%s'",
                    outerfunc->toChars(), f->toChars());
        }
    }
#else
    if (sc->func && sc->func->isPure() && !sc->intypeof && !f->isPure())
        error("pure function '%s' cannot call impure function '%s'",
            sc->func->toChars(), f->toChars());
#endif
}

/*******************************************
 * Accessing variable v.
 * Check for purity and safety violations.
 * If ethis is not NULL, then ethis is the 'this' pointer as in ethis.v
 */

void Expression::checkPurity(Scope *sc, VarDeclaration *v, Expression *ethis)
{
    /* Look for purity and safety violations when accessing variable v
     * from current function.
     */
    if (sc->func &&
        !sc->intypeof &&             // allow violations inside typeof(expression)
        !(sc->flags & SCOPEdebug) && // allow violations inside debug conditionals
        v->ident != Id::ctfe &&      // magic variable never violates pure and safe
        !v->isImmutable() &&         // always safe and pure to access immutables...
        !(v->isConst() && v->isDataseg() && !v->type->hasPointers()) && // const global value types are immutable
        !(v->storage_class & STCmanifest) // ...or manifest constants
       )
    {
        if (v->isDataseg())
        {
            /* Accessing global mutable state.
             * Therefore, this function and all its immediately enclosing
             * functions must be pure.
             */
            bool msg = FALSE;
            for (Dsymbol *s = sc->func; s; s = s->toParent2())
            {
                FuncDeclaration *ff = s->isFuncDeclaration();
                if (!ff)
                    break;
                if (ff->setImpure() && !msg)
                {   error("pure function '%s' cannot access mutable static data '%s'",
                        sc->func->toPrettyChars(), v->toChars());
                    msg = TRUE;                     // only need the innermost message
                }
            }
        }
        else
        {
            /* Given:
             * void f()
             * { int fx;
             *   pure void g()
             *   {  int gx;
             *      void h()
             *      {  int hx;
             *         void i() { }
             *      }
             *   }
             * }
             * i() can modify hx and gx but not fx
             */

            Dsymbol *vparent = v->toParent2();
            for (Dsymbol *s = sc->func; s; s = s->toParent2())
            {
                if (s == vparent)
                        break;
                FuncDeclaration *ff = s->isFuncDeclaration();
                if (!ff)
                    break;
                if (ff->setImpure())
                {   error("pure nested function '%s' cannot access mutable data '%s'",
                        ff->toChars(), v->toChars());
                    break;
                }
            }
        }

        /* Do not allow safe functions to access __gshared data
         */
        if (v->storage_class & STCgshared)
        {
            if (sc->func->setUnsafe())
                error("safe function '%s' cannot access __gshared data '%s'",
                    sc->func->toChars(), v->toChars());
        }
    }
}

void Expression::checkSafety(Scope *sc, FuncDeclaration *f)
{
    if (sc->func && !sc->intypeof &&
        !f->isSafe() && !f->isTrusted())
    {
        if (sc->func->setUnsafe())
            error("safe function '%s' cannot call system function '%s'",
                sc->func->toChars(), f->toChars());
    }
}
#endif


/*****************************
 * Check that expression can be tested for true or false.
 */

Expression *Expression::checkToBoolean(Scope *sc)
{
    // Default is 'yes' - do nothing

#ifdef DEBUG
    if (!type)
        dump(0);
    assert(type);
#endif

    // Structs can be converted to bool using opCast(bool)()
    Type *tb = type->toBasetype();
    if (tb->ty == Tstruct)
    {   AggregateDeclaration *ad = ((TypeStruct *)tb)->sym;
        /* Don't really need to check for opCast first, but by doing so we
         * get better error messages if it isn't there.
         */
        Dsymbol *fd = search_function(ad, Id::cast);
        if (fd)
        {
            Expression *e = new CastExp(loc, this, Type::tbool);
            e = e->semantic(sc);
            return e;
        }

        // Forward to aliasthis.
        if (ad->aliasthis)
        {
            Expression *e = new DotIdExp(loc, this, ad->aliasthis->ident);
            e = e->semantic(sc);
            e = resolveProperties(sc, e);
            e = e->checkToBoolean(sc);
            return e;
        }
    }

    if (!type->checkBoolean())
    {   if (type->toBasetype() != Type::terror)
            error("expression %s of type %s does not have a boolean value", toChars(), type->toChars());
        return new ErrorExp();
    }
    return this;
}

/****************************
 */

Expression *Expression::checkToPointer()
{
    //printf("Expression::checkToPointer()\n");
    Expression *e = this;

#if !SARRAYVALUE
    // If C static array, convert to pointer
    Type *tb = type->toBasetype();
    if (tb->ty == Tsarray)
    {   TypeSArray *ts = (TypeSArray *)tb;
        if (ts->size(loc) == 0)
            e = new NullExp(loc);
        else
            e = new AddrExp(loc, this);
        e->type = ts->next->pointerTo();
    }
#endif
    return e;
}

/******************************
 * Take address of expression.
 */

Expression *Expression::addressOf(Scope *sc)
{
    Expression *e;
    Type *t = type;

    //printf("Expression::addressOf()\n");
    e = toLvalue(sc, NULL);
    e = new AddrExp(loc, e);
    e->type = t->pointerTo();
    return e;
}

/******************************
 * If this is a reference, dereference it.
 */

Expression *Expression::deref()
{
    //printf("Expression::deref()\n");
    // type could be null if forward referencing an 'auto' variable
    if (type && type->ty == Treference)
    {
        Expression *e = new PtrExp(loc, this);
        e->type = ((TypeReference *)type)->next;
        return e;
    }
    return this;
}

/********************************
 * Does this expression statically evaluate to a boolean TRUE or FALSE?
 */

int Expression::isBool(int result)
{
    return FALSE;
}

/********************************
 * Does this expression result in either a 1 or a 0?
 */

int Expression::isBit()
{
    return FALSE;
}

/****************************************
 * Resolve __LINE__ and __FILE__ to loc.
 */

Expression *Expression::resolveLoc(Loc loc, Scope *sc)
{
    return this;
}

Expressions *Expression::arraySyntaxCopy(Expressions *exps)
{   Expressions *a = NULL;

    if (exps)
    {
        a = new Expressions();
        a->setDim(exps->dim);
        for (size_t i = 0; i < a->dim; i++)
        {   Expression *e = (*exps)[i];

            if (e)
                e = e->syntaxCopy();
            a->tdata()[i] = e;
        }
    }
    return a;
}

/***************************************************
 * Recognize expressions of the form:
 *      ((T v = init), v)
 * where v is a temp.
 * This is used in optimizing out unnecessary temporary generation.
 * Returns initializer expression of v if so, NULL if not.
 */

Expression *Expression::isTemp()
{
    //printf("isTemp() %s\n", toChars());
    if (op == TOKcomma)
    {   CommaExp *ec = (CommaExp *)this;
        if (ec->e1->op == TOKdeclaration &&
            ec->e2->op == TOKvar)
        {   DeclarationExp *de = (DeclarationExp *)ec->e1;
            VarExp *ve = (VarExp *)ec->e2;
            if (ve->var == de->declaration && ve->var->storage_class & STCctfe)
            {   VarDeclaration *v = ve->var->isVarDeclaration();
                if (v && v->init)
                {
                    ExpInitializer *ei = v->init->isExpInitializer();
                    if (ei)
                    {   Expression *e = ei->exp;
                        if (e->op == TOKconstruct)
                        {   ConstructExp *ce = (ConstructExp *)e;
                            if (ce->e1->op == TOKvar && ((VarExp *)ce->e1)->var == ve->var)
                                e = ce->e2;
                        }
                        return e;
                    }
                }
            }
        }
    }
    return NULL;
}

/************************************************
 * Destructors are attached to VarDeclarations.
 * Hence, if expression returns a temp that needs a destructor,
 * make sure and create a VarDeclaration for that temp.
 */

Expression *Expression::addDtorHook(Scope *sc)
{
    return this;
}

/******************************** IntegerExp **************************/

IntegerExp::IntegerExp(Loc loc, dinteger_t value, Type *type)
        : Expression(loc, TOKint64, sizeof(IntegerExp))
{
    //printf("IntegerExp(value = %lld, type = '%s')\n", value, type ? type->toChars() : "");
    if (type && !type->isscalar())
    {
        //printf("%s, loc = %d\n", toChars(), loc.linnum);
        if (type->ty != Terror)
            error("integral constant must be scalar type, not %s", type->toChars());
        type = Type::terror;
    }
    this->type = type;
    this->value = value;
}

IntegerExp::IntegerExp(dinteger_t value)
        : Expression(0, TOKint64, sizeof(IntegerExp))
{
    this->type = Type::tint32;
    this->value = value;
}

int IntegerExp::equals(Object *o)
{   IntegerExp *ne;

    if (this == o ||
        (((Expression *)o)->op == TOKint64 &&
         ((ne = (IntegerExp *)o), type->toHeadMutable()->equals(ne->type->toHeadMutable())) &&
         value == ne->value))
        return 1;
    return 0;
}

char *IntegerExp::toChars()
{
#if 1
    return Expression::toChars();
#else
    static char buffer[sizeof(value) * 3 + 1];

    sprintf(buffer, "%jd", value);
    return buffer;
#endif
}

dinteger_t IntegerExp::toInteger()
{   Type *t;

    t = type;
    while (t)
    {
        switch (t->ty)
        {
            case Tbool:         value = (value != 0);           break;
            case Tint8:         value = (d_int8)  value;        break;
            case Tchar:
            case Tuns8:         value = (d_uns8)  value;        break;
            case Tint16:        value = (d_int16) value;        break;
            case Twchar:
            case Tuns16:        value = (d_uns16) value;        break;
            case Tint32:        value = (d_int32) value;        break;
            case Tdchar:
            case Tuns32:        value = (d_uns32) value;        break;
            case Tint64:        value = (d_int64) value;        break;
            case Tuns64:        value = (d_uns64) value;        break;
            case Tpointer:
                if (PTRSIZE == 4)
                    value = (d_uns32) value;
                else if (PTRSIZE == 8)
                    value = (d_uns64) value;
                else
                    assert(0);
                break;

            case Tenum:
            {
                TypeEnum *te = (TypeEnum *)t;
                t = te->sym->memtype;
                continue;
            }

            case Ttypedef:
            {
                TypeTypedef *tt = (TypeTypedef *)t;
                t = tt->sym->basetype;
                continue;
            }

            default:
                /* This can happen if errors, such as
                 * the type is painted on like in fromConstInitializer().
                 */
                if (!global.errors)
                {
                    printf("e = %p, ty = %d\n", this, type->ty);
                    type->print();
                    assert(0);
                }
                break;
        }
        break;
    }
    return value;
}

real_t IntegerExp::toReal()
{
    Type *t;

    toInteger();
    t = type->toBasetype();
    if (t->ty == Tuns64)
        return (real_t)(d_uns64)value;
    else
        return (real_t)(d_int64)value;
}

real_t IntegerExp::toImaginary()
{
    return (real_t) 0;
}

complex_t IntegerExp::toComplex()
{
    return toReal();
}

int IntegerExp::isBool(int result)
{
    int r = toInteger() != 0;
    return result ? r : !r;
}

Expression *IntegerExp::semantic(Scope *sc)
{
    if (!type)
    {
        // Determine what the type of this number is
        dinteger_t number = value;

        if (number & 0x8000000000000000LL)
            type = Type::tuns64;
        else if (number & 0xFFFFFFFF80000000LL)
            type = Type::tint64;
        else
            type = Type::tint32;
    }
    else
    {   if (!type->deco)
            type = type->semantic(loc, sc);
    }
    return this;
}

Expression *IntegerExp::toLvalue(Scope *sc, Expression *e)
{
    if (!e)
        e = this;
    else if (!loc.filename)
        loc = e->loc;
    e->error("constant %s is not an lvalue", e->toChars());
    return new ErrorExp();
}

void IntegerExp::toCBuffer(OutBuffer *buf, HdrGenState *hgs)
{
    dinteger_t v = toInteger();

    if (type)
    {   Type *t = type;

      L1:
        switch (t->ty)
        {
            case Tenum:
            {   TypeEnum *te = (TypeEnum *)t;
                buf->printf("cast(%s)", te->sym->toChars());
                t = te->sym->memtype;
                goto L1;
            }

            case Ttypedef:
            {   TypeTypedef *tt = (TypeTypedef *)t;
                buf->printf("cast(%s)", tt->sym->toChars());
                t = tt->sym->basetype;
                goto L1;
            }

            case Twchar:        // BUG: need to cast(wchar)
            case Tdchar:        // BUG: need to cast(dchar)
                if ((uinteger_t)v > 0xFF)
                {
                     buf->printf("'\\U%08x'", v);
                     break;
                }
            case Tchar:
            {
                unsigned o = buf->offset;
                if (v == '\'')
                    buf->writestring("'\\''");
                else if (isprint(v) && v != '\\')
                    buf->printf("'%c'", (int)v);
                else
                    buf->printf("'\\x%02x'", (int)v);
                if (hgs->ddoc)
                    escapeDdocString(buf, o);
                break;
            }

            case Tint8:
                buf->writestring("cast(byte)");
                goto L2;

            case Tint16:
                buf->writestring("cast(short)");
                goto L2;

            case Tint32:
            L2:
                buf->printf("%d", (int)v);
                break;

            case Tuns8:
                buf->writestring("cast(ubyte)");
                goto L3;

            case Tuns16:
                buf->writestring("cast(ushort)");
                goto L3;

            case Tuns32:
            L3:
                buf->printf("%du", (unsigned)v);
                break;

            case Tint64:
                buf->printf("%jdL", v);
                break;

            case Tuns64:
            L4:
                buf->printf("%juLU", v);
                break;

            case Tbool:
                buf->writestring((char *)(v ? "true" : "false"));
                break;

            case Tpointer:
                buf->writestring("cast(");
                buf->writestring(t->toChars());
                buf->writeByte(')');
                if (PTRSIZE == 4)
                    goto L3;
                else if (PTRSIZE == 8)
                    goto L4;
                else
                    assert(0);

            default:
                /* This can happen if errors, such as
                 * the type is painted on like in fromConstInitializer().
                 */
                if (!global.errors)
                {
#ifdef DEBUG
                    t->print();
#endif
                    assert(0);
                }
                break;
        }
    }
    else if (v & 0x8000000000000000LL)
        buf->printf("0x%jx", v);
    else
        buf->printf("%jd", v);
}

void IntegerExp::toMangleBuffer(OutBuffer *buf)
{
    if ((sinteger_t)value < 0)
        buf->printf("N%jd", -value);
    else
    {
        /* This is an awful hack to maintain backwards compatibility.
         * There really always should be an 'i' before a number, but
         * there wasn't in earlier implementations, so to maintain
         * backwards compatibility it is only done if necessary to disambiguate.
         * See bugzilla 3029
         */
        if (buf->offset > 0 && isdigit(buf->data[buf->offset - 1]))
            buf->writeByte('i');

        buf->printf("%jd", value);
    }
}

/******************************** ErrorExp **************************/

/* Use this expression for error recovery.
 * It should behave as a 'sink' to prevent further cascaded error messages.
 */

ErrorExp::ErrorExp()
    : IntegerExp(0, 0, Type::terror)
{
    op = TOKerror;
}

Expression *ErrorExp::toLvalue(Scope *sc, Expression *e)
{
    return this;
}

void ErrorExp::toCBuffer(OutBuffer *buf, HdrGenState *hgs)
{
    buf->writestring("__error");
}

/******************************** RealExp **************************/

RealExp::RealExp(Loc loc, real_t value, Type *type)
        : Expression(loc, TOKfloat64, sizeof(RealExp))
{
    //printf("RealExp::RealExp(%Lg)\n", value);
    this->value = value;
    this->type = type;
}

char *RealExp::toChars()
{
    char buffer[sizeof(value) * 3 + 8 + 1 + 1];

#ifdef IN_GCC
    value.format(buffer, sizeof(buffer));
    if (type->isimaginary())
        strcat(buffer, "i");
#else
    sprintf(buffer, type->isimaginary() ? "%Lgi" : "%Lg", value);
#endif
    assert(strlen(buffer) < sizeof(buffer));
    return mem.strdup(buffer);
}

dinteger_t RealExp::toInteger()
{
#ifdef IN_GCC
    return (sinteger_t) toReal().toInt();
#else
    return (sinteger_t) toReal();
#endif
}

uinteger_t RealExp::toUInteger()
{
#ifdef IN_GCC
    return (uinteger_t) toReal().toInt();
#else
    return (uinteger_t) toReal();
#endif
}

real_t RealExp::toReal()
{
    return type->isreal() ? value : 0;
}

real_t RealExp::toImaginary()
{
    return type->isreal() ? 0 : value;
}

complex_t RealExp::toComplex()
{
#ifdef __DMC__
    return toReal() + toImaginary() * I;
#else
    return complex_t(toReal(), toImaginary());
#endif
}

/********************************
 * Test to see if two reals are the same.
 * Regard NaN's as equivalent.
 * Regard +0 and -0 as different.
 */

int RealEquals(real_t x1, real_t x2)
{
    return (Port::isNan(x1) && Port::isNan(x2)) ||
        /* In some cases, the REALPAD bytes get garbage in them,
         * so be sure and ignore them.
         */
        memcmp(&x1, &x2, REALSIZE - REALPAD) == 0;
}

int RealExp::equals(Object *o)
{   RealExp *ne;

    if (this == o ||
        (((Expression *)o)->op == TOKfloat64 &&
         ((ne = (RealExp *)o), type->toHeadMutable()->equals(ne->type->toHeadMutable())) &&
         RealEquals(value, ne->value)
        )
       )
        return 1;
    return 0;
}

Expression *RealExp::semantic(Scope *sc)
{
    if (!type)
        type = Type::tfloat64;
    else
        type = type->semantic(loc, sc);
    return this;
}

int RealExp::isBool(int result)
{
#ifdef IN_GCC
    return result ? (! value.isZero()) : (value.isZero());
#else
    return result ? (value != 0)
                  : (value == 0);
#endif
}

void floatToBuffer(OutBuffer *buf, Type *type, real_t value)
{
    /* In order to get an exact representation, try converting it
     * to decimal then back again. If it matches, use it.
     * If it doesn't, fall back to hex, which is
     * always exact.
     */
    char buffer[25];
    sprintf(buffer, "%Lg", value);
    assert(strlen(buffer) < sizeof(buffer));
#if _WIN32 && __DMC__
    char *save = __locale_decpoint;
    __locale_decpoint = ".";
    real_t r = strtold(buffer, NULL);
    __locale_decpoint = save;
#else
    real_t r = strtold(buffer, NULL);
#endif
    if (r == value)                     // if exact duplication
        buf->writestring(buffer);
    else
        buf->printf("%La", value);      // ensure exact duplication

    if (type)
    {
        Type *t = type->toBasetype();
        switch (t->ty)
        {
            case Tfloat32:
            case Timaginary32:
            case Tcomplex32:
                buf->writeByte('F');
                break;

            case Tfloat80:
            case Timaginary80:
            case Tcomplex80:
                buf->writeByte('L');
                break;

            default:
                break;
        }
        if (t->isimaginary())
            buf->writeByte('i');
    }
}

void RealExp::toCBuffer(OutBuffer *buf, HdrGenState *hgs)
{
    floatToBuffer(buf, type, value);
}

void realToMangleBuffer(OutBuffer *buf, real_t value)
{
    /* Rely on %A to get portable mangling.
     * Must munge result to get only identifier characters.
     *
     * Possible values from %A  => mangled result
     * NAN                      => NAN
     * -INF                     => NINF
     * INF                      => INF
     * -0X1.1BC18BA997B95P+79   => N11BC18BA997B95P79
     * 0X1.9P+2                 => 19P2
     */

    if (Port::isNan(value))
        buf->writestring("NAN");        // no -NAN bugs
    else
    {
        char buffer[32];
        int n = sprintf(buffer, "%LA", value);
        assert(n > 0 && n < sizeof(buffer));
        for (int i = 0; i < n; i++)
        {   char c = buffer[i];

            switch (c)
            {
                case '-':
                    buf->writeByte('N');
                    break;

                case '+':
                case 'X':
                case '.':
                    break;

                case '0':
                    if (i < 2)
                        break;          // skip leading 0X
                default:
                    buf->writeByte(c);
                    break;
            }
        }
    }
}

void RealExp::toMangleBuffer(OutBuffer *buf)
{
    buf->writeByte('e');
    realToMangleBuffer(buf, value);
}


/******************************** ComplexExp **************************/

ComplexExp::ComplexExp(Loc loc, complex_t value, Type *type)
        : Expression(loc, TOKcomplex80, sizeof(ComplexExp))
{
    this->value = value;
    this->type = type;
    //printf("ComplexExp::ComplexExp(%s)\n", toChars());
}

char *ComplexExp::toChars()
{
    char buffer[sizeof(value) * 3 + 8 + 1];

#ifdef IN_GCC
    char buf1[sizeof(value) * 3 + 8 + 1];
    char buf2[sizeof(value) * 3 + 8 + 1];
    creall(value).format(buf1, sizeof(buf1));
    cimagl(value).format(buf2, sizeof(buf2));
    sprintf(buffer, "(%s+%si)", buf1, buf2);
#else
    sprintf(buffer, "(%Lg+%Lgi)", creall(value), cimagl(value));
    assert(strlen(buffer) < sizeof(buffer));
#endif
    return mem.strdup(buffer);
}

dinteger_t ComplexExp::toInteger()
{
#ifdef IN_GCC
    return (sinteger_t) toReal().toInt();
#else
    return (sinteger_t) toReal();
#endif
}

uinteger_t ComplexExp::toUInteger()
{
#ifdef IN_GCC
    return (uinteger_t) toReal().toInt();
#else
    return (uinteger_t) toReal();
#endif
}

real_t ComplexExp::toReal()
{
    return creall(value);
}

real_t ComplexExp::toImaginary()
{
    return cimagl(value);
}

complex_t ComplexExp::toComplex()
{
    return value;
}

int ComplexExp::equals(Object *o)
{   ComplexExp *ne;

    if (this == o ||
        (((Expression *)o)->op == TOKcomplex80 &&
         ((ne = (ComplexExp *)o), type->toHeadMutable()->equals(ne->type->toHeadMutable())) &&
         RealEquals(creall(value), creall(ne->value)) &&
         RealEquals(cimagl(value), cimagl(ne->value))
        )
       )
        return 1;
    return 0;
}

Expression *ComplexExp::semantic(Scope *sc)
{
    if (!type)
        type = Type::tcomplex80;
    else
        type = type->semantic(loc, sc);
    return this;
}

int ComplexExp::isBool(int result)
{
    if (result)
        return (bool)(value);
    else
        return !value;
}

void ComplexExp::toCBuffer(OutBuffer *buf, HdrGenState *hgs)
{
    /* Print as:
     *  (re+imi)
     */
#ifdef IN_GCC
    char buf1[sizeof(value) * 3 + 8 + 1];
    char buf2[sizeof(value) * 3 + 8 + 1];
    creall(value).format(buf1, sizeof(buf1));
    cimagl(value).format(buf2, sizeof(buf2));
    buf->printf("(%s+%si)", buf1, buf2);
#else
    buf->writeByte('(');
    floatToBuffer(buf, type, creall(value));
    buf->writeByte('+');
    floatToBuffer(buf, type, cimagl(value));
    buf->writestring("i)");
#endif
}

void ComplexExp::toMangleBuffer(OutBuffer *buf)
{
    buf->writeByte('c');
    real_t r = toReal();
    realToMangleBuffer(buf, r);
    buf->writeByte('c');        // separate the two
    r = toImaginary();
    realToMangleBuffer(buf, r);
}

/******************************** IdentifierExp **************************/

IdentifierExp::IdentifierExp(Loc loc, Identifier *ident)
        : Expression(loc, TOKidentifier, sizeof(IdentifierExp))
{
    this->ident = ident;
}

Expression *IdentifierExp::semantic(Scope *sc)
{
    Dsymbol *s;
    Dsymbol *scopesym;

#if LOGSEMANTIC
    printf("IdentifierExp::semantic('%s')\n", ident->toChars());
#endif
    s = sc->search(loc, ident, &scopesym);
    if (s)
    {   Expression *e;
        WithScopeSymbol *withsym;

        /* See if the symbol was a member of an enclosing 'with'
         */
        withsym = scopesym->isWithScopeSymbol();
        if (withsym)
        {
#if DMDV2
            /* Disallow shadowing
             */
            // First find the scope of the with
            Scope *scwith = sc;
            while (scwith->scopesym != scopesym)
            {   scwith = scwith->enclosing;
                assert(scwith);
            }
            // Look at enclosing scopes for symbols with the same name,
            // in the same function
            for (Scope *scx = scwith; scx && scx->func == scwith->func; scx = scx->enclosing)
            {   Dsymbol *s2;

                if (scx->scopesym && scx->scopesym->symtab &&
                    (s2 = scx->scopesym->symtab->lookup(s->ident)) != NULL &&
                    s != s2)
                {
                    error("with symbol %s is shadowing local symbol %s", s->toPrettyChars(), s2->toPrettyChars());
                    return new ErrorExp();
                }
            }
#endif
            s = s->toAlias();

            // Same as wthis.ident
            if (s->needThis() || s->isTemplateDeclaration())
            {
                e = new VarExp(loc, withsym->withstate->wthis);
                e = new DotIdExp(loc, e, ident);
            }
            else
            {   Type *t = withsym->withstate->wthis->type;
                if (t->ty == Tpointer)
                    t = ((TypePointer *)t)->next;
                e = typeDotIdExp(loc, t, ident);
            }
        }
        else
        {
            /* If f is really a function template,
             * then replace f with the function template declaration.
             */
            FuncDeclaration *f = s->isFuncDeclaration();
            if (f)
            {   TemplateDeclaration *tempdecl = getFuncTemplateDecl(f);
                if (tempdecl)
                {
                    if (tempdecl->overroot)         // if not start of overloaded list of TemplateDeclaration's
                        tempdecl = tempdecl->overroot; // then get the start
                    e = new TemplateExp(loc, tempdecl);
                    e = e->semantic(sc);
                    return e;
                }
            }
            // Haven't done overload resolution yet, so pass 1
            e = new DsymbolExp(loc, s, 1);
        }
        return e->semantic(sc);
    }
#if DMDV2
    if (hasThis(sc))
    {
        AggregateDeclaration *ad = sc->getStructClassScope();
        if (ad && ad->aliasthis)
        {
            Expression *e;
            e = new IdentifierExp(loc, Id::This);
            e = new DotIdExp(loc, e, ad->aliasthis->ident);
            e = new DotIdExp(loc, e, ident);
            e = e->trySemantic(sc);
            if (e)
                return e;
        }
    }
    if (ident == Id::ctfe)
    {  // Create the magic __ctfe bool variable
       VarDeclaration *vd = new VarDeclaration(loc, Type::tbool, Id::ctfe, NULL);
       Expression *e = new VarExp(loc, vd);
       e = e->semantic(sc);
       return e;
    }
#endif
    const char *n = importHint(ident->toChars());
    if (n)
        error("'%s' is not defined, perhaps you need to import %s; ?", ident->toChars(), n);
    else
    {
        s = sc->search_correct(ident);
        if (s)
            error("undefined identifier %s, did you mean %s %s?", ident->toChars(), s->kind(), s->toChars());
        else
            error("undefined identifier %s", ident->toChars());
    }
    return new ErrorExp();
}

char *IdentifierExp::toChars()
{
    return ident->toChars();
}

void IdentifierExp::toCBuffer(OutBuffer *buf, HdrGenState *hgs)
{
    if (hgs->hdrgen)
        buf->writestring(ident->toHChars2());
    else
        buf->writestring(ident->toChars());
}

#if DMDV2
int IdentifierExp::isLvalue()
{
    return 1;
}
#endif

Expression *IdentifierExp::toLvalue(Scope *sc, Expression *e)
{
#if 0
    tym = tybasic(e1->ET->Tty);
    if (!(tyscalar(tym) ||
          tym == TYstruct ||
          tym == TYarray && e->Eoper == TOKaddr))
            synerr(EM_lvalue);  // lvalue expected
#endif
    return this;
}

/******************************** DollarExp **************************/

DollarExp::DollarExp(Loc loc)
        : IdentifierExp(loc, Id::dollar)
{
}

/******************************** DsymbolExp **************************/

DsymbolExp::DsymbolExp(Loc loc, Dsymbol *s, int hasOverloads)
        : Expression(loc, TOKdsymbol, sizeof(DsymbolExp))
{
    this->s = s;
    this->hasOverloads = hasOverloads;
}

AggregateDeclaration *isAggregate(Type *t);

Expression *DsymbolExp::semantic(Scope *sc)
{
#if LOGSEMANTIC
    printf("DsymbolExp::semantic('%s')\n", s->toChars());
#endif

Lagain:
    EnumMember *em;
    Expression *e;
    VarDeclaration *v;
    FuncDeclaration *f;
    FuncLiteralDeclaration *fld;
    OverloadSet *o;
    ClassDeclaration *cd;
    ClassDeclaration *thiscd = NULL;
    Import *imp;
    Package *pkg;
    Type *t;

    //printf("DsymbolExp:: %p '%s' is a symbol\n", this, toChars());
    //printf("s = '%s', s->kind = '%s'\n", s->toChars(), s->kind());
    if (type)
        return this;
    if (!s->isFuncDeclaration())        // functions are checked after overloading
        checkDeprecated(sc, s);
    Dsymbol *olds = s;
    s = s->toAlias();
    //printf("s = '%s', s->kind = '%s', s->needThis() = %p\n", s->toChars(), s->kind(), s->needThis());
    if (s != olds && !s->isFuncDeclaration())
        checkDeprecated(sc, s);

    if (sc->func)
        thiscd = sc->func->parent->isClassDeclaration();

    // BUG: This should happen after overload resolution for functions, not before
    if (s->needThis())
    {
        if (hasThis(sc)
#if DMDV2
                && !s->isFuncDeclaration()
#endif
            )
        {
            // Supply an implicit 'this', as in
            //    this.ident

            DotVarExp *de;

            de = new DotVarExp(loc, new ThisExp(loc), s->isDeclaration());
            return de->semantic(sc);
        }
    }

    em = s->isEnumMember();
    if (em)
    {
        e = em->value;
        e->loc = loc;
        e = e->semantic(sc);
        return e;
    }
    v = s->isVarDeclaration();
    if (v)
    {
        //printf("Identifier '%s' is a variable, type '%s'\n", toChars(), v->type->toChars());
        if (!type)
        {   if ((!v->type || !v->type->deco) && v->scope)
                v->semantic(v->scope);
            type = v->type;
            if (!v->type)
            {   error("forward reference of %s %s", v->kind(), v->toChars());
                return new ErrorExp();
            }
        }

        if ((v->storage_class & STCmanifest) && v->init)
        {
            e = v->init->toExpression();
            if (!e)
            {   error("cannot make expression out of initializer for %s", v->toChars());
                return new ErrorExp();
            }
            e = e->copy();
            e->loc = loc;   // for better error message
            e = e->semantic(sc);
            return e;
        }

        e = new VarExp(loc, v);
        e->type = type;
        e = e->semantic(sc);
        return e->deref();
    }
    fld = s->isFuncLiteralDeclaration();
    if (fld)
    {   //printf("'%s' is a function literal\n", fld->toChars());
        e = new FuncExp(loc, fld);
        return e->semantic(sc);
    }
    f = s->isFuncDeclaration();
    if (f)
    {   //printf("'%s' is a function\n", f->toChars());

        if (!f->originalType && f->scope)       // semantic not yet run
            f->semantic(f->scope);

        // if inferring return type, sematic3 needs to be run
        if (f->inferRetType && f->scope && f->type && !f->type->nextOf())
        {
            TemplateInstance *spec = isSpeculativeFunction(f);
            int olderrs = global.errors;
            f->semantic3(f->scope);
            // Update the template instantiation with the number
            // of errors which occured.
            if (spec && global.errors != olderrs)
                spec->errors = global.errors - olderrs;
        }

        if (f->isUnitTestDeclaration())
        {
            error("cannot call unittest function %s", toChars());
            return new ErrorExp();
        }
        if (!f->type->deco)
        {
            error("forward reference to %s", toChars());
            return new ErrorExp();
        }
        return new VarExp(loc, f, hasOverloads);
    }
    o = s->isOverloadSet();
    if (o)
    {   //printf("'%s' is an overload set\n", o->toChars());
        return new OverExp(o);
    }
    cd = s->isClassDeclaration();
    if (cd && thiscd && cd->isBaseOf(thiscd, NULL) && sc->func->needThis())
    {
        // We need to add an implicit 'this' if cd is this class or a base class.
        DotTypeExp *dte;

        dte = new DotTypeExp(loc, new ThisExp(loc), s);
        return dte->semantic(sc);
    }
    imp = s->isImport();
    if (imp)
    {
        if (!imp->pkg)
        {   error("forward reference of import %s", imp->toChars());
            return new ErrorExp();
        }
        ScopeExp *ie = new ScopeExp(loc, imp->pkg);
        return ie->semantic(sc);
    }
    pkg = s->isPackage();
    if (pkg)
    {
        ScopeExp *ie;

        ie = new ScopeExp(loc, pkg);
        return ie->semantic(sc);
    }
    Module *mod = s->isModule();
    if (mod)
    {
        ScopeExp *ie;

        ie = new ScopeExp(loc, mod);
        return ie->semantic(sc);
    }

    t = s->getType();
    if (t)
    {
        TypeExp *te = new TypeExp(loc, t);
        return te->semantic(sc);
    }

    TupleDeclaration *tup = s->isTupleDeclaration();
    if (tup)
    {
        e = new TupleExp(loc, tup);
        e = e->semantic(sc);
        return e;
    }

    TemplateInstance *ti = s->isTemplateInstance();
    if (ti && !global.errors)
    {   if (!ti->semanticRun)
            ti->semantic(sc);
        s = ti->inst->toAlias();
        if (!s->isTemplateInstance())
            goto Lagain;
        e = new ScopeExp(loc, ti);
        e = e->semantic(sc);
        return e;
    }

    TemplateDeclaration *td = s->isTemplateDeclaration();
    if (td)
    {
        Dsymbol *p = td->toParent2();
        FuncDeclaration *fdthis = hasThis(sc);
        AggregateDeclaration *ad = p ? p->isAggregateDeclaration() : NULL;
        if (fdthis && ad && isAggregate(fdthis->vthis->type) == ad)
        {
            e = new DotTemplateExp(loc, new ThisExp(loc), td);
        }
        else
            e = new TemplateExp(loc, td);
        e = e->semantic(sc);
        return e;
    }

    error("%s '%s' is not a variable", s->kind(), s->toChars());
    return new ErrorExp();
}

char *DsymbolExp::toChars()
{
    return s->toChars();
}

void DsymbolExp::toCBuffer(OutBuffer *buf, HdrGenState *hgs)
{
    buf->writestring(s->toChars());
}

#if DMDV2
int DsymbolExp::isLvalue()
{
    return 1;
}
#endif

Expression *DsymbolExp::toLvalue(Scope *sc, Expression *e)
{
#if 0
    tym = tybasic(e1->ET->Tty);
    if (!(tyscalar(tym) ||
          tym == TYstruct ||
          tym == TYarray && e->Eoper == TOKaddr))
            synerr(EM_lvalue);  // lvalue expected
#endif
    return this;
}

/******************************** ThisExp **************************/

ThisExp::ThisExp(Loc loc)
        : Expression(loc, TOKthis, sizeof(ThisExp))
{
    //printf("ThisExp::ThisExp() loc = %d\n", loc.linnum);
    var = NULL;
}

Expression *ThisExp::semantic(Scope *sc)
{
#if LOGSEMANTIC
    printf("ThisExp::semantic()\n");
#endif
    if (type)
    {   //assert(global.errors || var);
        return this;
    }

    FuncDeclaration *fd = hasThis(sc);  // fd is the uplevel function with the 'this' variable

    /* Special case for typeof(this) and typeof(super) since both
     * should work even if they are not inside a non-static member function
     */
    if (!fd && sc->intypeof)
    {
        // Find enclosing struct or class
        for (Dsymbol *s = sc->getStructClassScope(); 1; s = s->parent)
        {
            if (!s)
            {
                error("%s is not in a class or struct scope", toChars());
                goto Lerr;
            }
            ClassDeclaration *cd = s->isClassDeclaration();
            if (cd)
            {
                type = cd->type;
                return this;
            }
            StructDeclaration *sd = s->isStructDeclaration();
            if (sd)
            {
#if STRUCTTHISREF
                type = sd->type;
#else
                type = sd->type->pointerTo();
#endif
                return this;
            }
        }
    }
    if (!fd)
        goto Lerr;

    assert(fd->vthis);
    var = fd->vthis;
    assert(var->parent);
    type = var->type;
    var->isVarDeclaration()->checkNestedReference(sc, loc);
    if (!sc->intypeof)
        sc->callSuper |= CSXthis;
    return this;

Lerr:
    error("'this' is only defined in non-static member functions, not %s", sc->parent->toChars());
    return new ErrorExp();
}

int ThisExp::isBool(int result)
{
    return result ? TRUE : FALSE;
}

void ThisExp::toCBuffer(OutBuffer *buf, HdrGenState *hgs)
{
    buf->writestring("this");
}

#if DMDV2
int ThisExp::isLvalue()
{
    return 1;
}
#endif

Expression *ThisExp::toLvalue(Scope *sc, Expression *e)
{
    return this;
}

/******************************** SuperExp **************************/

SuperExp::SuperExp(Loc loc)
        : ThisExp(loc)
{
    op = TOKsuper;
}

Expression *SuperExp::semantic(Scope *sc)
{
    ClassDeclaration *cd;
    Dsymbol *s;

#if LOGSEMANTIC
    printf("SuperExp::semantic('%s')\n", toChars());
#endif
    if (type)
        return this;

    FuncDeclaration *fd = hasThis(sc);

    /* Special case for typeof(this) and typeof(super) since both
     * should work even if they are not inside a non-static member function
     */
    if (!fd && sc->intypeof)
    {
        // Find enclosing class
        for (Dsymbol *s = sc->getStructClassScope(); 1; s = s->parent)
        {
            if (!s)
            {
                error("%s is not in a class scope", toChars());
                goto Lerr;
            }
            ClassDeclaration *cd = s->isClassDeclaration();
            if (cd)
            {
                cd = cd->baseClass;
                if (!cd)
                {   error("class %s has no 'super'", s->toChars());
                    goto Lerr;
                }
                type = cd->type;
                return this;
            }
        }
    }
    if (!fd)
        goto Lerr;

    assert(fd->vthis);
    var = fd->vthis;
    assert(var->parent);

    s = fd->toParent();
    while (s && s->isTemplateInstance())
        s = s->toParent();
    assert(s);
    cd = s->isClassDeclaration();
//printf("parent is %s %s\n", fd->toParent()->kind(), fd->toParent()->toChars());
    if (!cd)
        goto Lerr;
    if (!cd->baseClass)
    {
        error("no base class for %s", cd->toChars());
        type = fd->vthis->type;
    }
    else
    {
        type = cd->baseClass->type;
        type = type->castMod(var->type->mod);
    }

    var->isVarDeclaration()->checkNestedReference(sc, loc);

    if (!sc->intypeof)
        sc->callSuper |= CSXsuper;
    return this;


Lerr:
    error("'super' is only allowed in non-static class member functions");
    return new ErrorExp();
}

void SuperExp::toCBuffer(OutBuffer *buf, HdrGenState *hgs)
{
    buf->writestring("super");
}


/******************************** NullExp **************************/

NullExp::NullExp(Loc loc, Type *type)
        : Expression(loc, TOKnull, sizeof(NullExp))
{
    committed = 0;
    this->type = type;
}

int NullExp::equals(Object *o)
{
    if (o && o->dyncast() == DYNCAST_EXPRESSION)
    {   Expression *e = (Expression *)o;

        if (e->op == TOKnull)
            return TRUE;
    }
    return FALSE;
}

Expression *NullExp::semantic(Scope *sc)
{
#if LOGSEMANTIC
    printf("NullExp::semantic('%s')\n", toChars());
#endif
    // NULL is the same as (void *)0
    if (!type)
        type = Type::tnull;
    return this;
}

int NullExp::isBool(int result)
{
    return result ? FALSE : TRUE;
}

StringExp *NullExp::toString()
{
    if (implicitConvTo(Type::tstring))
    {
        StringExp *se = new StringExp(loc, (char*)mem.calloc(1, 1), 0);
        se->type = Type::tstring;
        return se;
    }
    return NULL;
}

void NullExp::toCBuffer(OutBuffer *buf, HdrGenState *hgs)
{
    buf->writestring("null");
}

void NullExp::toMangleBuffer(OutBuffer *buf)
{
    buf->writeByte('n');
}

/******************************** StringExp **************************/

StringExp::StringExp(Loc loc, char *string)
        : Expression(loc, TOKstring, sizeof(StringExp))
{
    this->string = string;
    this->len = strlen(string);
    this->sz = 1;
    this->committed = 0;
    this->postfix = 0;
    this->ownedByCtfe = false;
}

StringExp::StringExp(Loc loc, void *string, size_t len)
        : Expression(loc, TOKstring, sizeof(StringExp))
{
    this->string = string;
    this->len = len;
    this->sz = 1;
    this->committed = 0;
    this->postfix = 0;
    this->ownedByCtfe = false;
}

StringExp::StringExp(Loc loc, void *string, size_t len, unsigned char postfix)
        : Expression(loc, TOKstring, sizeof(StringExp))
{
    this->string = string;
    this->len = len;
    this->sz = 1;
    this->committed = 0;
    this->postfix = postfix;
    this->ownedByCtfe = false;
}

#if 0
Expression *StringExp::syntaxCopy()
{
    printf("StringExp::syntaxCopy() %s\n", toChars());
    return copy();
}
#endif

int StringExp::equals(Object *o)
{
    //printf("StringExp::equals('%s') %s\n", o->toChars(), toChars());
    if (o && o->dyncast() == DYNCAST_EXPRESSION)
    {   Expression *e = (Expression *)o;

        if (e->op == TOKstring)
        {
            return compare(o) == 0;
        }
    }
    return FALSE;
}

char *StringExp::toChars()
{
    OutBuffer buf;
    HdrGenState hgs;
    char *p;

    memset(&hgs, 0, sizeof(hgs));
    toCBuffer(&buf, &hgs);
    buf.writeByte(0);
    p = (char *)buf.data;
    buf.data = NULL;
    return p;
}

Expression *StringExp::semantic(Scope *sc)
{
#if LOGSEMANTIC
    printf("StringExp::semantic() %s\n", toChars());
#endif
    if (!type)
    {   OutBuffer buffer;
        size_t newlen = 0;
        const char *p;
        size_t u;
        unsigned c;

        switch (postfix)
        {
            case 'd':
                for (u = 0; u < len;)
                {
                    p = utf_decodeChar((unsigned char *)string, len, &u, &c);
                    if (p)
                    {   error("%s", p);
                        return new ErrorExp();
                    }
                    else
                    {   buffer.write4(c);
                        newlen++;
                    }
                }
                buffer.write4(0);
                string = buffer.extractData();
                len = newlen;
                sz = 4;
                //type = new TypeSArray(Type::tdchar, new IntegerExp(loc, len, Type::tindex));
                type = new TypeDArray(Type::tdchar->invariantOf());
                committed = 1;
                break;

            case 'w':
                for (u = 0; u < len;)
                {
                    p = utf_decodeChar((unsigned char *)string, len, &u, &c);
                    if (p)
                    {   error("%s", p);
                        return new ErrorExp();
                    }
                    else
                    {   buffer.writeUTF16(c);
                        newlen++;
                        if (c >= 0x10000)
                            newlen++;
                    }
                }
                buffer.writeUTF16(0);
                string = buffer.extractData();
                len = newlen;
                sz = 2;
                //type = new TypeSArray(Type::twchar, new IntegerExp(loc, len, Type::tindex));
                type = new TypeDArray(Type::twchar->invariantOf());
                committed = 1;
                break;

            case 'c':
                committed = 1;
            default:
                //type = new TypeSArray(Type::tchar, new IntegerExp(loc, len, Type::tindex));
                type = new TypeDArray(Type::tchar->invariantOf());
                break;
        }
        type = type->semantic(loc, sc);
        //type = type->invariantOf();
        //printf("type = %s\n", type->toChars());
    }
    return this;
}

/**********************************
 * Return length of string.
 */

size_t StringExp::length()
{
    size_t result = 0;
    dchar_t c;
    const char *p;

    switch (sz)
    {
        case 1:
            for (size_t u = 0; u < len;)
            {
                p = utf_decodeChar((unsigned char *)string, len, &u, &c);
                if (p)
                {   error("%s", p);
                    return 0;
                }
                else
                    result++;
            }
            break;

        case 2:
            for (size_t u = 0; u < len;)
            {
                p = utf_decodeWchar((unsigned short *)string, len, &u, &c);
                if (p)
                {   error("%s", p);
                    return 0;
                }
                else
                    result++;
            }
            break;

        case 4:
            result = len;
            break;

        default:
            assert(0);
    }
    return result;
}

StringExp *StringExp::toString()
{
    return this;
}

/****************************************
 * Convert string to char[].
 */

StringExp *StringExp::toUTF8(Scope *sc)
{
    if (sz != 1)
    {   // Convert to UTF-8 string
        committed = 0;
        Expression *e = castTo(sc, Type::tchar->arrayOf());
        e = e->optimize(WANTvalue);
        assert(e->op == TOKstring);
        StringExp *se = (StringExp *)e;
        assert(se->sz == 1);
        return se;
    }
    return this;
}

int StringExp::compare(Object *obj)
{
    //printf("StringExp::compare()\n");
    // Used to sort case statement expressions so we can do an efficient lookup
    StringExp *se2 = (StringExp *)(obj);

    // This is a kludge so isExpression() in template.c will return 5
    // for StringExp's.
    if (!se2)
        return 5;

    assert(se2->op == TOKstring);

    int len1 = len;
    int len2 = se2->len;

    //printf("sz = %d, len1 = %d, len2 = %d\n", sz, len1, len2);
    if (len1 == len2)
    {
        switch (sz)
        {
            case 1:
                return memcmp((char *)string, (char *)se2->string, len1);

            case 2:
            {   unsigned u;
                d_wchar *s1 = (d_wchar *)string;
                d_wchar *s2 = (d_wchar *)se2->string;

                for (u = 0; u < len; u++)
                {
                    if (s1[u] != s2[u])
                        return s1[u] - s2[u];
                }
            }

            case 4:
            {   unsigned u;
                d_dchar *s1 = (d_dchar *)string;
                d_dchar *s2 = (d_dchar *)se2->string;

                for (u = 0; u < len; u++)
                {
                    if (s1[u] != s2[u])
                        return s1[u] - s2[u];
                }
            }
            break;

            default:
                assert(0);
        }
    }
    return len1 - len2;
}

int StringExp::isBool(int result)
{
    return result ? TRUE : FALSE;
}

#if DMDV2
int StringExp::isLvalue()
{
    /* string literal is rvalue in default, but
     * conversion to reference of static array is only allowed.
     */
    return 0;
}
#endif

Expression *StringExp::toLvalue(Scope *sc, Expression *e)
{
    //printf("StringExp::toLvalue(%s)\n", toChars());
    return this;
}

Expression *StringExp::modifiableLvalue(Scope *sc, Expression *e)
{
    error("Cannot modify '%s'", toChars());
    return new ErrorExp();
}

unsigned StringExp::charAt(size_t i)
{   unsigned value;

    switch (sz)
    {
        case 1:
            value = ((unsigned char *)string)[i];
            break;

        case 2:
            value = ((unsigned short *)string)[i];
            break;

        case 4:
            value = ((unsigned int *)string)[i];
            break;

        default:
            assert(0);
            break;
    }
    return value;
}

void StringExp::toCBuffer(OutBuffer *buf, HdrGenState *hgs)
{
    buf->writeByte('"');
    unsigned o = buf->offset;
    for (size_t i = 0; i < len; i++)
    {   unsigned c = charAt(i);

        switch (c)
        {
            case '"':
            case '\\':
                if (!hgs->console)
                    buf->writeByte('\\');
            default:
                if (c <= 0xFF)
                {   if (c <= 0x7F && (isprint(c) || hgs->console))
                        buf->writeByte(c);
                    else
                        buf->printf("\\x%02x", c);
                }
                else if (c <= 0xFFFF)
                    buf->printf("\\x%02x\\x%02x", c & 0xFF, c >> 8);
                else
                    buf->printf("\\x%02x\\x%02x\\x%02x\\x%02x",
                        c & 0xFF, (c >> 8) & 0xFF, (c >> 16) & 0xFF, c >> 24);
                break;
        }
    }
    if (hgs->ddoc)
        escapeDdocString(buf, o);
    buf->writeByte('"');
    if (postfix)
        buf->writeByte(postfix);
}

void StringExp::toMangleBuffer(OutBuffer *buf)
{   char m;
    OutBuffer tmp;
    const char *p;
    unsigned c;
    size_t u;
    unsigned char *q;
    unsigned qlen;

    /* Write string in UTF-8 format
     */
    switch (sz)
    {   case 1:
            m = 'a';
            q = (unsigned char *)string;
            qlen = len;
            break;
        case 2:
            m = 'w';
            for (u = 0; u < len; )
            {
                p = utf_decodeWchar((unsigned short *)string, len, &u, &c);
                if (p)
                    error("%s", p);
                else
                    tmp.writeUTF8(c);
            }
            q = tmp.data;
            qlen = tmp.offset;
            break;
        case 4:
            m = 'd';
            for (u = 0; u < len; u++)
            {
                c = ((unsigned *)string)[u];
                if (!utf_isValidDchar(c))
                    error("invalid UCS-32 char \\U%08x", c);
                else
                    tmp.writeUTF8(c);
            }
            q = tmp.data;
            qlen = tmp.offset;
            break;
        default:
            assert(0);
    }
    buf->reserve(1 + 11 + 2 * qlen);
    buf->writeByte(m);
    buf->printf("%d_", qlen); // nbytes <= 11

    for (unsigned char *p = buf->data + buf->offset, *pend = p + 2 * qlen;
         p < pend; p += 2, ++q)
    {
        unsigned char hi = *q >> 4 & 0xF;
        p[0] = (hi < 10 ? hi + '0' : hi - 10 + 'a');
        unsigned char lo = *q & 0xF;
        p[1] = (lo < 10 ? lo + '0' : lo - 10 + 'a');
    }
    buf->offset += 2 * qlen;
}

/************************ ArrayLiteralExp ************************************/

// [ e1, e2, e3, ... ]

ArrayLiteralExp::ArrayLiteralExp(Loc loc, Expressions *elements)
    : Expression(loc, TOKarrayliteral, sizeof(ArrayLiteralExp))
{
    this->elements = elements;
    this->ownedByCtfe = false;
}

ArrayLiteralExp::ArrayLiteralExp(Loc loc, Expression *e)
    : Expression(loc, TOKarrayliteral, sizeof(ArrayLiteralExp))
{
    elements = new Expressions;
    elements->push(e);
}

Expression *ArrayLiteralExp::syntaxCopy()
{
    return new ArrayLiteralExp(loc, arraySyntaxCopy(elements));
}

Expression *ArrayLiteralExp::semantic(Scope *sc)
{
#if LOGSEMANTIC
    printf("ArrayLiteralExp::semantic('%s')\n", toChars());
#endif
    if (type)
        return this;

    /* Perhaps an empty array literal [ ] should be rewritten as null?
     */

    arrayExpressionSemantic(elements, sc);    // run semantic() on each element
    expandTuples(elements);

    Type *t0;
    elements = arrayExpressionToCommonType(sc, elements, &t0);

    type = t0->arrayOf();
    //type = new TypeSArray(t0, new IntegerExp(elements->dim));
    type = type->semantic(loc, sc);

    /* Disallow array literals of type void being used.
     */
    if (elements->dim > 0 && t0->ty == Tvoid)
    {   error("%s of type %s has no value", toChars(), type->toChars());
        return new ErrorExp();
    }

    return this;
}

int ArrayLiteralExp::isBool(int result)
{
    size_t dim = elements ? elements->dim : 0;
    return result ? (dim != 0) : (dim == 0);
}

StringExp *ArrayLiteralExp::toString()
{
    TY telem = type->nextOf()->toBasetype()->ty;

    if (telem == Tchar || telem == Twchar || telem == Tdchar ||
        (telem == Tvoid && (!elements || elements->dim == 0)))
    {
        OutBuffer buf;
        if (elements)
            for (int i = 0; i < elements->dim; ++i)
            {
                Expression *ch = elements->tdata()[i];
                if (ch->op != TOKint64)
                    return NULL;
                buf.writedchar(ch->toInteger());
            }
        buf.writebyte(0);

        char prefix = 'c';
        if (telem == Twchar) prefix = 'w';
        else if (telem == Tdchar) prefix = 'd';

        StringExp *se = new StringExp(loc, buf.extractData(), buf.size - 1, prefix);
        se->type = type;
        return se;
    }
    return NULL;
}

void ArrayLiteralExp::toCBuffer(OutBuffer *buf, HdrGenState *hgs)
{
    buf->writeByte('[');
    argsToCBuffer(buf, elements, hgs);
    buf->writeByte(']');
}

void ArrayLiteralExp::toMangleBuffer(OutBuffer *buf)
{
    size_t dim = elements ? elements->dim : 0;
    buf->printf("A%u", dim);
    for (size_t i = 0; i < dim; i++)
    {   Expression *e = elements->tdata()[i];
        e->toMangleBuffer(buf);
    }
}

/************************ AssocArrayLiteralExp ************************************/

// [ key0 : value0, key1 : value1, ... ]

AssocArrayLiteralExp::AssocArrayLiteralExp(Loc loc,
                Expressions *keys, Expressions *values)
    : Expression(loc, TOKassocarrayliteral, sizeof(AssocArrayLiteralExp))
{
    assert(keys->dim == values->dim);
    this->keys = keys;
    this->values = values;
    this->ownedByCtfe = false;
}

Expression *AssocArrayLiteralExp::syntaxCopy()
{
    return new AssocArrayLiteralExp(loc,
        arraySyntaxCopy(keys), arraySyntaxCopy(values));
}

Expression *AssocArrayLiteralExp::semantic(Scope *sc)
{
#if LOGSEMANTIC
    printf("AssocArrayLiteralExp::semantic('%s')\n", toChars());
#endif

    if (type)
        return this;

    // Run semantic() on each element
    arrayExpressionSemantic(keys, sc);
    arrayExpressionSemantic(values, sc);
    expandTuples(keys);
    expandTuples(values);
    if (keys->dim != values->dim)
    {
        error("number of keys is %u, must match number of values %u", keys->dim, values->dim);
        return new ErrorExp();
    }

    Type *tkey = NULL;
    Type *tvalue = NULL;
    keys = arrayExpressionToCommonType(sc, keys, &tkey);
    values = arrayExpressionToCommonType(sc, values, &tvalue);

    type = new TypeAArray(tvalue, tkey);
    type = type->semantic(loc, sc);
    return this;
}


int AssocArrayLiteralExp::isBool(int result)
{
    size_t dim = keys->dim;
    return result ? (dim != 0) : (dim == 0);
}

void AssocArrayLiteralExp::toCBuffer(OutBuffer *buf, HdrGenState *hgs)
{
    buf->writeByte('[');
    for (size_t i = 0; i < keys->dim; i++)
    {   Expression *key = keys->tdata()[i];
        Expression *value = values->tdata()[i];

        if (i)
            buf->writeByte(',');
        expToCBuffer(buf, hgs, key, PREC_assign);
        buf->writeByte(':');
        expToCBuffer(buf, hgs, value, PREC_assign);
    }
    buf->writeByte(']');
}

void AssocArrayLiteralExp::toMangleBuffer(OutBuffer *buf)
{
    size_t dim = keys->dim;
    buf->printf("A%u", dim);
    for (size_t i = 0; i < dim; i++)
    {   Expression *key = keys->tdata()[i];
        Expression *value = values->tdata()[i];

        key->toMangleBuffer(buf);
        value->toMangleBuffer(buf);
    }
}

/************************ StructLiteralExp ************************************/

// sd( e1, e2, e3, ... )

StructLiteralExp::StructLiteralExp(Loc loc, StructDeclaration *sd, Expressions *elements, Type *stype)
    : Expression(loc, TOKstructliteral, sizeof(StructLiteralExp))
{
    this->sd = sd;
    this->elements = elements;
    this->stype = stype;
    this->sym = NULL;
    this->soffset = 0;
    this->fillHoles = 1;
    this->ownedByCtfe = false;
}

Expression *StructLiteralExp::syntaxCopy()
{
    return new StructLiteralExp(loc, sd, arraySyntaxCopy(elements), stype);
}

Expression *StructLiteralExp::semantic(Scope *sc)
{   Expression *e;
    size_t nfields = sd->fields.dim - sd->isnested;

#if LOGSEMANTIC
    printf("StructLiteralExp::semantic('%s')\n", toChars());
#endif
    if (type)
        return this;

    elements = arrayExpressionSemantic(elements, sc);   // run semantic() on each element
    expandTuples(elements);
    size_t offset = 0;
    for (size_t i = 0; i < elements->dim; i++)
    {   e = elements->tdata()[i];
        if (!e)
            continue;

        e = resolveProperties(sc, e);
        if (i >= nfields)
        {   error("more initializers than fields of %s", sd->toChars());
            return new ErrorExp();
        }
        Dsymbol *s = sd->fields.tdata()[i];
        VarDeclaration *v = s->isVarDeclaration();
        assert(v);
        if (v->offset < offset)
        {   error("overlapping initialization for %s", v->toChars());
            return new ErrorExp();
        }
        offset = v->offset + v->type->size();

        Type *telem = v->type;
        if (stype)
            telem = telem->addMod(stype->mod);
        while (!e->implicitConvTo(telem) && telem->toBasetype()->ty == Tsarray)
        {   /* Static array initialization, as in:
             *  T[3][5] = e;
             */
            telem = telem->toBasetype()->nextOf();
        }

        if (e->op == TOKfunction)
        {   e = ((FuncExp *)e)->inferType(sc, telem);
            if (!e)
            {   error("cannot infer function literal type from %s", telem->toChars());
                e = new ErrorExp();
            }
        }

        e = e->implicitCastTo(sc, telem);

        elements->tdata()[i] = e;
    }

    /* Fill out remainder of elements[] with default initializers for fields[]
     */
    for (size_t i = elements->dim; i < nfields; i++)
    {   Dsymbol *s = sd->fields.tdata()[i];
        VarDeclaration *v = s->isVarDeclaration();
        assert(v);
        assert(!v->isThisDeclaration());

        if (v->offset < offset)
        {   e = NULL;
            sd->hasUnions = 1;
        }
        else
        {
            if (v->init)
            {   if (v->init->isVoidInitializer())
                    e = NULL;
                else
                {   e = v->init->toExpression();
                    if (!e)
                    {   error("cannot make expression out of initializer for %s", v->toChars());
                        return new ErrorExp();
                    }
                    else if (v->scope)
                    {   // Do deferred semantic analysis
                        Initializer *i2 = v->init->syntaxCopy();
                        i2 = i2->semantic(v->scope, v->type, WANTinterpret);
                        e = i2->toExpression();
                        // remove v->scope (see bug 3426)
                        // but not if gagged, for we might be called again.
                        if (!global.gag)
                            v->scope = NULL;
                    }
                }
            }
            else
                e = v->type->defaultInitLiteral(loc);
            offset = v->offset + v->type->size();
        }
        elements->push(e);
    }

    type = stype ? stype : sd->type;

    /* If struct requires a destructor, rewrite as:
     *    (S tmp = S()),tmp
     * so that the destructor can be hung on tmp.
     */
    if (sd->dtor && sc->func)
    {
        Identifier *idtmp = Lexer::uniqueId("__sl");
        VarDeclaration *tmp = new VarDeclaration(loc, type, idtmp, new ExpInitializer(0, this));
        tmp->storage_class |= STCctfe;
        Expression *ae = new DeclarationExp(loc, tmp);
        Expression *e = new CommaExp(loc, ae, new VarExp(loc, tmp));
        e = e->semantic(sc);
        return e;
    }

    return this;
}

/**************************************
 * Gets expression at offset of type.
 * Returns NULL if not found.
 */

Expression *StructLiteralExp::getField(Type *type, unsigned offset)
{
    //printf("StructLiteralExp::getField(this = %s, type = %s, offset = %u)\n",
//      /*toChars()*/"", type->toChars(), offset);
    Expression *e = NULL;
    int i = getFieldIndex(type, offset);

    if (i != -1)
    {
        //printf("\ti = %d\n", i);
        assert(i < elements->dim);
        e = elements->tdata()[i];
        if (e)
        {
            //printf("e = %s, e->type = %s\n", e->toChars(), e->type->toChars());

            /* If type is a static array, and e is an initializer for that array,
             * then the field initializer should be an array literal of e.
             */
            if (e->type->castMod(0) != type->castMod(0) && type->ty == Tsarray)
            {   TypeSArray *tsa = (TypeSArray *)type;
                uinteger_t length = tsa->dim->toInteger();
                Expressions *z = new Expressions;
                z->setDim(length);
                for (int q = 0; q < length; ++q)
                    z->tdata()[q] = e->copy();
                e = new ArrayLiteralExp(loc, z);
                e->type = type;
            }
            else
            {
                e = e->copy();
                e->type = type;
            }
        }
    }
    return e;
}

/************************************
 * Get index of field.
 * Returns -1 if not found.
 */

int StructLiteralExp::getFieldIndex(Type *type, unsigned offset)
{
    /* Find which field offset is by looking at the field offsets
     */
    if (elements->dim)
    {
        for (size_t i = 0; i < sd->fields.dim; i++)
        {
            Dsymbol *s = sd->fields.tdata()[i];
            VarDeclaration *v = s->isVarDeclaration();
            assert(v);

            if (offset == v->offset &&
                type->size() == v->type->size())
            {   Expression *e = elements->tdata()[i];
                if (e)
                {
                    return i;
                }
                break;
            }
        }
    }
    return -1;
}

void StructLiteralExp::toCBuffer(OutBuffer *buf, HdrGenState *hgs)
{
    buf->writestring(sd->toChars());
    buf->writeByte('(');
    argsToCBuffer(buf, elements, hgs);
    buf->writeByte(')');
}

void StructLiteralExp::toMangleBuffer(OutBuffer *buf)
{
    size_t dim = elements ? elements->dim : 0;
    buf->printf("S%u", dim);
    for (size_t i = 0; i < dim; i++)
    {   Expression *e = elements->tdata()[i];
        if (e)
            e->toMangleBuffer(buf);
        else
            buf->writeByte('v');        // 'v' for void
    }
}

/************************ TypeDotIdExp ************************************/

/* Things like:
 *      int.size
 *      foo.size
 *      (foo).size
 *      cast(foo).size
 */

Expression *typeDotIdExp(Loc loc, Type *type, Identifier *ident)
{
    return new DotIdExp(loc, new TypeExp(loc, type), ident);
}


/************************************************************/

// Mainly just a placeholder

TypeExp::TypeExp(Loc loc, Type *type)
    : Expression(loc, TOKtype, sizeof(TypeExp))
{
    //printf("TypeExp::TypeExp(%s)\n", type->toChars());
    this->type = type;
}

Expression *TypeExp::syntaxCopy()
{
    //printf("TypeExp::syntaxCopy()\n");
    return new TypeExp(loc, type->syntaxCopy());
}

Expression *TypeExp::semantic(Scope *sc)
{
    //printf("TypeExp::semantic(%s)\n", type->toChars());
    type = type->semantic(loc, sc);
    return this;
}

int TypeExp::rvalue()
{
    error("type %s has no value", toChars());
    return 0;
}

void TypeExp::toCBuffer(OutBuffer *buf, HdrGenState *hgs)
{
    type->toCBuffer(buf, NULL, hgs);
}

/************************************************************/

// Mainly just a placeholder

ScopeExp::ScopeExp(Loc loc, ScopeDsymbol *pkg)
    : Expression(loc, TOKimport, sizeof(ScopeExp))
{
    //printf("ScopeExp::ScopeExp(pkg = '%s')\n", pkg->toChars());
    //static int count; if (++count == 38) *(char*)0=0;
    this->sds = pkg;
}

Expression *ScopeExp::syntaxCopy()
{
    ScopeExp *se = new ScopeExp(loc, (ScopeDsymbol *)sds->syntaxCopy(NULL));
    return se;
}

Expression *ScopeExp::semantic(Scope *sc)
{
    TemplateInstance *ti;
    ScopeDsymbol *sds2;

#if LOGSEMANTIC
    printf("+ScopeExp::semantic('%s')\n", toChars());
#endif
Lagain:
    ti = sds->isTemplateInstance();
    if (ti && !ti->errors)
    {
        unsigned olderrs = global.errors;
        if (!ti->semanticRun)
            ti->semantic(sc);
        if (ti->inst)
        {
            Dsymbol *s = ti->inst->toAlias();
            sds2 = s->isScopeDsymbol();
            if (!sds2)
            {   Expression *e;

                //printf("s = %s, '%s'\n", s->kind(), s->toChars());
                if (ti->withsym)
                {
                    // Same as wthis.s
                    e = new VarExp(loc, ti->withsym->withstate->wthis);
                    e = new DotVarExp(loc, e, s->isDeclaration());
                }
                else
                    e = new DsymbolExp(loc, s);
                e = e->semantic(sc);
                //printf("-1ScopeExp::semantic()\n");
                return e;
            }
            if (sds2 != sds)
            {
                sds = sds2;
                goto Lagain;
            }
            //printf("sds = %s, '%s'\n", sds->kind(), sds->toChars());
        }
        if (olderrs != global.errors)
            return new ErrorExp();
    }
    else
    {
        //printf("sds = %s, '%s'\n", sds->kind(), sds->toChars());
        //printf("\tparent = '%s'\n", sds->parent->toChars());
        sds->semantic(sc);

        AggregateDeclaration *ad = sds->isAggregateDeclaration();
        if (ad)
            return (new TypeExp(loc, ad->type))->semantic(sc);
    }
    type = Type::tvoid;
    //printf("-2ScopeExp::semantic() %s\n", toChars());
    return this;
}

void ScopeExp::toCBuffer(OutBuffer *buf, HdrGenState *hgs)
{
    if (sds->isTemplateInstance())
    {
        sds->toCBuffer(buf, hgs);
    }
    else if (hgs != NULL && hgs->ddoc)
    {   // fixes bug 6491
        Module *module = sds->isModule();
        if (module)
            buf->writestring(module->md->toChars());
        else
            buf->writestring(sds->toChars());
    }
    else
    {
        buf->writestring(sds->kind());
        buf->writestring(" ");
        buf->writestring(sds->toChars());
    }
}

/********************** TemplateExp **************************************/

// Mainly just a placeholder

TemplateExp::TemplateExp(Loc loc, TemplateDeclaration *td)
    : Expression(loc, TOKtemplate, sizeof(TemplateExp))
{
    //printf("TemplateExp(): %s\n", td->toChars());
    this->td = td;
}

void TemplateExp::toCBuffer(OutBuffer *buf, HdrGenState *hgs)
{
    buf->writestring(td->toChars());
}

int TemplateExp::rvalue()
{
    error("template %s has no value", toChars());
    return 0;
}

/********************** NewExp **************************************/

/* thisexp.new(newargs) newtype(arguments) */

NewExp::NewExp(Loc loc, Expression *thisexp, Expressions *newargs,
        Type *newtype, Expressions *arguments)
    : Expression(loc, TOKnew, sizeof(NewExp))
{
    this->thisexp = thisexp;
    this->newargs = newargs;
    this->newtype = newtype;
    this->arguments = arguments;
    member = NULL;
    allocator = NULL;
    onstack = 0;
}

Expression *NewExp::syntaxCopy()
{
    return new NewExp(loc,
        thisexp ? thisexp->syntaxCopy() : NULL,
        arraySyntaxCopy(newargs),
        newtype->syntaxCopy(), arraySyntaxCopy(arguments));
}


Expression *NewExp::semantic(Scope *sc)
{
    Type *tb;
    ClassDeclaration *cdthis = NULL;

#if LOGSEMANTIC
    printf("NewExp::semantic() %s\n", toChars());
    if (thisexp)
        printf("\tthisexp = %s\n", thisexp->toChars());
    printf("\tnewtype: %s\n", newtype->toChars());
#endif
    if (type)                   // if semantic() already run
        return this;

Lagain:
    if (thisexp)
    {   thisexp = thisexp->semantic(sc);
        cdthis = thisexp->type->isClassHandle();
        if (cdthis)
        {
            sc = sc->push(cdthis);
            type = newtype->semantic(loc, sc);
            sc = sc->pop();
        }
        else
        {
            error("'this' for nested class must be a class type, not %s", thisexp->type->toChars());
            goto Lerr;
        }
    }
    else
        type = newtype->semantic(loc, sc);
    newtype = type;             // in case type gets cast to something else
    tb = type->toBasetype();
    //printf("tb: %s, deco = %s\n", tb->toChars(), tb->deco);

    arrayExpressionSemantic(newargs, sc);
    preFunctionParameters(loc, sc, newargs);
    arrayExpressionSemantic(arguments, sc);
    preFunctionParameters(loc, sc, arguments);

    if (thisexp && tb->ty != Tclass)
    {   error("e.new is only for allocating nested classes, not %s", tb->toChars());
        goto Lerr;
    }

    if (tb->ty == Tclass)
    {
        TypeClass *tc = (TypeClass *)(tb);
        ClassDeclaration *cd = tc->sym->isClassDeclaration();
        if (cd->isInterfaceDeclaration())
        {   error("cannot create instance of interface %s", cd->toChars());
            goto Lerr;
        }
        else if (cd->isAbstract())
        {   error("cannot create instance of abstract class %s", cd->toChars());
            for (size_t i = 0; i < cd->vtbl.dim; i++)
            {   FuncDeclaration *fd = cd->vtbl.tdata()[i]->isFuncDeclaration();
                if (fd && fd->isAbstract())
                    error("function %s is abstract", fd->toChars());
            }
            goto Lerr;
        }

        if (cd->noDefaultCtor && (!arguments || !arguments->dim))
        {   error("default construction is disabled for type %s", cd->toChars());
            goto Lerr;
        }
        checkDeprecated(sc, cd);
        if (cd->isNested())
        {   /* We need a 'this' pointer for the nested class.
             * Ensure we have the right one.
             */
            Dsymbol *s = cd->toParent2();
            ClassDeclaration *cdn = s->isClassDeclaration();
            FuncDeclaration *fdn = s->isFuncDeclaration();

            //printf("cd isNested, cdn = %s\n", cdn ? cdn->toChars() : "null");
            if (cdn)
            {
                if (!cdthis)
                {
                    // Supply an implicit 'this' and try again
                    thisexp = new ThisExp(loc);
                    for (Dsymbol *sp = sc->parent; 1; sp = sp->parent)
                    {   if (!sp)
                        {
                            error("outer class %s 'this' needed to 'new' nested class %s", cdn->toChars(), cd->toChars());
                            goto Lerr;
                        }
                        ClassDeclaration *cdp = sp->isClassDeclaration();
                        if (!cdp)
                            continue;
                        if (cdp == cdn || cdn->isBaseOf(cdp, NULL))
                            break;
                        // Add a '.outer' and try again
                        thisexp = new DotIdExp(loc, thisexp, Id::outer);
                    }
                    if (!global.errors)
                        goto Lagain;
                }
                if (cdthis)
                {
                    //printf("cdthis = %s\n", cdthis->toChars());
                    if (cdthis != cdn && !cdn->isBaseOf(cdthis, NULL))
                    {   error("'this' for nested class must be of type %s, not %s", cdn->toChars(), thisexp->type->toChars());
                        goto Lerr;
                    }
                }
#if 0
                else
                {
                    for (Dsymbol *sf = sc->func; 1; sf= sf->toParent2()->isFuncDeclaration())
                    {
                        if (!sf)
                        {
                            error("outer class %s 'this' needed to 'new' nested class %s", cdn->toChars(), cd->toChars());
                            goto Lerr;
                        }
                        printf("sf = %s\n", sf->toChars());
                        AggregateDeclaration *ad = sf->isThis();
                        if (ad && (ad == cdn || cdn->isBaseOf(ad->isClassDeclaration(), NULL)))
                            break;
                    }
                }
#endif
            }
#if 1
            else if (thisexp)
            {   error("e.new is only for allocating nested classes");
                goto Lerr;
            }
            else if (fdn)
            {
                // make sure the parent context fdn of cd is reachable from sc
                for (Dsymbol *sp = sc->parent; 1; sp = sp->parent)
                {
                    if (fdn == sp)
                        break;
                    FuncDeclaration *fsp = sp ? sp->isFuncDeclaration() : NULL;
                    if (!sp || (fsp && fsp->isStatic()))
                    {
                        error("outer function context of %s is needed to 'new' nested class %s", fdn->toPrettyChars(), cd->toPrettyChars());
                        goto Lerr;
                    }
                }
            }
#else
            else if (fdn)
            {   /* The nested class cd is nested inside a function,
                 * we'll let getEthis() look for errors.
                 */
                //printf("nested class %s is nested inside function %s, we're in %s\n", cd->toChars(), fdn->toChars(), sc->func->toChars());
                if (thisexp)
                {   // Because thisexp cannot be a function frame pointer
                    error("e.new is only for allocating nested classes");
                    goto Lerr;
                }
            }
#endif
            else
                assert(0);
        }
        else if (thisexp)
        {   error("e.new is only for allocating nested classes");
            goto Lerr;
        }

        FuncDeclaration *f = NULL;
        if (cd->ctor)
            f = resolveFuncCall(sc, loc, cd->ctor, NULL, NULL, arguments, 0);
        if (f)
        {
            checkDeprecated(sc, f);
            member = f->isCtorDeclaration();
            assert(member);

            cd->accessCheck(loc, sc, member);

            TypeFunction *tf = (TypeFunction *)f->type;

            if (!arguments)
                arguments = new Expressions();
            unsigned olderrors = global.errors;
            functionParameters(loc, sc, tf, NULL, arguments, f);
            if (olderrors != global.errors)
                return new ErrorExp();
            type = type->addMod(tf->nextOf()->mod);
        }
        else
        {
            if (arguments && arguments->dim)
            {   error("no constructor for %s", cd->toChars());
                goto Lerr;
            }
        }

        if (cd->aggNew)
        {
            // Prepend the size argument to newargs[]
            Expression *e = new IntegerExp(loc, cd->size(loc), Type::tsize_t);
            if (!newargs)
                newargs = new Expressions();
            newargs->shift(e);

            f = cd->aggNew->overloadResolve(loc, NULL, newargs);
            allocator = f->isNewDeclaration();
            assert(allocator);

            TypeFunction *tf = (TypeFunction *)f->type;
            unsigned olderrors = global.errors;
            functionParameters(loc, sc, tf, NULL, newargs, f);
            if (olderrors != global.errors)
                return new ErrorExp();

        }
        else
        {
            if (newargs && newargs->dim)
            {   error("no allocator for %s", cd->toChars());
                goto Lerr;
            }
        }
    }
    else if (tb->ty == Tstruct)
    {
        TypeStruct *ts = (TypeStruct *)tb;
        StructDeclaration *sd = ts->sym;
        TypeFunction *tf;

        if (sd->noDefaultCtor && (!arguments || !arguments->dim))
        {   error("default construction is disabled for type %s", sd->toChars());
            goto Lerr;
        }
        FuncDeclaration *f = NULL;
        if (sd->ctor)
            f = resolveFuncCall(sc, loc, sd->ctor, NULL, NULL, arguments, 0);
        if (f)
        {
            checkDeprecated(sc, f);
            member = f->isCtorDeclaration();
            assert(member);

            sd->accessCheck(loc, sc, member);

            tf = (TypeFunction *)f->type;
            type = tf->next;

            if (!arguments)
                arguments = new Expressions();
            unsigned olderrors = global.errors;
            functionParameters(loc, sc, tf, NULL, arguments, f);
            if (olderrors != global.errors)
                return new ErrorExp();

        }
        else
        {
            if (arguments && arguments->dim)
            {   error("no constructor for %s", sd->toChars());
                goto Lerr;
            }
        }


        if (sd->aggNew)
        {
            // Prepend the uint size argument to newargs[]
            Expression *e = new IntegerExp(loc, sd->size(loc), Type::tuns32);
            if (!newargs)
                newargs = new Expressions();
            newargs->shift(e);

            f = sd->aggNew->overloadResolve(loc, NULL, newargs);
            allocator = f->isNewDeclaration();
            assert(allocator);

            tf = (TypeFunction *)f->type;
            unsigned olderrors = global.errors;
            functionParameters(loc, sc, tf, NULL, newargs, f);
            if (olderrors != global.errors)
                return new ErrorExp();

#if 0
            e = new VarExp(loc, f);
            e = new CallExp(loc, e, newargs);
            e = e->semantic(sc);
            e->type = type->pointerTo();
            return e;
#endif
        }
        else
        {
            if (newargs && newargs->dim)
            {   error("no allocator for %s", sd->toChars());
                goto Lerr;
            }
        }

        type = type->pointerTo();
    }
    else if (tb->ty == Tarray && (arguments && arguments->dim))
    {
        for (size_t i = 0; i < arguments->dim; i++)
        {
            if (tb->ty != Tarray)
            {   error("too many arguments for array");
                goto Lerr;
            }

            Expression *arg = arguments->tdata()[i];
            arg = resolveProperties(sc, arg);
            arg = arg->implicitCastTo(sc, Type::tsize_t);
            arg = arg->optimize(WANTvalue);
            if (arg->op == TOKint64 && (sinteger_t)arg->toInteger() < 0)
            {   error("negative array index %s", arg->toChars());
                goto Lerr;
            }
            arguments->tdata()[i] =  arg;
            tb = ((TypeDArray *)tb)->next->toBasetype();
        }
    }
    else if (tb->isscalar())
    {
        if (arguments && arguments->dim)
        {   error("no constructor for %s", type->toChars());
            goto Lerr;
        }

        type = type->pointerTo();
    }
    else
    {
        error("new can only create structs, dynamic arrays or class objects, not %s's", type->toChars());
        goto Lerr;
    }

//printf("NewExp: '%s'\n", toChars());
//printf("NewExp:type '%s'\n", type->toChars());

    return this;

Lerr:
    return new ErrorExp();
}


void NewExp::toCBuffer(OutBuffer *buf, HdrGenState *hgs)
{
    if (thisexp)
    {   expToCBuffer(buf, hgs, thisexp, PREC_primary);
        buf->writeByte('.');
    }
    buf->writestring("new ");
    if (newargs && newargs->dim)
    {
        buf->writeByte('(');
        argsToCBuffer(buf, newargs, hgs);
        buf->writeByte(')');
    }
    newtype->toCBuffer(buf, NULL, hgs);
    if (arguments && arguments->dim)
    {
        buf->writeByte('(');
        argsToCBuffer(buf, arguments, hgs);
        buf->writeByte(')');
    }
}

/********************** NewAnonClassExp **************************************/

NewAnonClassExp::NewAnonClassExp(Loc loc, Expression *thisexp,
        Expressions *newargs, ClassDeclaration *cd, Expressions *arguments)
    : Expression(loc, TOKnewanonclass, sizeof(NewAnonClassExp))
{
    this->thisexp = thisexp;
    this->newargs = newargs;
    this->cd = cd;
    this->arguments = arguments;
}

Expression *NewAnonClassExp::syntaxCopy()
{
    return new NewAnonClassExp(loc,
        thisexp ? thisexp->syntaxCopy() : NULL,
        arraySyntaxCopy(newargs),
        (ClassDeclaration *)cd->syntaxCopy(NULL),
        arraySyntaxCopy(arguments));
}


Expression *NewAnonClassExp::semantic(Scope *sc)
{
#if LOGSEMANTIC
    printf("NewAnonClassExp::semantic() %s\n", toChars());
    //printf("thisexp = %p\n", thisexp);
    //printf("type: %s\n", type->toChars());
#endif

    Expression *d = new DeclarationExp(loc, cd);
    d = d->semantic(sc);

    Expression *n = new NewExp(loc, thisexp, newargs, cd->type, arguments);

    Expression *c = new CommaExp(loc, d, n);
    return c->semantic(sc);
}


void NewAnonClassExp::toCBuffer(OutBuffer *buf, HdrGenState *hgs)
{
    if (thisexp)
    {   expToCBuffer(buf, hgs, thisexp, PREC_primary);
        buf->writeByte('.');
    }
    buf->writestring("new");
    if (newargs && newargs->dim)
    {
        buf->writeByte('(');
        argsToCBuffer(buf, newargs, hgs);
        buf->writeByte(')');
    }
    buf->writestring(" class ");
    if (arguments && arguments->dim)
    {
        buf->writeByte('(');
        argsToCBuffer(buf, arguments, hgs);
        buf->writeByte(')');
    }
    //buf->writestring(" { }");
    if (cd)
    {
        cd->toCBuffer(buf, hgs);
    }
}

/********************** SymbolExp **************************************/

#if DMDV2
SymbolExp::SymbolExp(Loc loc, enum TOK op, int size, Declaration *var, int hasOverloads)
    : Expression(loc, op, size)
{
    assert(var);
    this->var = var;
    this->hasOverloads = hasOverloads;
}
#endif

/********************** SymOffExp **************************************/

SymOffExp::SymOffExp(Loc loc, Declaration *var, unsigned offset, int hasOverloads)
    : SymbolExp(loc, TOKsymoff, sizeof(SymOffExp), var, hasOverloads)
{
    this->offset = offset;
    VarDeclaration *v = var->isVarDeclaration();
    if (v && v->needThis())
        error("need 'this' for address of %s", v->toChars());
}

Expression *SymOffExp::semantic(Scope *sc)
{
#if LOGSEMANTIC
    printf("SymOffExp::semantic('%s')\n", toChars());
#endif
    //var->semantic(sc);
    if (!type)
        type = var->type->pointerTo();
    VarDeclaration *v = var->isVarDeclaration();
    if (v)
        v->checkNestedReference(sc, loc);
    FuncDeclaration *f = var->isFuncDeclaration();
    if (f)
        f->checkNestedReference(sc, loc);
    return this;
}

int SymOffExp::isBool(int result)
{
    return result ? TRUE : FALSE;
}

void SymOffExp::checkEscape()
{
    VarDeclaration *v = var->isVarDeclaration();
    if (v)
    {
        if (!v->isDataseg() && !(v->storage_class & (STCref | STCout)))
        {   /* BUG: This should be allowed:
             *   void foo()
             *   { int a;
             *     int* bar() { return &a; }
             *   }
             */
            error("escaping reference to local %s", v->toChars());
        }
    }
}

void SymOffExp::toCBuffer(OutBuffer *buf, HdrGenState *hgs)
{
    if (offset)
        buf->printf("(& %s+%u)", var->toChars(), offset);
    else
        buf->printf("& %s", var->toChars());
}

/******************************** VarExp **************************/

VarExp::VarExp(Loc loc, Declaration *var, int hasOverloads)
    : SymbolExp(loc, TOKvar, sizeof(VarExp), var, hasOverloads)
{
    //printf("VarExp(this = %p, '%s', loc = %s)\n", this, var->toChars(), loc.toChars());
    //if (strcmp(var->ident->toChars(), "func") == 0) halt();
    this->type = var->type;
}

int VarExp::equals(Object *o)
{   VarExp *ne;

    if (this == o ||
        (((Expression *)o)->op == TOKvar &&
         ((ne = (VarExp *)o), type->toHeadMutable()->equals(ne->type->toHeadMutable())) &&
         var == ne->var))
        return 1;
    return 0;
}

Expression *VarExp::semantic(Scope *sc)
{
#if LOGSEMANTIC
    printf("VarExp::semantic(%s)\n", toChars());
#endif
//    if (var->sem == SemanticStart && var->scope)      // if forward referenced
//      var->semantic(sc);
    if (!type)
    {   type = var->type;
#if 0
        if (var->storage_class & STClazy)
        {
            TypeFunction *tf = new TypeFunction(NULL, type, 0, LINKd);
            type = new TypeDelegate(tf);
            type = type->semantic(loc, sc);
        }
#endif
    }

    if (type && !type->deco)
        type = type->semantic(loc, sc);

    /* Fix for 1161 doesn't work because it causes protection
     * problems when instantiating imported templates passing private
     * variables as alias template parameters.
     */
    //accessCheck(loc, sc, NULL, var);

    VarDeclaration *v = var->isVarDeclaration();
    if (v)
    {
        v->checkNestedReference(sc, loc);
#if DMDV2
        checkPurity(sc, v, NULL);
#endif
    }
    FuncDeclaration *f = var->isFuncDeclaration();
    if (f)
        f->checkNestedReference(sc, loc);
#if 0
    else if ((fd = var->isFuncLiteralDeclaration()) != NULL)
    {   Expression *e;
        e = new FuncExp(loc, fd);
        e->type = type;
        return e;
    }
#endif

    return this;
}

char *VarExp::toChars()
{
    return var->toChars();
}

void VarExp::toCBuffer(OutBuffer *buf, HdrGenState *hgs)
{
    buf->writestring(var->toChars());
}

void VarExp::checkEscape()
{
    VarDeclaration *v = var->isVarDeclaration();
    if (v)
    {   Type *tb = v->type->toBasetype();
        // if reference type
        if (tb->ty == Tarray || tb->ty == Tsarray || tb->ty == Tclass || tb->ty == Tdelegate)
        {
            if (v->isScope() && (!v->noscope || tb->ty == Tclass))
                error("escaping reference to scope local %s", v->toChars());
            else if (v->storage_class & STCvariadic)
                error("escaping reference to variadic parameter %s", v->toChars());
        }
    }
}

void VarExp::checkEscapeRef()
{
    VarDeclaration *v = var->isVarDeclaration();
    if (v)
    {
        if (!v->isDataseg() && !(v->storage_class & (STCref | STCout)))
            error("escaping reference to local variable %s", v->toChars());
    }
}

#if DMDV2
int VarExp::isLvalue()
{
    if (var->storage_class & STClazy)
        return 0;
    return 1;
}
#endif

Expression *VarExp::toLvalue(Scope *sc, Expression *e)
{
#if 0
    tym = tybasic(e1->ET->Tty);
    if (!(tyscalar(tym) ||
          tym == TYstruct ||
          tym == TYarray && e->Eoper == TOKaddr))
            synerr(EM_lvalue);  // lvalue expected
#endif
    if (var->storage_class & STClazy)
    {   error("lazy variables cannot be lvalues");
        return new ErrorExp();
    }
    return this;
}

Expression *VarExp::modifiableLvalue(Scope *sc, Expression *e)
{
    //printf("VarExp::modifiableLvalue('%s')\n", var->toChars());
    //if (type && type->toBasetype()->ty == Tsarray)
        //error("cannot change reference to static array '%s'", var->toChars());

    var->checkModify(loc, sc, type);

    // See if this expression is a modifiable lvalue (i.e. not const)
    return toLvalue(sc, e);
}


/******************************** OverExp **************************/

#if DMDV2
OverExp::OverExp(OverloadSet *s)
        : Expression(loc, TOKoverloadset, sizeof(OverExp))
{
    //printf("OverExp(this = %p, '%s')\n", this, var->toChars());
    vars = s;
    type = Type::tvoid;
}

int OverExp::isLvalue()
{
    return 1;
}

Expression *OverExp::toLvalue(Scope *sc, Expression *e)
{
    return this;
}
#endif


/******************************** TupleExp **************************/

TupleExp::TupleExp(Loc loc, Expressions *exps)
        : Expression(loc, TOKtuple, sizeof(TupleExp))
{
    //printf("TupleExp(this = %p)\n", this);
    this->exps = exps;
    this->type = NULL;
}


TupleExp::TupleExp(Loc loc, TupleDeclaration *tup)
        : Expression(loc, TOKtuple, sizeof(TupleExp))
{
    exps = new Expressions();
    type = NULL;

    exps->reserve(tup->objects->dim);
    for (size_t i = 0; i < tup->objects->dim; i++)
    {   Object *o = tup->objects->tdata()[i];
        if (o->dyncast() == DYNCAST_EXPRESSION)
        {
            Expression *e = (Expression *)o;
            if (e->op == TOKdsymbol)
                e = e->syntaxCopy();
            exps->push(e);
        }
        else if (o->dyncast() == DYNCAST_DSYMBOL)
        {
            Dsymbol *s = (Dsymbol *)o;
            Expression *e = new DsymbolExp(loc, s);
            exps->push(e);
        }
        else if (o->dyncast() == DYNCAST_TYPE)
        {
            Type *t = (Type *)o;
            Expression *e = new TypeExp(loc, t);
            exps->push(e);
        }
        else
        {
            error("%s is not an expression", o->toChars());
        }
    }
}

int TupleExp::equals(Object *o)
{
    if (this == o)
        return 1;
    if (((Expression *)o)->op == TOKtuple)
    {
        TupleExp *te = (TupleExp *)o;
        if (exps->dim != te->exps->dim)
            return 0;
        for (size_t i = 0; i < exps->dim; i++)
        {   Expression *e1 = (*exps)[i];
            Expression *e2 = (*te->exps)[i];

            if (!e1->equals(e2))
                return 0;
        }
        return 1;
    }
    return 0;
}

Expression *TupleExp::syntaxCopy()
{
    return new TupleExp(loc, arraySyntaxCopy(exps));
}

Expression *TupleExp::semantic(Scope *sc)
{
#if LOGSEMANTIC
    printf("+TupleExp::semantic(%s)\n", toChars());
#endif
    if (type)
        return this;

    // Run semantic() on each argument
    for (size_t i = 0; i < exps->dim; i++)
    {   Expression *e = (*exps)[i];

        e = e->semantic(sc);
        if (!e->type)
        {   error("%s has no value", e->toChars());
            return new ErrorExp();
        }
        (*exps)[i] = e;
    }

    expandTuples(exps);
    type = new TypeTuple(exps);
    type = type->semantic(loc, sc);
    //printf("-TupleExp::semantic(%s)\n", toChars());
    return this;
}

void TupleExp::toCBuffer(OutBuffer *buf, HdrGenState *hgs)
{
    buf->writestring("tuple(");
    argsToCBuffer(buf, exps, hgs);
    buf->writeByte(')');
}


void TupleExp::checkEscape()
{
    for (size_t i = 0; i < exps->dim; i++)
    {   Expression *e = (*exps)[i];
        e->checkEscape();
    }
}

/******************************** FuncExp *********************************/

FuncExp::FuncExp(Loc loc, FuncLiteralDeclaration *fd, TemplateDeclaration *td)
        : Expression(loc, TOKfunction, sizeof(FuncExp))
{
    this->fd = fd;
    this->td = td;
    tok = fd->tok;  // save original kind of function/delegate/(infer)
    tded = NULL;
    scope = NULL;
}

Expression *FuncExp::syntaxCopy()
{
    return new FuncExp(loc, (FuncLiteralDeclaration *)fd->syntaxCopy(NULL));
}

Expression *FuncExp::semantic(Scope *sc)
{
#if LOGSEMANTIC
    printf("FuncExp::semantic(%s)\n", toChars());
#endif
    if (!type || type == Type::tvoid)
    {
        // save for later use
        scope = sc;

        //printf("td = %p, tded = %p\n", td, tded);
        if (td)
        {
            assert(td->parameters && td->parameters->dim);
            td->semantic(sc);

            if (!tded)
            {   // defer type determination
                type = Type::tvoid; // temporary type
                return this;
            }
            else
            {
                Expression *e = inferType(sc, tded);
                if (e)
                {   e = e->castTo(sc, tded);
                    e = e->semantic(sc);
                }
                if (!e)
                {   error("cannot infer function literal type");
                    e = new ErrorExp();
                }
                return e;
            }
        }

        unsigned olderrors = global.errors;
        fd->semantic(sc);
        //fd->parent = sc->parent;
        if (olderrors != global.errors)
        {
        }
        else
        {
            fd->semantic2(sc);
            if ( (olderrors == global.errors) ||
                // need to infer return type
                (fd->type && fd->type->ty == Tfunction && !fd->type->nextOf()))
            {
                fd->semantic3(sc);

                if ( (olderrors == global.errors) && global.params.useInline)
                    fd->inlineScan();
            }
        }

        // need to infer return type
        if ((olderrors != global.errors) && fd->type && fd->type->ty == Tfunction && !fd->type->nextOf())
            ((TypeFunction *)fd->type)->next = Type::terror;

        // Type is a "delegate to" or "pointer to" the function literal
        if ((fd->isNested() && fd->tok == TOKdelegate) ||
            (tok == TOKreserved && tded && tded->ty == Tdelegate))
        {
            type = new TypeDelegate(fd->type);
            type = type->semantic(loc, sc);
        }
        else
        {
            type = fd->type->pointerTo();
        }
        fd->tookAddressOf++;
    }
    return this;
}

// used from CallExp::semantic()
Expression *FuncExp::semantic(Scope *sc, Expressions *arguments)
{
    assert(!tded);
    assert(!scope);

    if ((!type || type == Type::tvoid) && td && arguments && arguments->dim)
    {
        for (size_t k = 0; k < arguments->dim; k++)
        {   Expression *checkarg = arguments->tdata()[k];
            if (checkarg->op == TOKerror)
                return checkarg;
        }

        assert(td->parameters && td->parameters->dim);
        td->semantic(sc);

        TypeFunction *tfl = (TypeFunction *)fd->type;
        size_t dim = Parameter::dim(tfl->parameters);

        if ((!tfl->varargs && arguments->dim == dim) ||
            ( tfl->varargs && arguments->dim >= dim))
        {
            Objects *tiargs = new Objects();
            tiargs->reserve(td->parameters->dim);

            for (size_t i = 0; i < td->parameters->dim; i++)
            {
                TemplateParameter *tp = (*td->parameters)[i];
                for (size_t u = 0; u < dim; u++)
                {   Parameter *p = Parameter::getNth(tfl->parameters, u);
                    if (p->type->ty == Tident &&
                        ((TypeIdentifier *)p->type)->ident == tp->ident)
                    {   Expression *e = (*arguments)[u];
                        tiargs->push(e->type);
                        u = dim;    // break inner loop
                    }
                }
            }

            TemplateInstance *ti = new TemplateInstance(loc, td, tiargs);
            return (new ScopeExp(loc, ti))->semantic(sc);
        }
        error("cannot infer function literal type");
        return new ErrorExp();
    }
    return semantic(sc);
}

Expression *FuncExp::inferType(Scope *sc, Type *to)
{
    //printf("inferType sc = %p, to = %s\n", sc, to->toChars());
    if (!sc)
    {   // used from TypeFunction::callMatch()
        assert(scope);
        sc = scope;
    }

    Expression *e = NULL;
    if (td)
    {   /// Parameter types inference from
        assert(!type || type == Type::tvoid);
        Type *t = to;
        if (t->ty == Tdelegate ||
            t->ty == Tpointer && t->nextOf()->ty == Tfunction)
        {   t = t->nextOf();
        }
        if (t->ty == Tfunction)
        {
            TypeFunction *tfv = (TypeFunction *)t;
            TypeFunction *tfl = (TypeFunction *)fd->type;
            size_t dim = Parameter::dim(tfl->parameters);

            if (Parameter::dim(tfv->parameters) == dim &&
                tfv->varargs == tfl->varargs)
            {
                Objects *tiargs = new Objects();
                tiargs->reserve(td->parameters->dim);

                for (size_t i = 0; i < td->parameters->dim; i++)
                {
                    TemplateParameter *tp = (*td->parameters)[i];
                    for (size_t u = 0; u < dim; u++)
                    {   Parameter *p = Parameter::getNth(tfl->parameters, u);
                        if (p->type->ty == Tident &&
                            ((TypeIdentifier *)p->type)->ident == tp->ident)
                        {   p = Parameter::getNth(tfv->parameters, u);
                            if (p->type->ty == Tident)
                                return NULL;
                            tiargs->push(p->type);
                            u = dim;    // break inner loop
                        }
                    }
                }

                TemplateInstance *ti = new TemplateInstance(loc, td, tiargs);
                e = (new ScopeExp(loc, ti))->semantic(sc);
            }
        }
    }
    else
    {
        assert(type && type != Type::tvoid);   // semantic is already done
        e = this;
    }

    if (e)
    {   // Check implicit function to delegate conversion
        if (e->implicitConvTo(to))
            e = e->castTo(sc, to);
        else
            e = NULL;
    }
    return e;
}

void FuncExp::setType(Type *t)
{
    assert(t);

    if (t->ty == Tdelegate ||
        t->ty == Tpointer && t->nextOf()->ty == Tfunction)
    {   tded = t;
    }
}

char *FuncExp::toChars()
{
    return fd->toChars();
}

void FuncExp::toCBuffer(OutBuffer *buf, HdrGenState *hgs)
{
    fd->toCBuffer(buf, hgs);
    //buf->writestring(fd->toChars());
}


/******************************** DeclarationExp **************************/

DeclarationExp::DeclarationExp(Loc loc, Dsymbol *declaration)
        : Expression(loc, TOKdeclaration, sizeof(DeclarationExp))
{
    this->declaration = declaration;
}

Expression *DeclarationExp::syntaxCopy()
{
    return new DeclarationExp(loc, declaration->syntaxCopy(NULL));
}

Expression *DeclarationExp::semantic(Scope *sc)
{
    if (type)
        return this;

#if LOGSEMANTIC
    printf("DeclarationExp::semantic() %s\n", toChars());
#endif

    unsigned olderrors = global.errors;

    /* This is here to support extern(linkage) declaration,
     * where the extern(linkage) winds up being an AttribDeclaration
     * wrapper.
     */
    Dsymbol *s = declaration;

    AttribDeclaration *ad = declaration->isAttribDeclaration();
    if (ad)
    {
        if (ad->decl && ad->decl->dim == 1)
            s = ad->decl->tdata()[0];
    }

    if (s->isVarDeclaration())
    {   // Do semantic() on initializer first, so:
        //      int a = a;
        // will be illegal.
        declaration->semantic(sc);
        s->parent = sc->parent;
    }

    //printf("inserting '%s' %p into sc = %p\n", s->toChars(), s, sc);
    // Insert into both local scope and function scope.
    // Must be unique in both.
    if (s->ident)
    {
        if (!sc->insert(s))
        {   error("declaration %s is already defined", s->toPrettyChars());
            return new ErrorExp();
        }
        else if (sc->func)
        {   VarDeclaration *v = s->isVarDeclaration();
            if ( (s->isFuncDeclaration() || s->isTypedefDeclaration() ||
                s->isAggregateDeclaration() || s->isEnumDeclaration() ||
                s->isInterfaceDeclaration()) &&
                !sc->func->localsymtab->insert(s))
            {
                error("declaration %s is already defined in another scope in %s",
                    s->toPrettyChars(), sc->func->toChars());
                return new ErrorExp();
            }
            else if (!global.params.useDeprecated)
            {   // Disallow shadowing

                for (Scope *scx = sc->enclosing; scx && scx->func == sc->func; scx = scx->enclosing)
                {   Dsymbol *s2;

                    if (scx->scopesym && scx->scopesym->symtab &&
                        (s2 = scx->scopesym->symtab->lookup(s->ident)) != NULL &&
                        s != s2)
                    {
                        error("shadowing declaration %s is deprecated", s->toPrettyChars());
                        return new ErrorExp();
                    }
                }
            }
        }
    }
    if (!s->isVarDeclaration())
    {
        Scope *sc2 = sc;
        if (sc2->stc & (STCpure | STCnothrow))
            sc2 = sc->push();
        sc2->stc &= ~(STCpure | STCnothrow);
        declaration->semantic(sc2);
        if (sc2 != sc)
            sc2->pop();
        s->parent = sc->parent;
    }
    if (global.errors == olderrors)
    {
        declaration->semantic2(sc);
        if (global.errors == olderrors)
        {
            declaration->semantic3(sc);

            if ((global.errors == olderrors) && global.params.useInline)
                declaration->inlineScan();
        }
    }

    type = Type::tvoid;
    return this;
}


void DeclarationExp::toCBuffer(OutBuffer *buf, HdrGenState *hgs)
{
    declaration->toCBuffer(buf, hgs);
}


/************************ TypeidExp ************************************/

/*
 *      typeid(int)
 */

TypeidExp::TypeidExp(Loc loc, Object *o)
    : Expression(loc, TOKtypeid, sizeof(TypeidExp))
{
    this->obj = o;
}


Expression *TypeidExp::syntaxCopy()
{
    return new TypeidExp(loc, objectSyntaxCopy(obj));
}


Expression *TypeidExp::semantic(Scope *sc)
{   Expression *e;

#if LOGSEMANTIC
    printf("TypeidExp::semantic() %s\n", toChars());
#endif
    Type *ta = isType(obj);
    Expression *ea = isExpression(obj);
    Dsymbol *sa = isDsymbol(obj);

    //printf("ta %p ea %p sa %p\n", ta, ea, sa);

    if (ta)
    {
        ta->resolve(loc, sc, &ea, &ta, &sa);
    }

    if (ea)
    {
        ea = ea->semantic(sc);
        ea = resolveProperties(sc, ea);
        ta = ea->type;
        if (ea->op == TOKtype)
            ea = NULL;
    }

    if (!ta)
    {
        //printf("ta %p ea %p sa %p\n", ta, ea, sa);
        error("no type for typeid(%s)", ea ? ea->toChars() : (sa ? sa->toChars() : ""));
        return new ErrorExp();
    }

    if (ea && ta->toBasetype()->ty == Tclass)
    {   /* Get the dynamic type, which is .classinfo
         */
        e = new DotIdExp(ea->loc, ea, Id::classinfo);
        e = e->semantic(sc);
    }
    else
    {   /* Get the static type
         */
        e = ta->getTypeInfo(sc);
        if (e->loc.linnum == 0)
            e->loc = loc;               // so there's at least some line number info
        if (ea)
        {
            e = new CommaExp(loc, ea, e);       // execute ea
            e = e->semantic(sc);
        }
    }
    return e;
}

void TypeidExp::toCBuffer(OutBuffer *buf, HdrGenState *hgs)
{
    buf->writestring("typeid(");
    ObjectToCBuffer(buf, hgs, obj);
    buf->writeByte(')');
}

/************************ TraitsExp ************************************/
#if DMDV2
/*
 *      __traits(identifier, args...)
 */

TraitsExp::TraitsExp(Loc loc, Identifier *ident, Objects *args)
    : Expression(loc, TOKtraits, sizeof(TraitsExp))
{
    this->ident = ident;
    this->args = args;
}


Expression *TraitsExp::syntaxCopy()
{
    return new TraitsExp(loc, ident, TemplateInstance::arraySyntaxCopy(args));
}


void TraitsExp::toCBuffer(OutBuffer *buf, HdrGenState *hgs)
{
    buf->writestring("__traits(");
    buf->writestring(ident->toChars());
    if (args)
    {
        for (size_t i = 0; i < args->dim; i++)
        {
            buf->writeByte(',');
            Object *oarg = args->tdata()[i];
            ObjectToCBuffer(buf, hgs, oarg);
        }
    }
    buf->writeByte(')');
}
#endif

/************************************************************/

HaltExp::HaltExp(Loc loc)
        : Expression(loc, TOKhalt, sizeof(HaltExp))
{
}

Expression *HaltExp::semantic(Scope *sc)
{
#if LOGSEMANTIC
    printf("HaltExp::semantic()\n");
#endif
    type = Type::tvoid;
    return this;
}


void HaltExp::toCBuffer(OutBuffer *buf, HdrGenState *hgs)
{
    buf->writestring("halt");
}

/************************************************************/

IsExp::IsExp(Loc loc, Type *targ, Identifier *id, enum TOK tok,
        Type *tspec, enum TOK tok2, TemplateParameters *parameters)
        : Expression(loc, TOKis, sizeof(IsExp))
{
    this->targ = targ;
    this->id = id;
    this->tok = tok;
    this->tspec = tspec;
    this->tok2 = tok2;
    this->parameters = parameters;
}

Expression *IsExp::syntaxCopy()
{
    // This section is identical to that in TemplateDeclaration::syntaxCopy()
    TemplateParameters *p = NULL;
    if (parameters)
    {
        p = new TemplateParameters();
        p->setDim(parameters->dim);
        for (size_t i = 0; i < p->dim; i++)
        {   TemplateParameter *tp = parameters->tdata()[i];
            p->tdata()[i] = tp->syntaxCopy();
        }
    }

    return new IsExp(loc,
        targ->syntaxCopy(),
        id,
        tok,
        tspec ? tspec->syntaxCopy() : NULL,
        tok2,
        p);
}

Expression *IsExp::semantic(Scope *sc)
{   Type *tded;

    /* is(targ id tok tspec)
     * is(targ id :  tok2)
     * is(targ id == tok2)
     */

    //printf("IsExp::semantic(%s)\n", toChars());
    if (id && !(sc->flags & (SCOPEstaticif | SCOPEstaticassert)))
    {   error("can only declare type aliases within static if conditionals or static asserts");
        return new ErrorExp();
    }

    Type *t = targ->trySemantic(loc, sc);
    if (!t)
        goto Lno;                       // errors, so condition is false
    targ = t;
    if (tok2 != TOKreserved)
    {
        switch (tok2)
        {
            case TOKtypedef:
                if (targ->ty != Ttypedef)
                    goto Lno;
                tded = ((TypeTypedef *)targ)->sym->basetype;
                break;

            case TOKstruct:
                if (targ->ty != Tstruct)
                    goto Lno;
                if (((TypeStruct *)targ)->sym->isUnionDeclaration())
                    goto Lno;
                tded = targ;
                break;

            case TOKunion:
                if (targ->ty != Tstruct)
                    goto Lno;
                if (!((TypeStruct *)targ)->sym->isUnionDeclaration())
                    goto Lno;
                tded = targ;
                break;

            case TOKclass:
                if (targ->ty != Tclass)
                    goto Lno;
                if (((TypeClass *)targ)->sym->isInterfaceDeclaration())
                    goto Lno;
                tded = targ;
                break;

            case TOKinterface:
                if (targ->ty != Tclass)
                    goto Lno;
                if (!((TypeClass *)targ)->sym->isInterfaceDeclaration())
                    goto Lno;
                tded = targ;
                break;
#if DMDV2
            case TOKconst:
                if (!targ->isConst())
                    goto Lno;
                tded = targ;
                break;

            case TOKinvariant:
                if (!global.params.useDeprecated)
                    error("use of 'invariant' rather than 'immutable' is deprecated");
            case TOKimmutable:
                if (!targ->isImmutable())
                    goto Lno;
                tded = targ;
                break;

            case TOKshared:
                if (!targ->isShared())
                    goto Lno;
                tded = targ;
                break;

            case TOKwild:
                if (!targ->isWild())
                    goto Lno;
                tded = targ;
                break;
#endif

            case TOKsuper:
                // If class or interface, get the base class and interfaces
                if (targ->ty != Tclass)
                    goto Lno;
                else
                {   ClassDeclaration *cd = ((TypeClass *)targ)->sym;
                    Parameters *args = new Parameters;
                    args->reserve(cd->baseclasses->dim);
                    for (size_t i = 0; i < cd->baseclasses->dim; i++)
                    {   BaseClass *b = cd->baseclasses->tdata()[i];
                        args->push(new Parameter(STCin, b->type, NULL, NULL));
                    }
                    tded = new TypeTuple(args);
                }
                break;

            case TOKenum:
                if (targ->ty != Tenum)
                    goto Lno;
                tded = ((TypeEnum *)targ)->sym->memtype;
                break;

            case TOKdelegate:
                if (targ->ty != Tdelegate)
                    goto Lno;
                tded = ((TypeDelegate *)targ)->next;    // the underlying function type
                break;

            case TOKfunction:
            {
                if (targ->ty != Tfunction)
                    goto Lno;
                tded = targ;

                /* Generate tuple from function parameter types.
                 */
                assert(tded->ty == Tfunction);
                Parameters *params = ((TypeFunction *)tded)->parameters;
                size_t dim = Parameter::dim(params);
                Parameters *args = new Parameters;
                args->reserve(dim);
                for (size_t i = 0; i < dim; i++)
                {   Parameter *arg = Parameter::getNth(params, i);
                    assert(arg && arg->type);
                    args->push(new Parameter(arg->storageClass, arg->type, NULL, NULL));
                }
                tded = new TypeTuple(args);
                break;
            }
            case TOKreturn:
                /* Get the 'return type' for the function,
                 * delegate, or pointer to function.
                 */
                if (targ->ty == Tfunction)
                    tded = ((TypeFunction *)targ)->next;
                else if (targ->ty == Tdelegate)
                {   tded = ((TypeDelegate *)targ)->next;
                    tded = ((TypeFunction *)tded)->next;
                }
                else if (targ->ty == Tpointer &&
                         ((TypePointer *)targ)->next->ty == Tfunction)
                {   tded = ((TypePointer *)targ)->next;
                    tded = ((TypeFunction *)tded)->next;
                }
                else
                    goto Lno;
                break;

            case TOKargTypes:
                /* Generate a type tuple of the equivalent types used to determine if a
                 * function argument of this type can be passed in registers.
                 * The results of this are highly platform dependent, and intended
                 * primarly for use in implementing va_arg().
                 */
                tded = targ->toArgTypes();
                if (!tded)
                    goto Lno;           // not valid for a parameter
                break;

            default:
                assert(0);
        }
        goto Lyes;
    }
    else if (id && tspec)
    {
        /* Evaluate to TRUE if targ matches tspec.
         * If TRUE, declare id as an alias for the specialized type.
         */

        assert(parameters && parameters->dim);

        Objects dedtypes;
        dedtypes.setDim(parameters->dim);
        dedtypes.zero();

        MATCH m = targ->deduceType(sc, tspec, parameters, &dedtypes);
//printf("targ: %s\n", targ->toChars());
//printf("tspec: %s\n", tspec->toChars());
        if (m == MATCHnomatch ||
            (m != MATCHexact && tok == TOKequal))
        {
            goto Lno;
        }
        else
        {
            tded = (Type *)dedtypes.tdata()[0];
            if (!tded)
                tded = targ;
#if DMDV2
            Objects tiargs;
            tiargs.setDim(1);
            tiargs.tdata()[0] = targ;

            /* Declare trailing parameters
             */
            for (size_t i = 1; i < parameters->dim; i++)
            {   TemplateParameter *tp = (*parameters)[i];
                Declaration *s = NULL;

                m = tp->matchArg(sc, &tiargs, i, parameters, &dedtypes, &s);
                if (m == MATCHnomatch)
                    goto Lno;
                s->semantic(sc);
                if (sc->sd)
                    s->addMember(sc, sc->sd, 1);
                else if (!sc->insert(s))
                    error("declaration %s is already defined", s->toChars());
            }
#endif
            goto Lyes;
        }
    }
    else if (id)
    {
        /* Declare id as an alias for type targ. Evaluate to TRUE
         */
        tded = targ;
        goto Lyes;
    }
    else if (tspec)
    {
        /* Evaluate to TRUE if targ matches tspec
         * is(targ == tspec)
         * is(targ : tspec)
         */
        tspec = tspec->semantic(loc, sc);
        //printf("targ  = %s, %s\n", targ->toChars(), targ->deco);
        //printf("tspec = %s, %s\n", tspec->toChars(), tspec->deco);
        if (tok == TOKcolon)
        {   if (targ->implicitConvTo(tspec))
                goto Lyes;
            else
                goto Lno;
        }
        else /* == */
        {   if (targ->equals(tspec))
                goto Lyes;
            else
                goto Lno;
        }
    }

Lyes:
    if (id)
    {
        Dsymbol *s;
        Tuple *tup = isTuple(tded);
        if (tup)
            s = new TupleDeclaration(loc, id, &(tup->objects));
        else
            s = new AliasDeclaration(loc, id, tded);
        s->semantic(sc);
        /* The reason for the !tup is unclear. It fails Phobos unittests if it is not there.
         * More investigation is needed.
         */
        if (!tup && !sc->insert(s))
            error("declaration %s is already defined", s->toChars());
        if (sc->sd)
            s->addMember(sc, sc->sd, 1);
    }
    //printf("Lyes\n");
    return new IntegerExp(loc, 1, Type::tbool);

Lno:
    //printf("Lno\n");
    return new IntegerExp(loc, 0, Type::tbool);
}

void IsExp::toCBuffer(OutBuffer *buf, HdrGenState *hgs)
{
    buf->writestring("is(");
    targ->toCBuffer(buf, id, hgs);
    if (tok2 != TOKreserved)
    {
        buf->printf(" %s %s", Token::toChars(tok), Token::toChars(tok2));
    }
    else if (tspec)
    {
        if (tok == TOKcolon)
            buf->writestring(" : ");
        else
            buf->writestring(" == ");
        tspec->toCBuffer(buf, NULL, hgs);
    }
#if DMDV2
    if (parameters)
    {   // First parameter is already output, so start with second
        for (size_t i = 1; i < parameters->dim; i++)
        {
            buf->writeByte(',');
            TemplateParameter *tp = parameters->tdata()[i];
            tp->toCBuffer(buf, hgs);
        }
    }
#endif
    buf->writeByte(')');
}


/************************************************************/

UnaExp::UnaExp(Loc loc, enum TOK op, int size, Expression *e1)
        : Expression(loc, op, size)
{
    this->e1 = e1;
}

Expression *UnaExp::syntaxCopy()
{
    UnaExp *e = (UnaExp *)copy();
    e->type = NULL;
    e->e1 = e->e1->syntaxCopy();
    return e;
}

Expression *UnaExp::semantic(Scope *sc)
{
#if LOGSEMANTIC
    printf("UnaExp::semantic('%s')\n", toChars());
#endif
    e1 = e1->semantic(sc);
//    if (!e1->type)
//      error("%s has no value", e1->toChars());
    return this;
}

Expression *UnaExp::resolveLoc(Loc loc, Scope *sc)
{
    e1 = e1->resolveLoc(loc, sc);
    return this;
}

void UnaExp::toCBuffer(OutBuffer *buf, HdrGenState *hgs)
{
    buf->writestring(Token::toChars(op));
    expToCBuffer(buf, hgs, e1, precedence[op]);
}

/************************************************************/

BinExp::BinExp(Loc loc, enum TOK op, int size, Expression *e1, Expression *e2)
        : Expression(loc, op, size)
{
    this->e1 = e1;
    this->e2 = e2;
}

Expression *BinExp::syntaxCopy()
{
    BinExp *e = (BinExp *)copy();
    e->type = NULL;
    e->e1 = e->e1->syntaxCopy();
    e->e2 = e->e2->syntaxCopy();
    return e;
}

Expression *BinExp::semantic(Scope *sc)
{
#if LOGSEMANTIC
    printf("BinExp::semantic('%s')\n", toChars());
#endif
    e1 = e1->semantic(sc);
    e2 = e2->semantic(sc);
    if (e1->op == TOKerror || e2->op == TOKerror)
        return new ErrorExp();
    return this;
}

Expression *BinExp::semanticp(Scope *sc)
{
    BinExp::semantic(sc);
    e1 = resolveProperties(sc, e1);
    e2 = resolveProperties(sc, e2);
    return this;
}


Expression *BinExp::checkComplexOpAssign(Scope *sc)
{
    // generate an error if this is a nonsensical *=,/=, or %=, eg real *= imaginary
    if (op == TOKmulass || op == TOKdivass || op == TOKmodass)
    {
        // Any multiplication by an imaginary or complex number yields a complex result.
        // r *= c, i*=c, r*=i, i*=i are all forbidden operations.
        const char *opstr = Token::toChars(op);
        if ( e1->type->isreal() && e2->type->iscomplex())
        {
            error("%s %s %s is undefined. Did you mean %s %s %s.re ?",
                e1->type->toChars(), opstr, e2->type->toChars(),
                e1->type->toChars(), opstr, e2->type->toChars());
        }
        else if (e1->type->isimaginary() && e2->type->iscomplex())
        {
            error("%s %s %s is undefined. Did you mean %s %s %s.im ?",
                e1->type->toChars(), opstr, e2->type->toChars(),
                e1->type->toChars(), opstr, e2->type->toChars());
        }
        else if ((e1->type->isreal() || e1->type->isimaginary()) &&
            e2->type->isimaginary())
        {
            error("%s %s %s is an undefined operation", e1->type->toChars(),
                    opstr, e2->type->toChars());
        }
    }

    // generate an error if this is a nonsensical += or -=, eg real += imaginary
    if (op == TOKaddass || op == TOKminass)
    {
        // Addition or subtraction of a real and an imaginary is a complex result.
        // Thus, r+=i, r+=c, i+=r, i+=c are all forbidden operations.
        if ( (e1->type->isreal() && (e2->type->isimaginary() || e2->type->iscomplex())) ||
             (e1->type->isimaginary() && (e2->type->isreal() || e2->type->iscomplex()))
            )
        {
            error("%s %s %s is undefined (result is complex)",
                e1->type->toChars(), Token::toChars(op), e2->type->toChars());
        }
        if (type->isreal() || type->isimaginary())
        {
            assert(global.errors || e2->type->isfloating());
            e2 = e2->castTo(sc, e1->type);
        }
    }

    if (op == TOKmulass)
    {
        if (e2->type->isfloating())
        {
            Type *t1 = e1->type;
            Type *t2 = e2->type;
            if (t1->isreal())
            {
                if (t2->isimaginary() || t2->iscomplex())
                {
                    e2 = e2->castTo(sc, t1);
                }
            }
            else if (t1->isimaginary())
            {
                if (t2->isimaginary() || t2->iscomplex())
                {
                    switch (t1->ty)
                    {
                        case Timaginary32: t2 = Type::tfloat32; break;
                        case Timaginary64: t2 = Type::tfloat64; break;
                        case Timaginary80: t2 = Type::tfloat80; break;
                        default:
                            assert(0);
                    }
                    e2 = e2->castTo(sc, t2);
                }
            }
        }
    } else if (op == TOKdivass)
    {
        if (e2->type->isimaginary())
        {
            Type *t1 = e1->type;
            if (t1->isreal())
            {   // x/iv = i(-x/v)
                // Therefore, the result is 0
                e2 = new CommaExp(loc, e2, new RealExp(loc, 0, t1));
                e2->type = t1;
                Expression *e = new AssignExp(loc, e1, e2);
                e->type = t1;
                return e;
            }
            else if (t1->isimaginary())
            {   Type *t2;

                switch (t1->ty)
                {
                    case Timaginary32: t2 = Type::tfloat32; break;
                    case Timaginary64: t2 = Type::tfloat64; break;
                    case Timaginary80: t2 = Type::tfloat80; break;
                    default:
                        assert(0);
                }
                e2 = e2->castTo(sc, t2);
                Expression *e = new AssignExp(loc, e1, e2);
                e->type = t1;
                return e;
            }
        }
    } else if (op == TOKmodass)
    {
        if (e2->type->iscomplex())
        {
            error("cannot perform modulo complex arithmetic");
            return new ErrorExp();
        }
    }
    return this;
}

void BinExp::toCBuffer(OutBuffer *buf, HdrGenState *hgs)
{
    expToCBuffer(buf, hgs, e1, precedence[op]);
    buf->writeByte(' ');
    buf->writestring(Token::toChars(op));
    buf->writeByte(' ');
    expToCBuffer(buf, hgs, e2, (enum PREC)(precedence[op] + 1));
}

int BinExp::isunsigned()
{
    return e1->type->isunsigned() || e2->type->isunsigned();
}

Expression *BinExp::incompatibleTypes()
{
    if (e1->type->toBasetype() != Type::terror &&
        e2->type->toBasetype() != Type::terror
       )
    {
        if (e1->op == TOKtype || e2->op == TOKtype)
        {
            error("incompatible types for ((%s) %s (%s)): cannot use '%s' with types",
                e1->toChars(), Token::toChars(op), e2->toChars(), Token::toChars(op));
        }
        else
        {
            error("incompatible types for ((%s) %s (%s)): '%s' and '%s'",
             e1->toChars(), Token::toChars(op), e2->toChars(),
             e1->type->toChars(), e2->type->toChars());
        }
        return new ErrorExp();
    }
    return this;
}

/********************** BinAssignExp **************************************/

Expression *BinAssignExp::semantic(Scope *sc)
{
    Expression *e;

    if (type)
        return this;

    e = op_overload(sc);
    if (e)
        return e;

    if (e1->op == TOKarraylength)
    {
        e = ArrayLengthExp::rewriteOpAssign(this);
        e = e->semantic(sc);
        return e;
    }

    if (e1->op == TOKslice)
    {
        // T[] op= ...
        e = typeCombine(sc);
        if (e->op == TOKerror)
            return e;
        type = e1->type;
        return arrayOp(sc);
    }

    e1 = e1->modifiableLvalue(sc, e1);
    e1 = e1->semantic(sc);
    type = e1->type;
    checkScalar();

    int arith = (op == TOKaddass || op == TOKminass || op == TOKmulass ||
                 op == TOKdivass || op == TOKmodass || op == TOKpowass);
    int bitwise = (op == TOKandass || op == TOKorass || op == TOKxorass);
    int shift = (op == TOKshlass || op == TOKshrass || op == TOKushrass);

    if (bitwise && type->toBasetype()->ty == Tbool)
         e2 = e2->implicitCastTo(sc, type);
    else
        checkNoBool();

    if ((op == TOKaddass || op == TOKminass) &&
        e1->type->toBasetype()->ty == Tpointer &&
        e2->type->toBasetype()->isintegral())
        return scaleFactor(sc);

    typeCombine(sc);
    if (arith)
    {
        e1 = e1->checkArithmetic();
        e2 = e2->checkArithmetic();
    }
    if (bitwise || shift)
    {
        e1 = e1->checkIntegral();
        e2 = e2->checkIntegral();
    }
    if (shift)
    {
        e2 = e2->castTo(sc, Type::tshiftcnt);
    }

    // vectors
    if (shift && (e1->type->toBasetype()->ty == Tvector ||
                  e2->type->toBasetype()->ty == Tvector))
        return incompatibleTypes();

    int isvector = type->toBasetype()->ty == Tvector;

    if (op == TOKmulass && isvector && !e2->type->isfloating() &&
        ((TypeVector *)type->toBasetype())->elementType()->size(loc) != 2)
        return incompatibleTypes(); // Only short[8] and ushort[8] work with multiply

    if (op == TOKdivass && isvector && !e1->type->isfloating())
        return incompatibleTypes();

    if (op == TOKmodass && isvector)
        return incompatibleTypes();

    if (e1->op == TOKerror || e2->op == TOKerror)
        return new ErrorExp();

    return checkComplexOpAssign(sc);
}

#if DMDV2
int BinAssignExp::isLvalue()
{
    return 1;
}

Expression *BinAssignExp::toLvalue(Scope *sc, Expression *ex)
{   Expression *e;

    if (e1->op == TOKvar)
    {
        /* Convert (e1 op= e2) to
         *    e1 op= e2;
         *    e1
         */
        e = e1->copy();
        e = new CommaExp(loc, this, e);
        e = e->semantic(sc);
    }
    else
    {
        /* Convert (e1 op= e2) to
         *    ref v = e1;
         *    v op= e2;
         *    v
         */

        // ref v = e1;
        Identifier *id = Lexer::uniqueId("__assignop");
        ExpInitializer *ei = new ExpInitializer(loc, e1);
        VarDeclaration *v = new VarDeclaration(loc, e1->type, id, ei);
        v->storage_class |= STCref | STCforeach;
        Expression *de = new DeclarationExp(loc, v);

        // v op= e2
        e1 = new VarExp(e1->loc, v);

        e = new CommaExp(loc, de, this);
        e = new CommaExp(loc, e, new VarExp(loc, v));
        e = e->semantic(sc);
    }
    return e;
}

Expression *BinAssignExp::modifiableLvalue(Scope *sc, Expression *e)
{
    return toLvalue(sc, this);
}

#endif

/************************************************************/

CompileExp::CompileExp(Loc loc, Expression *e)
        : UnaExp(loc, TOKmixin, sizeof(CompileExp), e)
{
}

Expression *CompileExp::semantic(Scope *sc)
{
#if LOGSEMANTIC
    printf("CompileExp::semantic('%s')\n", toChars());
#endif
    UnaExp::semantic(sc);
    e1 = resolveProperties(sc, e1);
    if (e1->op == TOKerror)
        return e1;
    if (!e1->type->isString())
    {
        error("argument to mixin must be a string type, not %s\n", e1->type->toChars());
        return new ErrorExp();
    }
    e1 = e1->optimize(WANTvalue | WANTinterpret);
    StringExp *se = e1->toString();
    if (!se)
    {   error("argument to mixin must be a string, not (%s)", e1->toChars());
        return new ErrorExp();
    }
    se = se->toUTF8(sc);
    Parser p(sc->module, (unsigned char *)se->string, se->len, 0);
    p.loc = loc;
    p.nextToken();
    //printf("p.loc.linnum = %d\n", p.loc.linnum);
    Expression *e = p.parseExpression();
    if (p.token.value != TOKeof)
    {   error("incomplete mixin expression (%s)", se->toChars());
        return new ErrorExp();
    }
    return e->semantic(sc);
}

void CompileExp::toCBuffer(OutBuffer *buf, HdrGenState *hgs)
{
    buf->writestring("mixin(");
    expToCBuffer(buf, hgs, e1, PREC_assign);
    buf->writeByte(')');
}

/************************************************************/

FileExp::FileExp(Loc loc, Expression *e)
        : UnaExp(loc, TOKmixin, sizeof(FileExp), e)
{
}

Expression *FileExp::semantic(Scope *sc)
{   char *name;
    StringExp *se;

#if LOGSEMANTIC
    printf("FileExp::semantic('%s')\n", toChars());
#endif
    UnaExp::semantic(sc);
    e1 = resolveProperties(sc, e1);
    e1 = e1->optimize(WANTvalue | WANTinterpret);
    if (e1->op != TOKstring)
    {   error("file name argument must be a string, not (%s)", e1->toChars());
        goto Lerror;
    }
    se = (StringExp *)e1;
    se = se->toUTF8(sc);
    name = (char *)se->string;

    if (!global.params.fileImppath)
    {   error("need -Jpath switch to import text file %s", name);
        goto Lerror;
    }

    /* Be wary of CWE-22: Improper Limitation of a Pathname to a Restricted Directory
     * ('Path Traversal') attacks.
     * http://cwe.mitre.org/data/definitions/22.html
     */

    name = FileName::safeSearchPath(global.filePath, name);
    if (!name)
    {   error("file %s cannot be found or not in a path specified with -J", se->toChars());
        goto Lerror;
    }

    if (global.params.verbose)
        printf("file      %s\t(%s)\n", (char *)se->string, name);

    {   File f(name);
        if (f.read())
        {   error("cannot read file %s", f.toChars());
            goto Lerror;
        }
        else
        {
            f.ref = 1;
            se = new StringExp(loc, f.buffer, f.len);
        }
    }
    return se->semantic(sc);

  Lerror:
    return new ErrorExp();
}

void FileExp::toCBuffer(OutBuffer *buf, HdrGenState *hgs)
{
    buf->writestring("import(");
    expToCBuffer(buf, hgs, e1, PREC_assign);
    buf->writeByte(')');
}

/************************************************************/

AssertExp::AssertExp(Loc loc, Expression *e, Expression *msg)
        : UnaExp(loc, TOKassert, sizeof(AssertExp), e)
{
    this->msg = msg;
}

Expression *AssertExp::syntaxCopy()
{
    AssertExp *ae = new AssertExp(loc, e1->syntaxCopy(),
                                       msg ? msg->syntaxCopy() : NULL);
    return ae;
}

Expression *AssertExp::semantic(Scope *sc)
{
#if LOGSEMANTIC
    printf("AssertExp::semantic('%s')\n", toChars());
#endif
    UnaExp::semantic(sc);
    e1 = resolveProperties(sc, e1);
    // BUG: see if we can do compile time elimination of the Assert
    e1 = e1->optimize(WANTvalue);
    e1 = e1->checkToBoolean(sc);
    if (msg)
    {
        msg = msg->semantic(sc);
        msg = resolveProperties(sc, msg);
        msg = msg->implicitCastTo(sc, Type::tchar->constOf()->arrayOf());
        msg = msg->optimize(WANTvalue);
    }
    if (e1->isBool(FALSE))
    {
        FuncDeclaration *fd = sc->parent->isFuncDeclaration();
        if (fd)
            fd->hasReturnExp |= 4;

        if (!global.params.useAssert)
        {   Expression *e = new HaltExp(loc);
            e = e->semantic(sc);
            return e;
        }
    }
    type = Type::tvoid;
    return this;
}


void AssertExp::toCBuffer(OutBuffer *buf, HdrGenState *hgs)
{
    buf->writestring("assert(");
    expToCBuffer(buf, hgs, e1, PREC_assign);
    if (msg)
    {
        buf->writeByte(',');
        expToCBuffer(buf, hgs, msg, PREC_assign);
    }
    buf->writeByte(')');
}

/************************************************************/

DotIdExp::DotIdExp(Loc loc, Expression *e, Identifier *ident)
        : UnaExp(loc, TOKdot, sizeof(DotIdExp), e)
{
    this->ident = ident;
}

Expression *DotIdExp::semantic(Scope *sc)
{
    // Indicate we didn't come from CallExp::semantic()
    return semantic(sc, 0);
}

Expression *DotIdExp::semantic(Scope *sc, int flag)
{   Expression *e;
    Expression *eleft;
    Expression *eright;

#if LOGSEMANTIC
    printf("DotIdExp::semantic(this = %p, '%s')\n", this, toChars());
    //printf("e1->op = %d, '%s'\n", e1->op, Token::toChars(e1->op));
#endif

//{ static int z; fflush(stdout); if (++z == 10) *(char*)0=0; }

#if 0
    /* Don't do semantic analysis if we'll be converting
     * it to a string.
     */
    if (ident == Id::stringof)
    {   char *s = e1->toChars();
        e = new StringExp(loc, s, strlen(s), 'c');
        e = e->semantic(sc);
        return e;
    }
#endif

    /* Special case: rewrite this.id and super.id
     * to be classtype.id and baseclasstype.id
     * if we have no this pointer.
     */
    if ((e1->op == TOKthis || e1->op == TOKsuper) && !hasThis(sc))
    {   ClassDeclaration *cd;
        StructDeclaration *sd;
        AggregateDeclaration *ad;

        ad = sc->getStructClassScope();
        if (ad)
        {
            cd = ad->isClassDeclaration();
            if (cd)
            {
                if (e1->op == TOKthis)
                {
                    e = typeDotIdExp(loc, cd->type, ident);
                    return e->semantic(sc);
                }
                else if (cd->baseClass && e1->op == TOKsuper)
                {
                    e = typeDotIdExp(loc, cd->baseClass->type, ident);
                    return e->semantic(sc);
                }
            }
            else
            {
                sd = ad->isStructDeclaration();
                if (sd)
                {
                    if (e1->op == TOKthis)
                    {
                        e = typeDotIdExp(loc, sd->type, ident);
                        return e->semantic(sc);
                    }
                }
            }
        }
    }

    UnaExp::semantic(sc);

    if (ident == Id::mangleof)
    {   // symbol.mangleof
        Dsymbol *ds;
        switch (e1->op)
        {
            case TOKimport: ds = ((ScopeExp *)e1)->sds;     goto L1;
            case TOKvar:    ds = ((VarExp *)e1)->var;       goto L1;
            case TOKdotvar: ds = ((DotVarExp *)e1)->var;    goto L1;
        L1:
                char* s = ds->mangle();
                e = new StringExp(loc, s, strlen(s), 'c');
                e = e->semantic(sc);
                return e;
        }
    }

    if (e1->op == TOKdotexp)
    {
        DotExp *de = (DotExp *)e1;
        eleft = de->e1;
        eright = de->e2;
    }
    else
    {
        if (e1->op != TOKtype)
            e1 = resolveProperties(sc, e1);
        eleft = NULL;
        eright = e1;
    }
#if DMDV2
    if (e1->op == TOKtuple && ident == Id::offsetof)
    {   /* 'distribute' the .offsetof to each of the tuple elements.
         */
        TupleExp *te = (TupleExp *)e1;
        Expressions *exps = new Expressions();
        exps->setDim(te->exps->dim);
        for (size_t i = 0; i < exps->dim; i++)
        {   Expression *e = (*te->exps)[i];
            e = e->semantic(sc);
            e = new DotIdExp(e->loc, e, Id::offsetof);
            (*exps)[i] = e;
        }
        e = new TupleExp(loc, exps);
        e = e->semantic(sc);
        return e;
    }
#endif

    if (e1->op == TOKtuple && ident == Id::length)
    {
        TupleExp *te = (TupleExp *)e1;
        e = new IntegerExp(loc, te->exps->dim, Type::tsize_t);
        return e;
    }

    if (e1->op == TOKdottd)
    {
        error("template %s does not have property %s", e1->toChars(), ident->toChars());
        return new ErrorExp();
    }

    if (!e1->type)
    {
        error("expression %s does not have property %s", e1->toChars(), ident->toChars());
        return new ErrorExp();
    }

    Type *t1b = e1->type->toBasetype();

    if (eright->op == TOKimport)        // also used for template alias's
    {
        ScopeExp *ie = (ScopeExp *)eright;

        /* Disable access to another module's private imports.
         * The check for 'is sds our current module' is because
         * the current module should have access to its own imports.
         */
        Dsymbol *s = ie->sds->search(loc, ident,
            (ie->sds->isModule() && ie->sds != sc->module) ? 1 : 0);
        if (s)
        {
            /* Check for access before resolving aliases because public
             * aliases to private symbols are public.
             */
            if (Declaration *d = s->isDeclaration())
                accessCheck(loc, sc, 0, d);

            s = s->toAlias();
            checkDeprecated(sc, s);

            EnumMember *em = s->isEnumMember();
            if (em)
            {
                e = em->value;
                e = e->semantic(sc);
                return e;
            }

            VarDeclaration *v = s->isVarDeclaration();
            if (v)
            {
                //printf("DotIdExp:: Identifier '%s' is a variable, type '%s'\n", toChars(), v->type->toChars());
                if (v->inuse)
                {
                    error("circular reference to '%s'", v->toChars());
                    return new ErrorExp();
                }
                type = v->type;
                if (v->needThis())
                {
                    if (!eleft)
                        eleft = new ThisExp(loc);
                    e = new DotVarExp(loc, eleft, v);
                    e = e->semantic(sc);
                }
                else
                {
                    e = new VarExp(loc, v);
                    if (eleft)
                    {   e = new CommaExp(loc, eleft, e);
                        e->type = v->type;
                    }
                }
                e = e->deref();
                return e->semantic(sc);
            }

            FuncDeclaration *f = s->isFuncDeclaration();
            if (f)
            {
                //printf("it's a function\n");
                if (f->needThis())
                {
                    if (!eleft)
                        eleft = new ThisExp(loc);
                    e = new DotVarExp(loc, eleft, f);
                    e = e->semantic(sc);
                }
                else
                {
                    e = new VarExp(loc, f, 1);
                    if (eleft)
                    {   e = new CommaExp(loc, eleft, e);
                        e->type = f->type;
                    }
                }
                return e;
            }
#if DMDV2
            OverloadSet *o = s->isOverloadSet();
            if (o)
            {   //printf("'%s' is an overload set\n", o->toChars());
                return new OverExp(o);
            }
#endif

            Type *t = s->getType();
            if (t)
            {
                return new TypeExp(loc, t);
            }

            TupleDeclaration *tup = s->isTupleDeclaration();
            if (tup)
            {
                if (eleft)
                {   error("cannot have e.tuple");
                    return new ErrorExp();
                }
                e = new TupleExp(loc, tup);
                e = e->semantic(sc);
                return e;
            }

            ScopeDsymbol *sds = s->isScopeDsymbol();
            if (sds)
            {
                //printf("it's a ScopeDsymbol\n");
                e = new ScopeExp(loc, sds);
                e = e->semantic(sc);
                if (eleft)
                    e = new DotExp(loc, eleft, e);
                return e;
            }

            Import *imp = s->isImport();
            if (imp)
            {
                ScopeExp *ie;

                ie = new ScopeExp(loc, imp->pkg);
                return ie->semantic(sc);
            }

            // BUG: handle other cases like in IdentifierExp::semantic()
#ifdef DEBUG
            printf("s = '%s', kind = '%s'\n", s->toChars(), s->kind());
#endif
            assert(0);
        }
        else if (ident == Id::stringof)
        {   char *s = ie->toChars();
            e = new StringExp(loc, s, strlen(s), 'c');
            e = e->semantic(sc);
            return e;
        }
        error("undefined identifier %s", toChars());
        return new ErrorExp();
    }
    else if (t1b->ty == Tpointer &&
             ident != Id::init && ident != Id::__sizeof &&
             ident != Id::__xalignof && ident != Id::offsetof &&
             ident != Id::mangleof && ident != Id::stringof)
    {   /* Rewrite:
         *   p.ident
         * as:
         *   (*p).ident
         */
        e = new PtrExp(loc, e1);
        e->type = ((TypePointer *)t1b)->next;
        return e->type->dotExp(sc, e, ident);
    }
#if DMDV2
    else if ((t1b->ty == Tarray || t1b->ty == Tsarray ||
             t1b->ty == Taarray) &&
             ident != Id::sort && ident != Id::reverse &&
             ident != Id::dup && ident != Id::idup)
    {   /* If ident is not a valid property, rewrite:
         *   e1.ident
         * as:
         *   .ident(e1)
         */
        unsigned errors = global.startGagging();
        Type *t1 = e1->type;
        e = e1->type->dotExp(sc, e1, ident);
        if (global.endGagging(errors))    // if failed to find the property
        {
            e1->type = t1;              // kludge to restore type
            e = new DotIdExp(loc, new IdentifierExp(loc, Id::empty), ident);
            e = new CallExp(loc, e, e1);
        }
        e = e->semantic(sc);
        return e;
    }
#endif
    else
    {
        e = e1->type->dotExp(sc, e1, ident);
        if (!(flag && e->op == TOKdotti))       // let CallExp::semantic() handle this
            e = e->semantic(sc);
        return e;
    }
}

void DotIdExp::toCBuffer(OutBuffer *buf, HdrGenState *hgs)
{
    //printf("DotIdExp::toCBuffer()\n");
    expToCBuffer(buf, hgs, e1, PREC_primary);
    buf->writeByte('.');
    buf->writestring(ident->toChars());
}

/********************** DotTemplateExp ***********************************/

// Mainly just a placeholder

DotTemplateExp::DotTemplateExp(Loc loc, Expression *e, TemplateDeclaration *td)
        : UnaExp(loc, TOKdottd, sizeof(DotTemplateExp), e)

{
    this->td = td;
}

void DotTemplateExp::toCBuffer(OutBuffer *buf, HdrGenState *hgs)
{
    expToCBuffer(buf, hgs, e1, PREC_primary);
    buf->writeByte('.');
    buf->writestring(td->toChars());
}


/************************************************************/

DotVarExp::DotVarExp(Loc loc, Expression *e, Declaration *v, int hasOverloads)
        : UnaExp(loc, TOKdotvar, sizeof(DotVarExp), e)
{
    //printf("DotVarExp()\n");
    this->var = v;
    this->hasOverloads = hasOverloads;
}

Expression *DotVarExp::semantic(Scope *sc)
{
#if LOGSEMANTIC
    printf("DotVarExp::semantic('%s')\n", toChars());
#endif
    if (!type)
    {
        var = var->toAlias()->isDeclaration();

        TupleDeclaration *tup = var->isTupleDeclaration();
        if (tup)
        {   /* Replace:
             *  e1.tuple(a, b, c)
             * with:
             *  tuple(e1.a, e1.b, e1.c)
             */
            Expressions *exps = new Expressions;
            Expression *ev = e1;

            exps->reserve(tup->objects->dim);
            for (size_t i = 0; i < tup->objects->dim; i++)
            {   Object *o = tup->objects->tdata()[i];
                if (o->dyncast() != DYNCAST_EXPRESSION)
                {
                    error("%s is not an expression", o->toChars());
                    goto Lerr;
                }

                Expression *e = (Expression *)o;
                if (e->op != TOKdsymbol)
                {   error("%s is not a member", e->toChars());
                    goto Lerr;
                }

                Dsymbol *s = ((DsymbolExp *)e)->s;
                if (i == 0 && sc->func && tup->objects->dim > 1 &&
                    e1->hasSideEffect())
                {
                    Identifier *id = Lexer::uniqueId("__tup");
                    ExpInitializer *ei = new ExpInitializer(e1->loc, e1);
                    VarDeclaration *v = new VarDeclaration(e1->loc, NULL, id, ei);
                    v->storage_class |= STCctfe | STCref | STCforeach;

                    ev = new VarExp(e->loc, v);
                    e = new CommaExp(e1->loc, new DeclarationExp(e1->loc, v), ev);
                    e = new DotVarExp(loc, e, s->isDeclaration());
                }
                else
                    e = new DotVarExp(loc, ev, s->isDeclaration());
                exps->push(e);
            }
            Expression *e = new TupleExp(loc, exps);
            e = e->semantic(sc);
            return e;
        }

        e1 = e1->semantic(sc);
        e1 = e1->addDtorHook(sc);
        type = var->type;
        if (!type && global.errors)
        {   // var is goofed up, just return 0
            return new ErrorExp();
        }
        assert(type);

        Type *t1 = e1->type;
        if (!var->isFuncDeclaration())  // for functions, do checks after overload resolution
        {
            if (t1->ty == Tpointer)
                t1 = t1->nextOf();

            type = type->addMod(t1->mod);

            Dsymbol *vparent = var->toParent();
            AggregateDeclaration *ad = vparent ? vparent->isAggregateDeclaration() : NULL;
            e1 = getRightThis(loc, sc, ad, e1, var);
            if (!sc->noaccesscheck)
                accessCheck(loc, sc, e1, var);

            VarDeclaration *v = var->isVarDeclaration();
            Expression *e = expandVar(WANTvalue, v);
            if (e)
                return e;
        }
        Dsymbol *s;
        if (sc->func && !sc->intypeof && t1->hasPointers() &&
            (s = t1->toDsymbol(sc)) != NULL)
        {
            AggregateDeclaration *ad = s->isAggregateDeclaration();
            if (ad && ad->hasUnions)
            {
                if (sc->func->setUnsafe())
                {   error("union %s containing pointers are not allowed in @safe functions", t1->toChars());
                    goto Lerr;
                }
            }
        }
    }

    //printf("-DotVarExp::semantic('%s')\n", toChars());
    return this;

Lerr:
    return new ErrorExp();
}

#if DMDV2
int DotVarExp::isLvalue()
{
    return 1;
}
#endif

Expression *DotVarExp::toLvalue(Scope *sc, Expression *e)
{
    //printf("DotVarExp::toLvalue(%s)\n", toChars());
    return this;
}

/***********************************************
 * Mark variable v as modified if it is inside a constructor that var
 * is a field in.
 */
void modifyFieldVar(Loc loc, Scope *sc, VarDeclaration *var, Expression *e1)
{
    //printf("modifyFieldVar(var = %s)\n", var->toChars());
    Dsymbol *s = sc->func;
    while (1)
    {
        FuncDeclaration *fd = NULL;
        if (s)
            fd = s->isFuncDeclaration();
        if (fd &&
            ((fd->isCtorDeclaration() && var->storage_class & STCfield) ||
             (fd->isStaticCtorDeclaration() && !(var->storage_class & STCfield))) &&
            fd->toParent2() == var->toParent2() &&
            (!e1 || e1->op == TOKthis)
           )
        {
            var->ctorinit = 1;
            //printf("setting ctorinit\n");
        }
        else
        {
            if (s)
            {   s = s->toParent2();
                continue;
            }
            else if (var->storage_class & STCctorinit)
            {
                const char *p = var->isStatic() ? "static " : "";
                error(loc, "can only initialize %sconst member %s inside %sconstructor",
                    p, var->toChars(), p);
            }
        }
        break;
    }
}

Expression *DotVarExp::modifiableLvalue(Scope *sc, Expression *e)
{
#if 0
    printf("DotVarExp::modifiableLvalue(%s)\n", toChars());
    printf("e1->type = %s\n", e1->type->toChars());
    printf("var->type = %s\n", var->type->toChars());
#endif

    Type *t1 = e1->type->toBasetype();

    if (!t1->isMutable() ||
        (t1->ty == Tpointer && !t1->nextOf()->isMutable()) ||
        !var->type->isMutable() ||
        !var->type->isAssignable() ||
        var->storage_class & STCmanifest
       )
    {
        if (var->isCtorinit())
        {   // It's only modifiable if inside the right constructor
            modifyFieldVar(loc, sc, var->isVarDeclaration(), e1);
        }
        else
        {
            error("cannot modify const/immutable/inout expression %s", toChars());
        }
    }
    else if (var->storage_class & STCnodefaultctor)
    {
        modifyFieldVar(loc, sc, var->isVarDeclaration(), e1);
    }
    return this;
}

void DotVarExp::toCBuffer(OutBuffer *buf, HdrGenState *hgs)
{
    expToCBuffer(buf, hgs, e1, PREC_primary);
    buf->writeByte('.');
    buf->writestring(var->toChars());
}

/************************************************************/

/* Things like:
 *      foo.bar!(args)
 */

DotTemplateInstanceExp::DotTemplateInstanceExp(Loc loc, Expression *e, Identifier *name, Objects *tiargs)
        : UnaExp(loc, TOKdotti, sizeof(DotTemplateInstanceExp), e)
{
    //printf("DotTemplateInstanceExp()\n");
    this->ti = new TemplateInstance(loc, name);
    this->ti->tiargs = tiargs;
}

Expression *DotTemplateInstanceExp::syntaxCopy()
{
    DotTemplateInstanceExp *de = new DotTemplateInstanceExp(loc,
        e1->syntaxCopy(),
        ti->name,
        TemplateInstance::arraySyntaxCopy(ti->tiargs));
    return de;
}

TemplateDeclaration *DotTemplateInstanceExp::getTempdecl(Scope *sc)
{
#if LOGSEMANTIC
    printf("DotTemplateInstanceExp::getTempdecl('%s')\n", toChars());
#endif
    if (!ti->tempdecl)
    {
        Expression *e = new DotIdExp(loc, e1, ti->name);
        e = e->semantic(sc);
        if (e->op == TOKdottd)
        {
            DotTemplateExp *dte = (DotTemplateExp *)e;
            ti->tempdecl = dte->td;
        }
        else if (e->op == TOKimport)
        {   ScopeExp *se = (ScopeExp *)e;
            ti->tempdecl = se->sds->isTemplateDeclaration();
        }
    }
    return ti->tempdecl;
}

Expression *DotTemplateInstanceExp::semantic(Scope *sc)
{
#if LOGSEMANTIC
    printf("DotTemplateInstanceExp::semantic('%s')\n", toChars());
#endif
    Expression *eleft;
    Expression *e = new DotIdExp(loc, e1, ti->name);
L1:
    e = e->semantic(sc);
    if (e->op == TOKerror)
        return e;
    if (e->op == TOKdottd)
    {
        if (ti->errors)
            return new ErrorExp();
        DotTemplateExp *dte = (DotTemplateExp *)e;
        TemplateDeclaration *td = dte->td;
        eleft = dte->e1;
        ti->tempdecl = td;
        if (ti->needsTypeInference(sc))
        {
            e1 = eleft;                 // save result of semantic()
            return this;
        }
        else
            ti->semantic(sc);
        if (!ti->inst)                  // if template failed to expand
            return new ErrorExp();
        Dsymbol *s = ti->inst->toAlias();
        Declaration *v = s->isDeclaration();
        if (v)
        {
            /* Fix for Bugzilla 4003
             * The problem is a class template member function v returning a reference to the same
             * type as the enclosing template instantiation. This results in a nested instantiation,
             * which of course gets short circuited. The return type then gets set to
             * the template instance type before instantiation, rather than after.
             * We can detect this by the deco not being set. If so, go ahead and retry
             * the return type semantic.
             * The offending code is the return type from std.typecons.Tuple.slice:
             *    ref Tuple!(Types[from .. to]) slice(uint from, uint to)()
             *    {
             *        return *cast(typeof(return) *) &(field[from]);
             *    }
             * and this line from the following unittest:
             *    auto s = a.slice!(1, 3);
             * where s's type wound up not having semantic() run on it.
             */
            if (v->type && !v->type->deco)
                v->type = v->type->semantic(v->loc, sc);

            e = new DotVarExp(loc, eleft, v);
            e = e->semantic(sc);
            return e;
        }
        e = new ScopeExp(loc, ti);
        e = new DotExp(loc, eleft, e);
        e = e->semantic(sc);
        return e;
    }
    else if (e->op == TOKimport)
    {   ScopeExp *se = (ScopeExp *)e;
        TemplateDeclaration *td = se->sds->isTemplateDeclaration();
        if (!td)
        {   error("%s is not a template", e->toChars());
            return new ErrorExp();
        }
        ti->tempdecl = td;
        e = new ScopeExp(loc, ti);
        e = e->semantic(sc);
        return e;
    }
    else if (e->op == TOKdotexp)
    {   DotExp *de = (DotExp *)e;

        if (de->e2->op == TOKoverloadset)
        {
            return e;
        }

        if (de->e2->op == TOKimport)
        {   // This should *really* be moved to ScopeExp::semantic()
            ScopeExp *se = (ScopeExp *)de->e2;
            de->e2 = new DsymbolExp(loc, se->sds);
            de->e2 = de->e2->semantic(sc);
        }

        if (de->e2->op == TOKtemplate)
        {   TemplateExp *te = (TemplateExp *) de->e2;
            e = new DotTemplateExp(loc,de->e1,te->td);
        }
        goto L1;
    }
    error("%s isn't a template", e->toChars());
    return new ErrorExp();
}

void DotTemplateInstanceExp::toCBuffer(OutBuffer *buf, HdrGenState *hgs)
{
    expToCBuffer(buf, hgs, e1, PREC_primary);
    buf->writeByte('.');
    ti->toCBuffer(buf, hgs);
}

/************************************************************/

DelegateExp::DelegateExp(Loc loc, Expression *e, FuncDeclaration *f, int hasOverloads)
        : UnaExp(loc, TOKdelegate, sizeof(DelegateExp), e)
{
    this->func = f;
    this->hasOverloads = hasOverloads;
}

Expression *DelegateExp::semantic(Scope *sc)
{
#if LOGSEMANTIC
    printf("DelegateExp::semantic('%s')\n", toChars());
#endif
    if (!type)
    {
        e1 = e1->semantic(sc);
        type = new TypeDelegate(func->type);
        type = type->semantic(loc, sc);
        AggregateDeclaration *ad = func->toParent()->isAggregateDeclaration();
        if (func->needThis())
            e1 = getRightThis(loc, sc, ad, e1, func);
        if (ad && ad->isClassDeclaration() && ad->type != e1->type)
        {   // A downcast is required for interfaces, see Bugzilla 3706
            e1 = new CastExp(loc, e1, ad->type);
            e1 = e1->semantic(sc);
        }
    }
    return this;
}

void DelegateExp::toCBuffer(OutBuffer *buf, HdrGenState *hgs)
{
    buf->writeByte('&');
    if (!func->isNested())
    {
        expToCBuffer(buf, hgs, e1, PREC_primary);
        buf->writeByte('.');
    }
    buf->writestring(func->toChars());
}

/************************************************************/

DotTypeExp::DotTypeExp(Loc loc, Expression *e, Dsymbol *s)
        : UnaExp(loc, TOKdottype, sizeof(DotTypeExp), e)
{
    this->sym = s;
    this->type = s->getType();
}

Expression *DotTypeExp::semantic(Scope *sc)
{
#if LOGSEMANTIC
    printf("DotTypeExp::semantic('%s')\n", toChars());
#endif
    UnaExp::semantic(sc);
    return this;
}

void DotTypeExp::toCBuffer(OutBuffer *buf, HdrGenState *hgs)
{
    expToCBuffer(buf, hgs, e1, PREC_primary);
    buf->writeByte('.');
    buf->writestring(sym->toChars());
}

/************************************************************/

CallExp::CallExp(Loc loc, Expression *e, Expressions *exps)
        : UnaExp(loc, TOKcall, sizeof(CallExp), e)
{
    this->arguments = exps;
    this->f = NULL;
}

CallExp::CallExp(Loc loc, Expression *e)
        : UnaExp(loc, TOKcall, sizeof(CallExp), e)
{
    this->arguments = NULL;
}

CallExp::CallExp(Loc loc, Expression *e, Expression *earg1)
        : UnaExp(loc, TOKcall, sizeof(CallExp), e)
{
    Expressions *arguments = new Expressions();
    if (earg1)
    {   arguments->setDim(1);
        arguments->tdata()[0] = earg1;
    }
    this->arguments = arguments;
}

CallExp::CallExp(Loc loc, Expression *e, Expression *earg1, Expression *earg2)
        : UnaExp(loc, TOKcall, sizeof(CallExp), e)
{
    Expressions *arguments = new Expressions();
    arguments->setDim(2);
    arguments->tdata()[0] = earg1;
    arguments->tdata()[1] = earg2;

    this->arguments = arguments;
}

Expression *CallExp::syntaxCopy()
{
    return new CallExp(loc, e1->syntaxCopy(), arraySyntaxCopy(arguments));
}


Expression *CallExp::resolveUFCS(Scope *sc)
{
    Expression *ethis = NULL;
    DotIdExp *dotid;
    DotTemplateInstanceExp *dotti;
    Identifier *ident;

    if (e1->op == TOKdot)
    {
        dotid = (DotIdExp *)e1;
        ident = dotid->ident;
        ethis = dotid->e1 = dotid->e1->semantic(sc);
        if (ethis->op == TOKdotexp)
            return NULL;
        ethis = resolveProperties(sc, ethis);
    }
    else if (e1->op == TOKdotti)
    {
        dotti = (DotTemplateInstanceExp *)e1;
        ident = dotti->ti->name;
        ethis = dotti->e1 = dotti->e1->semantic(sc);
        if (ethis->op == TOKdotexp)
            return NULL;
        ethis = resolveProperties(sc, ethis);
    }

    if (ethis && ethis->type)
    {
        AggregateDeclaration *ad;
Lagain:
        Type *tthis = ethis->type->toBasetype();
        if (tthis->ty == Tclass)
        {
            ad = ((TypeClass *)tthis)->sym;
            if (search_function(ad, ident))
                return NULL;
            goto L1;
        }
        else if (tthis->ty == Tstruct)
        {
            ad = ((TypeStruct *)tthis)->sym;
            if (search_function(ad, ident))
                return NULL;
        L1:
            if (ad->aliasthis)
            {
                ethis = new DotIdExp(ethis->loc, ethis, ad->aliasthis->ident);
                ethis = ethis->semantic(sc);
                ethis = resolveProperties(sc, ethis);
                goto Lagain;
            }
        }
        else if (tthis->ty == Taarray && e1->op == TOKdot)
        {
            if (ident == Id::remove)
            {
                /* Transform:
                 *  aa.remove(arg) into delete aa[arg]
                 */
                if (!arguments || arguments->dim != 1)
                {   error("expected key as argument to aa.remove()");
                    return new ErrorExp();
                }
                Expression *key = arguments->tdata()[0];
                key = key->semantic(sc);
                key = resolveProperties(sc, key);
                if (!key->rvalue())
                    return new ErrorExp();

                TypeAArray *taa = (TypeAArray *)tthis;
                key = key->implicitCastTo(sc, taa->index);

                return new RemoveExp(loc, ethis, key);
            }
            else if (ident == Id::apply || ident == Id::applyReverse)
            {
                return NULL;
            }
            else
            {   TypeAArray *taa = (TypeAArray *)tthis;
                assert(taa->ty == Taarray);
                StructDeclaration *sd = taa->getImpl();
                Dsymbol *s = sd->search(0, ident, 2);
                if (s)
                    return NULL;
                goto Lshift;
            }
        }
        else if (tthis->ty == Tarray || tthis->ty == Tsarray)
        {
Lshift:
            if (!arguments)
                arguments = new Expressions();
            arguments->shift(ethis);
            if (e1->op == TOKdot)
            {
                /* Transform:
                 *  array.id(args) into .id(array,args)
                 */
#if DMDV2
                e1 = new DotIdExp(dotid->loc,
                                  new IdentifierExp(dotid->loc, Id::empty),
                                  ident);
#else
                e1 = new IdentifierExp(dotid->loc, ident);
#endif
            }
            else if (e1->op == TOKdotti)
            {
                /* Transform:
                 *  array.foo!(tiargs)(args) into .foo!(tiargs)(array,args)
                 */
#if DMDV2
                e1 = new DotTemplateInstanceExp(dotti->loc,
                                new IdentifierExp(dotti->loc, Id::empty),
                                dotti->ti->name, dotti->ti->tiargs);
#else
                e1 = new ScopeExp(dotti->loc, dotti->ti);
#endif
            }
            //printf("-> this = %s\n", toChars());
        }
    }
    return NULL;
}

Expression *CallExp::semantic(Scope *sc)
{
    TypeFunction *tf;
    Type *t1;
    int istemp;
    Objects *targsi = NULL;     // initial list of template arguments
    TemplateInstance *tierror = NULL;
    Expression *ethis = NULL;

#if LOGSEMANTIC
    printf("CallExp::semantic() %s\n", toChars());
#endif
    if (type)
        return this;            // semantic() already run
#if 0
    if (arguments && arguments->dim)
    {
        Expression *earg = arguments->tdata()[0];
        earg->print();
        if (earg->type) earg->type->print();
    }
#endif

    if (e1->op == TOKcomma)
    {   /* Rewrite (a,b)(args) as (a,(b(args)))
         */
        CommaExp *ce = (CommaExp *)e1;

        e1 = ce->e2;
        e1->type = ce->type;
        ce->e2 = this;
        ce->type = NULL;
        return ce->semantic(sc);
    }

    if (e1->op == TOKdelegate)
    {   DelegateExp *de = (DelegateExp *)e1;

        e1 = new DotVarExp(de->loc, de->e1, de->func);
        return semantic(sc);
    }

    if (e1->op == TOKfunction)
    {   FuncExp *fe = (FuncExp *)e1;

        arguments = arrayExpressionSemantic(arguments, sc);
        preFunctionParameters(loc, sc, arguments);
        e1 = fe->semantic(sc, arguments);
        if (e1->op == TOKerror)
            return e1;
    }

    Expression *e = resolveUFCS(sc);
    if (e)
        return e;

#if 1
    /* This recognizes:
     *  foo!(tiargs)(funcargs)
     */
    if (e1->op == TOKimport && !e1->type)
    {   ScopeExp *se = (ScopeExp *)e1;
        TemplateInstance *ti = se->sds->isTemplateInstance();
        if (ti && !ti->semanticRun)
        {
            /* Attempt to instantiate ti. If that works, go with it.
             * If not, go with partial explicit specialization.
             */
            unsigned olderrors = global.errors;
            ti->semanticTiargs(sc);
            if (olderrors != global.errors)
                return new ErrorExp();
            if (ti->needsTypeInference(sc))
            {
                /* Go with partial explicit specialization
                 */
                targsi = ti->tiargs;
                tierror = ti;                   // for error reporting
                e1 = new IdentifierExp(loc, ti->name);
            }
            else
            {
                ti->semantic(sc);
            }
        }
    }

    /* This recognizes:
     *  expr.foo!(tiargs)(funcargs)
     */
Ldotti:
    if (e1->op == TOKdotti && !e1->type)
    {   DotTemplateInstanceExp *se = (DotTemplateInstanceExp *)e1;
        TemplateInstance *ti = se->ti;
        if (!ti->semanticRun)
        {
            /* Attempt to instantiate ti. If that works, go with it.
             * If not, go with partial explicit specialization.
             */
            ti->semanticTiargs(sc);
#if 0
            Expression *etmp = e1->trySemantic(sc);
            if (etmp)
                e1 = etmp;      // it worked
            else                // didn't work
            {
                targsi = ti->tiargs;
                tierror = ti;           // for error reporting
                e1 = new DotIdExp(loc, se->e1, ti->name);
            }
#else
            if (!ti->tempdecl)
            {
                se->getTempdecl(sc);
            }
            if (ti->tempdecl && ti->needsTypeInference(sc))
            {
                /* Go with partial explicit specialization
                 */
                targsi = ti->tiargs;
                tierror = ti;                   // for error reporting
                e1 = new DotIdExp(loc, se->e1, ti->name);
            }
            else
            {
                e1 = e1->semantic(sc);
            }
#endif
        }
    }
#endif

    istemp = 0;
Lagain:
    //printf("Lagain: %s\n", toChars());
    f = NULL;
    if (e1->op == TOKthis || e1->op == TOKsuper)
    {
        // semantic() run later for these
    }
    else
    {
        if (e1->op == TOKdot)
        {   DotIdExp *die = (DotIdExp *)e1;
            e1 = die->semantic(sc, 1);
            /* Look for e1 having been rewritten to expr.opDispatch!(string)
             * We handle such earlier, so go back.
             * Note that in the rewrite, we carefully did not run semantic() on e1
             */
            if (e1->op == TOKdotti && !e1->type)
            {
                goto Ldotti;
            }
        }
        else
        {
            static int nest;
            if (++nest > 500)
            {
                error("recursive evaluation of %s", toChars());
                --nest;
                return new ErrorExp();
            }
            UnaExp::semantic(sc);
            --nest;
        }

        /* Look for e1 being a lazy parameter
         */
        if (e1->op == TOKvar)
        {   VarExp *ve = (VarExp *)e1;

            if (ve->var->storage_class & STClazy)
            {
                // lazy paramaters can be called without violating purity and safety
                TypeFunction *tf = new TypeFunction(NULL, ve->var->type, 0, LINKd, STCsafe | STCpure);
                TypeDelegate *t = new TypeDelegate(tf);
                ve->type = t->semantic(loc, sc);
            }
        }

        if (e1->op == TOKimport)
        {   // Perhaps this should be moved to ScopeExp::semantic()
            ScopeExp *se = (ScopeExp *)e1;
            e1 = new DsymbolExp(loc, se->sds);
            e1 = e1->semantic(sc);
        }
        else if (e1->op == TOKsymoff && ((SymOffExp *)e1)->hasOverloads)
        {
            SymOffExp *se = (SymOffExp *)e1;
            e1 = new VarExp(se->loc, se->var, 1);
            e1 = e1->semantic(sc);
        }
#if 1   // patch for #540 by Oskar Linde
        else if (e1->op == TOKdotexp)
        {
            DotExp *de = (DotExp *) e1;

            if (de->e2->op == TOKoverloadset)
            {
                ethis = de->e1;
                e1 = de->e2;
            }

            if (de->e2->op == TOKimport)
            {   // This should *really* be moved to ScopeExp::semantic()
                ScopeExp *se = (ScopeExp *)de->e2;
                de->e2 = new DsymbolExp(loc, se->sds);
                de->e2 = de->e2->semantic(sc);
            }

            if (de->e2->op == TOKtemplate)
            {   TemplateExp *te = (TemplateExp *) de->e2;
                e1 = new DotTemplateExp(loc,de->e1,te->td);
            }
        }
#endif
    }

    t1 = NULL;
    if (e1->type)
        t1 = e1->type->toBasetype();

    // Check for call operator overload
    if (t1)
    {   AggregateDeclaration *ad;

        if (t1->ty == Tstruct)
        {
            ad = ((TypeStruct *)t1)->sym;
#if DMDV2
            // First look for constructor
            if (ad->ctor && arguments && arguments->dim)
            {
                // Create variable that will get constructed
                Identifier *idtmp = Lexer::uniqueId("__ctmp");
                VarDeclaration *tmp = new VarDeclaration(loc, t1, idtmp, NULL);
                tmp->storage_class |= STCctfe;
                Expression *av = new DeclarationExp(loc, tmp);
                av = new CommaExp(loc, av, new VarExp(loc, tmp));

                Expression *e;
                CtorDeclaration *cf = ad->ctor->isCtorDeclaration();
                if (cf)
                    e = new DotVarExp(loc, av, cf, 1);
                else
                {   TemplateDeclaration *td = ad->ctor->isTemplateDeclaration();
                    assert(td);
                    e = new DotTemplateExp(loc, av, td);
                }
                e = new CallExp(loc, e, arguments);
#if !STRUCTTHISREF
                /* Constructors return a pointer to the instance
                 */
                e = new PtrExp(loc, e);
#endif
                e = e->semantic(sc);
                return e;
            }
#endif
            // No constructor, look for overload of opCall
            if (search_function(ad, Id::call))
                goto L1;        // overload of opCall, therefore it's a call

            if (e1->op != TOKtype)
            {   error("%s %s does not overload ()", ad->kind(), ad->toChars());
                return new ErrorExp();
            }

            /* It's a struct literal
             */
            Expression *e = new StructLiteralExp(loc, (StructDeclaration *)ad, arguments, e1->type);
            e = e->semantic(sc);
            return e;
        }
        else if (t1->ty == Tclass)
        {
            ad = ((TypeClass *)t1)->sym;
            goto L1;
        L1:
            // Rewrite as e1.call(arguments)
            Expression *e = new DotIdExp(loc, e1, Id::call);
            e = new CallExp(loc, e, arguments);
            e = e->semantic(sc);
            return e;
        }
    }

    arguments = arrayExpressionSemantic(arguments, sc);
    preFunctionParameters(loc, sc, arguments);

    // If there was an error processing any argument, or the call,
    // return an error without trying to resolve the function call.
    if (arguments && arguments->dim)
    {
        for (size_t k = 0; k < arguments->dim; k++)
        {   Expression *checkarg = arguments->tdata()[k];
            if (checkarg->op == TOKerror)
                return checkarg;
        }
    }
    if (e1->op == TOKerror)
        return e1;

    // If there was an error processing any template argument,
    // return an error without trying to resolve the template.
    if (targsi && targsi->dim)
    {
        for (size_t k = 0; k < targsi->dim; k++)
        {   Object *o = targsi->tdata()[k];
            if (isError(o))
                return new ErrorExp();
        }
    }

    if (e1->op == TOKdotvar && t1->ty == Tfunction ||
        e1->op == TOKdottd)
    {
        DotVarExp *dve;
        DotTemplateExp *dte;
        AggregateDeclaration *ad;
        UnaExp *ue = (UnaExp *)(e1);

        if (e1->op == TOKdotvar)
        {   // Do overload resolution
            dve = (DotVarExp *)(e1);

            f = dve->var->isFuncDeclaration();
            assert(f);
            f = f->overloadResolve(loc, ue->e1, arguments);

            ad = f->toParent()->isAggregateDeclaration();
        }
        else
        {   dte = (DotTemplateExp *)(e1);
            TemplateDeclaration *td = dte->td;
            assert(td);
            if (!arguments)
                // Should fix deduceFunctionTemplate() so it works on NULL argument
                arguments = new Expressions();
            f = td->deduceFunctionTemplate(sc, loc, targsi, ue->e1, arguments);
            if (!f)
                return new ErrorExp();
            ad = td->toParent()->isAggregateDeclaration();
        }
        if (f->needThis())
        {
            ue->e1 = getRightThis(loc, sc, ad, ue->e1, f);
            ethis = ue->e1;
        }

        /* Cannot call public functions from inside invariant
         * (because then the invariant would have infinite recursion)
         */
        if (sc->func && sc->func->isInvariantDeclaration() &&
            ue->e1->op == TOKthis &&
            f->addPostInvariant()
           )
        {
            error("cannot call public/export function %s from invariant", f->toChars());
            return new ErrorExp();
        }

        checkDeprecated(sc, f);
#if DMDV2
        checkPurity(sc, f);
        checkSafety(sc, f);
#endif
        accessCheck(loc, sc, ue->e1, f);
        if (!f->needThis())
        {
            VarExp *ve = new VarExp(loc, f);
            if ((ue->e1)->op == TOKtype) // just a FQN
                e1 = ve;
            else // things like (new Foo).bar()
                e1 = new CommaExp(loc, ue->e1, ve);
            e1->type = f->type;
        }
        else
        {
            if (e1->op == TOKdotvar)
            {
                dve->var = f;
                e1->type = f->type;
            }
            else
            {
                e1 = new DotVarExp(loc, dte->e1, f);
                e1 = e1->semantic(sc);
            }
#if 0
            printf("ue->e1 = %s\n", ue->e1->toChars());
            printf("f = %s\n", f->toChars());
            printf("t = %s\n", t->toChars());
            printf("e1 = %s\n", e1->toChars());
            printf("e1->type = %s\n", e1->type->toChars());
#endif
            // Const member function can take const/immutable/mutable/inout this
            if (!(f->type->isConst()))
            {
                // Check for const/immutable compatibility
                Type *tthis = ue->e1->type->toBasetype();
                if (tthis->ty == Tpointer)
                    tthis = tthis->nextOf()->toBasetype();
#if 0   // this checking should have been already done
                if (f->type->isImmutable())
                {
                    if (tthis->mod != MODimmutable)
                        error("%s can only be called with an immutable object", e1->toChars());
                }
                else if (f->type->isShared())
                {
                    if (tthis->mod != MODimmutable &&
                        tthis->mod != MODshared &&
                        tthis->mod != (MODshared | MODconst))
                        error("shared %s can only be called with a shared or immutable object", e1->toChars());
                }
                else
                {
                    if (tthis->mod != 0)
                    {   //printf("mod = %x\n", tthis->mod);
                        error("%s can only be called with a mutable object, not %s", e1->toChars(), tthis->toChars());
                    }
                }
#endif
                /* Cannot call mutable method on a final struct
                 */
                if (tthis->ty == Tstruct &&
                    ue->e1->op == TOKvar)
                {   VarExp *v = (VarExp *)ue->e1;
                    if (v->var->storage_class & STCfinal)
                        error("cannot call mutable method on final struct");
                }
            }

            // See if we need to adjust the 'this' pointer
            AggregateDeclaration *ad = f->isThis();
            ClassDeclaration *cd = ue->e1->type->isClassHandle();
            if (ad && cd && ad->isClassDeclaration() && ad != cd &&
                ue->e1->op != TOKsuper)
            {
                ue->e1 = ue->e1->castTo(sc, ad->type); //new CastExp(loc, ue->e1, ad->type);
                ue->e1 = ue->e1->semantic(sc);
            }
        }
        t1 = e1->type;
    }
    else if (e1->op == TOKsuper)
    {
        // Base class constructor call
        ClassDeclaration *cd = NULL;

        if (sc->func && sc->func->isThis())
            cd = sc->func->isThis()->isClassDeclaration();
        if (!cd || !cd->baseClass || !sc->func->isCtorDeclaration())
        {
            error("super class constructor call must be in a constructor");
            return new ErrorExp();
        }
        else
        {
            if (!cd->baseClass->ctor)
            {   error("no super class constructor for %s", cd->baseClass->toChars());
                return new ErrorExp();
            }
            else
            {
                if (!sc->intypeof)
                {
#if 0
                    if (sc->callSuper & (CSXthis | CSXsuper))
                        error("reference to this before super()");
#endif
                    if (sc->noctor || sc->callSuper & CSXlabel)
                        error("constructor calls not allowed in loops or after labels");
                    if (sc->callSuper & (CSXsuper_ctor | CSXthis_ctor))
                        error("multiple constructor calls");
                    sc->callSuper |= CSXany_ctor | CSXsuper_ctor;
                }

                f = resolveFuncCall(sc, loc, cd->baseClass->ctor, NULL, NULL, arguments, 0);
                accessCheck(loc, sc, NULL, f);
                checkDeprecated(sc, f);
#if DMDV2
                checkPurity(sc, f);
                checkSafety(sc, f);
#endif
                e1 = new DotVarExp(e1->loc, e1, f);
                e1 = e1->semantic(sc);
                t1 = e1->type;
            }
        }
    }
    else if (e1->op == TOKthis)
    {
        // same class constructor call
        AggregateDeclaration *cd = NULL;

        if (sc->func && sc->func->isThis())
            cd = sc->func->isThis()->isAggregateDeclaration();
        if (!cd || !sc->func->isCtorDeclaration())
        {
            error("constructor call must be in a constructor");
            return new ErrorExp();
        }
        else
        {
            if (!sc->intypeof)
            {
#if 0
                if (sc->callSuper & (CSXthis | CSXsuper))
                    error("reference to this before super()");
#endif
                if (sc->noctor || sc->callSuper & CSXlabel)
                    error("constructor calls not allowed in loops or after labels");
                if (sc->callSuper & (CSXsuper_ctor | CSXthis_ctor))
                    error("multiple constructor calls");
                sc->callSuper |= CSXany_ctor | CSXthis_ctor;
            }

            f = resolveFuncCall(sc, loc, cd->ctor, NULL, NULL, arguments, 0);
            checkDeprecated(sc, f);
#if DMDV2
            checkPurity(sc, f);
            checkSafety(sc, f);
#endif
            e1 = new DotVarExp(e1->loc, e1, f);
            e1 = e1->semantic(sc);
            t1 = e1->type;

            // BUG: this should really be done by checking the static
            // call graph
            if (f == sc->func)
            {   error("cyclic constructor call");
                return new ErrorExp();
            }
        }
    }
    else if (e1->op == TOKoverloadset)
    {
        OverExp *eo = (OverExp *)e1;
        FuncDeclaration *f = NULL;
        Dsymbol *s = NULL;
        for (size_t i = 0; i < eo->vars->a.dim; i++)
        {   s = eo->vars->a.tdata()[i];
            FuncDeclaration *f2 = s->isFuncDeclaration();
            if (f2)
            {
                f2 = f2->overloadResolve(loc, ethis, arguments, 1);
            }
            else
            {   TemplateDeclaration *td = s->isTemplateDeclaration();
                assert(td);
                f2 = td->deduceFunctionTemplate(sc, loc, targsi, ethis, arguments, 1);
            }
            if (f2)
            {   if (f)
                    /* Error if match in more than one overload set,
                     * even if one is a 'better' match than the other.
                     */
                    ScopeDsymbol::multiplyDefined(loc, f, f2);
                else
                    f = f2;
            }
        }
        if (!f)
        {   /* No overload matches
             */
            error("no overload matches for %s", s->toChars());
            return new ErrorExp();
        }
        if (ethis)
            e1 = new DotVarExp(loc, ethis, f);
        else
            e1 = new VarExp(loc, f);
        goto Lagain;
    }
    else if (!t1)
    {
        error("function expected before (), not '%s'", e1->toChars());
        return new ErrorExp();
    }
    else if (t1->ty != Tfunction)
    {
        if (t1->ty == Tdelegate)
        {   TypeDelegate *td = (TypeDelegate *)t1;
            assert(td->next->ty == Tfunction);
            tf = (TypeFunction *)(td->next);
            if (sc->func && !tf->purity && !(sc->flags & SCOPEdebug))
            {
                if (sc->func->setImpure())
                    error("pure function '%s' cannot call impure delegate '%s'", sc->func->toChars(), e1->toChars());
            }
            if (sc->func && tf->trust <= TRUSTsystem)
            {
                if (sc->func->setUnsafe())
                    error("safe function '%s' cannot call system delegate '%s'", sc->func->toChars(), e1->toChars());
            }
            goto Lcheckargs;
        }
        else if (t1->ty == Tpointer && ((TypePointer *)t1)->next->ty == Tfunction)
        {
            Expression *e = new PtrExp(loc, e1);
            t1 = ((TypePointer *)t1)->next;
            if (sc->func && !((TypeFunction *)t1)->purity && !(sc->flags & SCOPEdebug))
            {
                if (sc->func->setImpure())
                    error("pure function '%s' cannot call impure function pointer '%s'", sc->func->toChars(), e1->toChars());
            }
            if (sc->func && ((TypeFunction *)t1)->trust <= TRUSTsystem)
            {
                if (sc->func->setUnsafe())
                    error("safe function '%s' cannot call system function pointer '%s'", sc->func->toChars(), e1->toChars());
            }
            e->type = t1;
            e1 = e;
        }
        else if (e1->op == TOKtemplate)
        {
            TemplateExp *te = (TemplateExp *)e1;
            f = te->td->deduceFunctionTemplate(sc, loc, targsi, NULL, arguments);
            if (!f)
            {   if (tierror)
                    tierror->error("errors instantiating template");    // give better error message
                return new ErrorExp();
            }
            if (f->needThis() && hasThis(sc))
            {
                // Supply an implicit 'this', as in
                //        this.ident

                e1 = new DotTemplateExp(loc, (new ThisExp(loc))->semantic(sc), te->td);
                goto Lagain;
            }

            e1 = new VarExp(loc, f);
            goto Lagain;
        }
        else
        {   error("function expected before (), not %s of type %s", e1->toChars(), e1->type->toChars());
            return new ErrorExp();
        }
    }
    else if (e1->op == TOKvar)
    {
        // Do overload resolution
        VarExp *ve = (VarExp *)e1;

        f = ve->var->isFuncDeclaration();
        assert(f);

        if (ve->hasOverloads)
            f = f->overloadResolve(loc, NULL, arguments);
        checkDeprecated(sc, f);
#if DMDV2
        checkPurity(sc, f);
        checkSafety(sc, f);
#endif
        f->checkNestedReference(sc, loc);

        if (f->needThis() && hasThis(sc))
        {
            // Supply an implicit 'this', as in
            //    this.ident

            e1 = new DotVarExp(loc, new ThisExp(loc), f);
            goto Lagain;
        }

        accessCheck(loc, sc, NULL, f);

        ethis = NULL;

        ve->var = f;
//      ve->hasOverloads = 0;
        ve->type = f->type;
        t1 = f->type;
    }
    assert(t1->ty == Tfunction);
    tf = (TypeFunction *)(t1);

Lcheckargs:
    assert(tf->ty == Tfunction);

    if (!arguments)
        arguments = new Expressions();
    int olderrors = global.errors;
    type = functionParameters(loc, sc, tf, ethis, arguments, f);
    if (olderrors != global.errors)
        return new ErrorExp();

    if (!type)
    {
        error("forward reference to inferred return type of function call %s", toChars());
        return new ErrorExp();
    }

    if (f && f->tintro)
    {
        Type *t = type;
        int offset = 0;
        TypeFunction *tf = (TypeFunction *)f->tintro;

        if (tf->next->isBaseOf(t, &offset) && offset)
        {
            type = tf->next;
            return castTo(sc, t);
        }
    }

    return this;
}


#if DMDV2
int CallExp::isLvalue()
{
    Type *tb = e1->type->toBasetype();
    if (tb->ty == Tfunction && ((TypeFunction *)tb)->isref)
    {
        if (e1->op == TOKdotvar)
            if (((DotVarExp *)e1)->var->isCtorDeclaration())
                return 0;
        return 1;               // function returns a reference
    }
    return 0;
}
#endif

Expression *CallExp::toLvalue(Scope *sc, Expression *e)
{
    if (isLvalue())
        return this;
    return Expression::toLvalue(sc, e);
}

Expression *CallExp::addDtorHook(Scope *sc)
{
    /* Only need to add dtor hook if it's a type that needs destruction.
     * Use same logic as VarDeclaration::callScopeDtor()
     */

    if (e1->type && e1->type->ty == Tfunction)
    {
        TypeFunction *tf = (TypeFunction *)e1->type;
        if (tf->isref)
            return this;
    }

    Type *tv = type->toBasetype();
    while (tv->ty == Tsarray)
    {   TypeSArray *ta = (TypeSArray *)tv;
        tv = tv->nextOf()->toBasetype();
    }
    if (tv->ty == Tstruct)
    {   TypeStruct *ts = (TypeStruct *)tv;
        StructDeclaration *sd = ts->sym;
        if (sd->dtor)
        {   /* Type needs destruction, so declare a tmp
             * which the back end will recognize and call dtor on
             */
            Identifier *idtmp = Lexer::uniqueId("__tmpfordtor");
            VarDeclaration *tmp = new VarDeclaration(loc, type, idtmp, new ExpInitializer(loc, this));
            tmp->storage_class |= STCctfe;
            Expression *ae = new DeclarationExp(loc, tmp);
            Expression *e = new CommaExp(loc, ae, new VarExp(loc, tmp));
            e = e->semantic(sc);
            return e;
        }
    }
Lnone:
    return this;
}

void CallExp::toCBuffer(OutBuffer *buf, HdrGenState *hgs)
{
    if (e1->op == TOKtype)
        /* Avoid parens around type to prevent forbidden cast syntax:
         *   (sometype)(arg1)
         * This is ok since types in constructor calls
         * can never depend on parens anyway
         */
        e1->toCBuffer(buf, hgs);
    else
        expToCBuffer(buf, hgs, e1, precedence[op]);
    buf->writeByte('(');
    argsToCBuffer(buf, arguments, hgs);
    buf->writeByte(')');
}


/************************************************************/

AddrExp::AddrExp(Loc loc, Expression *e)
        : UnaExp(loc, TOKaddress, sizeof(AddrExp), e)
{
}

Expression *AddrExp::semantic(Scope *sc)
{
#if LOGSEMANTIC
    printf("AddrExp::semantic('%s')\n", toChars());
#endif
    if (!type)
    {
        UnaExp::semantic(sc);
        if (e1->type == Type::terror)
            return new ErrorExp();
        e1 = e1->toLvalue(sc, NULL);
        if (e1->op == TOKerror)
            return e1;
        if (!e1->type)
        {
            error("cannot take address of %s", e1->toChars());
            return new ErrorExp();
        }
        if (!e1->type->deco)
        {
            /* No deco means semantic() was not run on the type.
             * We have to run semantic() on the symbol to get the right type:
             *  auto x = &bar;
             *  pure: int bar() { return 1;}
             * otherwise the 'pure' is missing from the type assigned to x.
             */

            error("forward reference to %s", e1->toChars());
            return new ErrorExp();
        }

        type = e1->type->pointerTo();

        // See if this should really be a delegate
        if (e1->op == TOKdotvar)
        {
            DotVarExp *dve = (DotVarExp *)e1;
            FuncDeclaration *f = dve->var->isFuncDeclaration();

            if (f)
            {
                if (!dve->hasOverloads)
                    f->tookAddressOf++;
                Expression *e = new DelegateExp(loc, dve->e1, f, dve->hasOverloads);
                e = e->semantic(sc);
                return e;
            }
        }
        else if (e1->op == TOKvar)
        {
            VarExp *ve = (VarExp *)e1;

            VarDeclaration *v = ve->var->isVarDeclaration();
            if (v)
            {
                if (!v->canTakeAddressOf())
                {   error("cannot take address of %s", e1->toChars());
                    return new ErrorExp();
                }

                if (sc->func && !sc->intypeof && !v->isDataseg())
                {
                    if (sc->func->setUnsafe())
                    {
                        error("cannot take address of %s %s in @safe function %s",
                            v->isParameter() ? "parameter" : "local",
                            v->toChars(),
                            sc->func->toChars());
                    }
                }
            }

            FuncDeclaration *f = ve->var->isFuncDeclaration();

            if (f)
            {
                if (!ve->hasOverloads ||
                    /* Because nested functions cannot be overloaded,
                     * mark here that we took its address because castTo()
                     * may not be called with an exact match.
                     */
                    f->isNested())
                    f->tookAddressOf++;
                if (f->isNested())
                {
                    Expression *e = new DelegateExp(loc, e1, f, ve->hasOverloads);
                    e = e->semantic(sc);
                    return e;
                }
                if (f->needThis() && hasThis(sc))
                {
                    /* Should probably supply 'this' after overload resolution,
                     * not before.
                     */
                    Expression *ethis = new ThisExp(loc);
                    Expression *e = new DelegateExp(loc, ethis, f, ve->hasOverloads);
                    e = e->semantic(sc);
                    return e;
                }
            }
        }
        return optimize(WANTvalue);
    }
    return this;
}

void AddrExp::checkEscape()
{
    e1->checkEscapeRef();
}

/************************************************************/

PtrExp::PtrExp(Loc loc, Expression *e)
        : UnaExp(loc, TOKstar, sizeof(PtrExp), e)
{
//    if (e->type)
//      type = ((TypePointer *)e->type)->next;
}

PtrExp::PtrExp(Loc loc, Expression *e, Type *t)
        : UnaExp(loc, TOKstar, sizeof(PtrExp), e)
{
    type = t;
}

Expression *PtrExp::semantic(Scope *sc)
{
#if LOGSEMANTIC
    printf("PtrExp::semantic('%s')\n", toChars());
#endif
    if (!type)
    {
        Expression *e = op_overload(sc);
        if (e)
            return e;
        Type *tb = e1->type->toBasetype();
        switch (tb->ty)
        {
            case Tpointer:
                type = ((TypePointer *)tb)->next;
                break;

            case Tsarray:
            case Tarray:
                if (!global.params.useDeprecated)
                    error("using * on an array is deprecated; use *(%s).ptr instead", e1->toChars());
                type = ((TypeArray *)tb)->next;
                e1 = e1->castTo(sc, type->pointerTo());
                break;

            default:
                error("can only * a pointer, not a '%s'", e1->type->toChars());
            case Terror:
                return new ErrorExp();
        }
        if (!rvalue())
            return new ErrorExp();
    }
    return this;
}

#if DMDV2
int PtrExp::isLvalue()
{
    return 1;
}
#endif

void PtrExp::checkEscapeRef()
{
    e1->checkEscape();
}

Expression *PtrExp::toLvalue(Scope *sc, Expression *e)
{
#if 0
    tym = tybasic(e1->ET->Tty);
    if (!(tyscalar(tym) ||
          tym == TYstruct ||
          tym == TYarray && e->Eoper == TOKaddr))
            synerr(EM_lvalue);  // lvalue expected
#endif
    return this;
}

#if DMDV2
Expression *PtrExp::modifiableLvalue(Scope *sc, Expression *e)
{
    //printf("PtrExp::modifiableLvalue() %s, type %s\n", toChars(), type->toChars());

    if (e1->op == TOKsymoff)
    {   SymOffExp *se = (SymOffExp *)e1;
        se->var->checkModify(loc, sc, type);
        //return toLvalue(sc, e);
    }

    return Expression::modifiableLvalue(sc, e);
}
#endif

void PtrExp::toCBuffer(OutBuffer *buf, HdrGenState *hgs)
{
    buf->writeByte('*');
    expToCBuffer(buf, hgs, e1, precedence[op]);
}

/************************************************************/

NegExp::NegExp(Loc loc, Expression *e)
        : UnaExp(loc, TOKneg, sizeof(NegExp), e)
{
}

Expression *NegExp::semantic(Scope *sc)
{   Expression *e;

#if LOGSEMANTIC
    printf("NegExp::semantic('%s')\n", toChars());
#endif
    if (!type)
    {
        e = op_overload(sc);
        if (e)
            return e;

        e1->checkNoBool();
        if (!e1->isArrayOperand())
            e1->checkArithmetic();
        type = e1->type;
    }
    return this;
}

/************************************************************/

UAddExp::UAddExp(Loc loc, Expression *e)
        : UnaExp(loc, TOKuadd, sizeof(UAddExp), e)
{
}

Expression *UAddExp::semantic(Scope *sc)
{   Expression *e;

#if LOGSEMANTIC
    printf("UAddExp::semantic('%s')\n", toChars());
#endif
    assert(!type);
    e = op_overload(sc);
    if (e)
        return e;
    e1->checkNoBool();
    e1->checkArithmetic();
    return e1;
}

/************************************************************/

ComExp::ComExp(Loc loc, Expression *e)
        : UnaExp(loc, TOKtilde, sizeof(ComExp), e)
{
}

Expression *ComExp::semantic(Scope *sc)
{   Expression *e;

    if (!type)
    {
        e = op_overload(sc);
        if (e)
            return e;

        e1->checkNoBool();
        if (!e1->isArrayOperand())
            e1 = e1->checkIntegral();
        type = e1->type;
    }
    return this;
}

/************************************************************/

NotExp::NotExp(Loc loc, Expression *e)
        : UnaExp(loc, TOKnot, sizeof(NotExp), e)
{
}

Expression *NotExp::semantic(Scope *sc)
{
    if (!type)
    {   // Note there is no operator overload
        UnaExp::semantic(sc);
        e1 = resolveProperties(sc, e1);
        e1 = e1->checkToBoolean(sc);
        type = Type::tboolean;
    }
    return this;
}

int NotExp::isBit()
{
    return TRUE;
}



/************************************************************/

BoolExp::BoolExp(Loc loc, Expression *e, Type *t)
        : UnaExp(loc, TOKtobool, sizeof(BoolExp), e)
{
    type = t;
}

Expression *BoolExp::semantic(Scope *sc)
{
    if (!type)
    {   // Note there is no operator overload
        UnaExp::semantic(sc);
        e1 = resolveProperties(sc, e1);
        e1 = e1->checkToBoolean(sc);
        type = Type::tboolean;
    }
    return this;
}

int BoolExp::isBit()
{
    return TRUE;
}

/************************************************************/

DeleteExp::DeleteExp(Loc loc, Expression *e)
        : UnaExp(loc, TOKdelete, sizeof(DeleteExp), e)
{
}

Expression *DeleteExp::semantic(Scope *sc)
{
    Type *tb;

    UnaExp::semantic(sc);
    e1 = resolveProperties(sc, e1);
    e1 = e1->modifiableLvalue(sc, NULL);
    if (e1->op == TOKerror)
        return e1;
    type = Type::tvoid;

    tb = e1->type->toBasetype();
    switch (tb->ty)
    {   case Tclass:
        {   TypeClass *tc = (TypeClass *)tb;
            ClassDeclaration *cd = tc->sym;

            if (cd->isCOMinterface())
            {   /* Because COM classes are deleted by IUnknown.Release()
                 */
                error("cannot delete instance of COM interface %s", cd->toChars());
            }
            break;
        }
        case Tpointer:
            tb = ((TypePointer *)tb)->next->toBasetype();
            if (tb->ty == Tstruct)
            {
                TypeStruct *ts = (TypeStruct *)tb;
                StructDeclaration *sd = ts->sym;
                FuncDeclaration *f = sd->aggDelete;
                FuncDeclaration *fd = sd->dtor;

                if (!f && !fd)
                    break;

                /* Construct:
                 *      ea = copy e1 to a tmp to do side effects only once
                 *      eb = call destructor
                 *      ec = call deallocator
                 */
                Expression *ea = NULL;
                Expression *eb = NULL;
                Expression *ec = NULL;
                VarDeclaration *v;

                if (fd && f)
                {   Identifier *id = Lexer::idPool("__tmp");
                    v = new VarDeclaration(loc, e1->type, id, new ExpInitializer(loc, e1));
                    v->semantic(sc);
                    v->parent = sc->parent;
                    ea = new DeclarationExp(loc, v);
                    ea->type = v->type;
                }

                if (fd)
                {   Expression *e = ea ? new VarExp(loc, v) : e1;
                    e = new DotVarExp(0, e, fd, 0);
                    eb = new CallExp(loc, e);
                    eb = eb->semantic(sc);
                }

                if (f)
                {
                    Type *tpv = Type::tvoid->pointerTo();
                    Expression *e = ea ? new VarExp(loc, v) : e1->castTo(sc, tpv);
                    e = new CallExp(loc, new VarExp(loc, f), e);
                    ec = e->semantic(sc);
                }
                ea = combine(ea, eb);
                ea = combine(ea, ec);
                assert(ea);
                return ea;
            }
            break;

        case Tarray:
            /* BUG: look for deleting arrays of structs with dtors.
             */
            break;

        default:
            if (e1->op == TOKindex)
            {
                IndexExp *ae = (IndexExp *)(e1);
                Type *tb1 = ae->e1->type->toBasetype();
                if (tb1->ty == Taarray)
                    break;
            }
            error("cannot delete type %s", e1->type->toChars());
            return new ErrorExp();
    }

    if (e1->op == TOKindex)
    {
        IndexExp *ae = (IndexExp *)(e1);
        Type *tb1 = ae->e1->type->toBasetype();
        if (tb1->ty == Taarray)
        {   if (!global.params.useDeprecated)
                error("delete aa[key] deprecated, use aa.remove(key)");
        }
    }

    return this;
}


Expression *DeleteExp::checkToBoolean(Scope *sc)
{
    error("delete does not give a boolean result");
    return new ErrorExp();
}

void DeleteExp::toCBuffer(OutBuffer *buf, HdrGenState *hgs)
{
    buf->writestring("delete ");
    expToCBuffer(buf, hgs, e1, precedence[op]);
}

/************************************************************/

CastExp::CastExp(Loc loc, Expression *e, Type *t)
        : UnaExp(loc, TOKcast, sizeof(CastExp), e)
{
    to = t;
    this->mod = ~0;
}

#if DMDV2
/* For cast(const) and cast(immutable)
 */
CastExp::CastExp(Loc loc, Expression *e, unsigned mod)
        : UnaExp(loc, TOKcast, sizeof(CastExp), e)
{
    to = NULL;
    this->mod = mod;
}
#endif

Expression *CastExp::syntaxCopy()
{
    return to ? new CastExp(loc, e1->syntaxCopy(), to->syntaxCopy())
              : new CastExp(loc, e1->syntaxCopy(), mod);
}


Expression *CastExp::semantic(Scope *sc)
{
#if LOGSEMANTIC
    printf("CastExp::semantic('%s')\n", toChars());
#endif

//static int x; assert(++x < 10);

    if (type)
        return this;
    UnaExp::semantic(sc);
    if (e1->type)               // if not a tuple
    {
        e1 = resolveProperties(sc, e1);

        if (!to)
        {
            /* Handle cast(const) and cast(immutable), etc.
             */
            to = e1->type->castMod(mod);
        }
        else
            to = to->semantic(loc, sc);

        if (!to->equals(e1->type))
        {
#if 0 // attempt at fixing 6720
            if (e1->type->ty == Tvoid)
            {
                error("cannot cast from void to %s", to->toChars());
                return new ErrorExp();
            }
#endif
            Expression *e = op_overload(sc);
            if (e)
            {
                return e->implicitCastTo(sc, to);
            }
        }

        if (e1->op == TOKtemplate)
        {
            error("cannot cast template %s to type %s", e1->toChars(), to->toChars());
            return new ErrorExp();
        }

        Type *t1b = e1->type->toBasetype();
        Type *tob = to->toBasetype();

        if (e1->op == TOKfunction &&
            (tob->ty == Tdelegate || tob->ty == Tpointer && tob->nextOf()->ty == Tfunction))
        {
            FuncExp *fe = (FuncExp *)e1;
            Expression *e = NULL;
            if (e1->type == Type::tvoid)
            {
                e = fe->inferType(sc, tob);
            }
            else if (e1->type->ty == Tpointer && e1->type->nextOf()->ty == Tfunction &&
                     fe->tok == TOKreserved &&
                     tob->ty == Tdelegate)
            {
                if (fe->implicitConvTo(tob))
                    e = fe->castTo(sc, tob);
            }
            if (e)
                e1 = e->semantic(sc);
        }

        if (tob->ty == Tstruct &&
            !tob->equals(t1b)
           )
        {
            /* Look to replace:
             *  cast(S)t
             * with:
             *  S(t)
             */

            // Rewrite as to.call(e1)
            Expression *e = new TypeExp(loc, to);
            e = new CallExp(loc, e, e1);
            e = e->trySemantic(sc);
            if (e)
                return e;
        }

        // Struct casts are possible only when the sizes match
        // Same with static array -> static array
        if (tob->ty == Tstruct || t1b->ty == Tstruct ||
            (tob->ty == Tsarray && t1b->ty == Tsarray))
        {
            size_t fromsize = t1b->size(loc);
            size_t tosize = tob->size(loc);
            if (fromsize != tosize)
            {
                error("cannot cast from %s to %s", e1->type->toChars(), to->toChars());
                return new ErrorExp();
            }
        }

        // Look for casting to a vector type
        if (tob->ty == Tvector && t1b->ty != Tvector)
        {
            return new VectorExp(loc, e1, to);
        }
    }
    else if (!to)
    {   error("cannot cast tuple");
        return new ErrorExp();
    }

    if (!e1->type)
    {   error("cannot cast %s", e1->toChars());
        return new ErrorExp();
    }

    // Check for unsafe casts
    if (sc->func && !sc->intypeof)
    {   // Disallow unsafe casts
        Type *tob = to->toBasetype();
        Type *t1b = e1->type->toBasetype();

        // Implicit conversions are always safe
        if (t1b->implicitConvTo(tob))
            goto Lsafe;

        if (!t1b->isMutable() && tob->isMutable())
            goto Lunsafe;

        if (t1b->isShared() && !tob->isShared())
            // Cast away shared
            goto Lunsafe;

        if (!tob->hasPointers())
            goto Lsafe;

        if (tob->ty == Tclass && t1b->ty == Tclass)
        {
            ClassDeclaration *cdfrom = t1b->isClassHandle();
            ClassDeclaration *cdto   = tob->isClassHandle();

            int offset;
            if (!cdfrom->isBaseOf(cdto, &offset))
                goto Lunsafe;

            if (cdfrom->isCPPinterface() ||
                cdto->isCPPinterface())
                goto Lunsafe;

            goto Lsafe;
        }

        if (tob->ty == Tarray && t1b->ty == Tarray)
        {
            Type* tobn = tob->nextOf()->toBasetype();
            Type* t1bn = t1b->nextOf()->toBasetype();
            if (!tobn->hasPointers() && MODimplicitConv(t1bn->mod, tobn->mod))
                goto Lsafe;
        }
        if (tob->ty == Tpointer && t1b->ty == Tpointer)
        {
            Type* tobn = tob->nextOf()->toBasetype();
            Type* t1bn = t1b->nextOf()->toBasetype();
            if (!tobn->hasPointers() &&
                tobn->ty != Tfunction && t1bn->ty != Tfunction &&
                tobn->size() <= t1bn->size() &&
                MODimplicitConv(t1bn->mod, tobn->mod))
                goto Lsafe;
        }

    Lunsafe:
        if (sc->func->setUnsafe())
        {   error("cast from %s to %s not allowed in safe code", e1->type->toChars(), to->toChars());
            return new ErrorExp();
        }
    }

Lsafe:
    Expression *e = e1->castTo(sc, to);
    return e;
}


void CastExp::checkEscape()
{   Type *tb = type->toBasetype();
    if (tb->ty == Tarray && e1->op == TOKvar &&
        e1->type->toBasetype()->ty == Tsarray)
    {   VarExp *ve = (VarExp *)e1;
        VarDeclaration *v = ve->var->isVarDeclaration();
        if (v)
        {
            if (!v->isDataseg() && !v->isParameter())
                error("escaping reference to local %s", v->toChars());
        }
    }
}

void CastExp::toCBuffer(OutBuffer *buf, HdrGenState *hgs)
{
    buf->writestring("cast(");
#if DMDV1
    to->toCBuffer(buf, NULL, hgs);
#else
    if (to)
        to->toCBuffer(buf, NULL, hgs);
    else
    {
        MODtoBuffer(buf, mod);
    }
#endif
    buf->writeByte(')');
    expToCBuffer(buf, hgs, e1, precedence[op]);
}


/************************************************************/

VectorExp::VectorExp(Loc loc, Expression *e, Type *t)
        : UnaExp(loc, TOKvector, sizeof(VectorExp), e)
{
    assert(t->ty == Tvector);
    to = t;
    dim = ~0;
}

Expression *VectorExp::syntaxCopy()
{
    return new VectorExp(loc, e1->syntaxCopy(), to->syntaxCopy());
}

Expression *VectorExp::semantic(Scope *sc)
{
#if LOGSEMANTIC
    printf("VectorExp::semantic('%s')\n", toChars());
#endif

    if (type)
        return this;
    e1 = e1->semantic(sc);
    type = to->semantic(loc, sc);
    if (e1->op == TOKerror || type->ty == Terror)
        return e1;
    Type *tb = type->toBasetype();
    assert(tb->ty == Tvector);
    TypeVector *tv = (TypeVector *)tb;
    Type *te = tv->elementType();
    dim = tv->size(loc) / te->size(loc);
    return this;
}

void VectorExp::toCBuffer(OutBuffer *buf, HdrGenState *hgs)
{
    buf->writestring("cast(");
    to->toCBuffer(buf, NULL, hgs);
    buf->writeByte(')');
    expToCBuffer(buf, hgs, e1, precedence[op]);
}

/************************************************************/

SliceExp::SliceExp(Loc loc, Expression *e1, Expression *lwr, Expression *upr)
        : UnaExp(loc, TOKslice, sizeof(SliceExp), e1)
{
    this->upr = upr;
    this->lwr = lwr;
    lengthVar = NULL;
}

Expression *SliceExp::syntaxCopy()
{
    Expression *lwr = NULL;
    if (this->lwr)
        lwr = this->lwr->syntaxCopy();

    Expression *upr = NULL;
    if (this->upr)
        upr = this->upr->syntaxCopy();

    return new SliceExp(loc, e1->syntaxCopy(), lwr, upr);
}

Expression *SliceExp::semantic(Scope *sc)
{   Expression *e;
    AggregateDeclaration *ad;
    //FuncDeclaration *fd;
    ScopeDsymbol *sym;

#if LOGSEMANTIC
    printf("SliceExp::semantic('%s')\n", toChars());
#endif
    if (type)
        return this;

Lagain:
    UnaExp::semantic(sc);
    e1 = resolveProperties(sc, e1);

    e = this;

    Type *t = e1->type->toBasetype();
    if (t->ty == Tpointer)
    {
        if (!lwr || !upr)
        {   error("need upper and lower bound to slice pointer");
            return new ErrorExp();
        }
    }
    else if (t->ty == Tarray)
    {
    }
    else if (t->ty == Tsarray)
    {
    }
    else if (t->ty == Tclass)
    {
        ad = ((TypeClass *)t)->sym;
        goto L1;
    }
    else if (t->ty == Tstruct)
    {
        ad = ((TypeStruct *)t)->sym;

    L1:
        if (search_function(ad, Id::slice))
        {
            // Rewrite as e1.slice(lwr, upr)
            e = new DotIdExp(loc, e1, Id::slice);

            if (lwr)
            {
                assert(upr);
                e = new CallExp(loc, e, lwr, upr);
            }
            else
            {   assert(!upr);
                e = new CallExp(loc, e);
            }
            e = e->semantic(sc);
            return e;
        }
        if (ad->aliasthis)
        {
            e1 = new DotIdExp(e1->loc, e1, ad->aliasthis->ident);
            goto Lagain;
        }
        goto Lerror;
    }
    else if (t->ty == Ttuple)
    {
        if (!lwr && !upr)
            return e1;
        if (!lwr || !upr)
        {   error("need upper and lower bound to slice tuple");
            goto Lerror;
        }
    }
    else if (t == Type::terror)
        goto Lerr;
    else
        goto Lerror;

    {
    Scope *sc2 = sc;
    if (t->ty == Tsarray || t->ty == Tarray || t->ty == Ttuple)
    {
        sym = new ArrayScopeSymbol(sc, this);
        sym->loc = loc;
        sym->parent = sc->scopesym;
        sc2 = sc->push(sym);
    }

    if (lwr)
    {   lwr = lwr->semantic(sc2);
        lwr = resolveProperties(sc2, lwr);
        lwr = lwr->implicitCastTo(sc2, Type::tsize_t);
        if (lwr->type == Type::terror)
            goto Lerr;
    }
    if (upr)
    {   upr = upr->semantic(sc2);
        upr = resolveProperties(sc2, upr);
        upr = upr->implicitCastTo(sc2, Type::tsize_t);
        if (upr->type == Type::terror)
            goto Lerr;
    }

    if (sc2 != sc)
        sc2->pop();
    }

    if (t->ty == Ttuple)
    {
        lwr = lwr->optimize(WANTvalue | WANTinterpret);
        upr = upr->optimize(WANTvalue | WANTinterpret);
        uinteger_t i1 = lwr->toUInteger();
        uinteger_t i2 = upr->toUInteger();

        size_t length;
        TupleExp *te;
        TypeTuple *tup;

        if (e1->op == TOKtuple)         // slicing an expression tuple
        {   te = (TupleExp *)e1;
            length = te->exps->dim;
        }
        else if (e1->op == TOKtype)     // slicing a type tuple
        {   tup = (TypeTuple *)t;
            length = Parameter::dim(tup->arguments);
        }
        else
            assert(0);

        if (i1 <= i2 && i2 <= length)
        {   size_t j1 = (size_t) i1;
            size_t j2 = (size_t) i2;

            if (e1->op == TOKtuple)
            {   Expressions *exps = new Expressions;
                exps->setDim(j2 - j1);
                for (size_t i = 0; i < j2 - j1; i++)
                {   Expression *e = (*te->exps)[j1 + i];
                    (*exps)[i] = e;
                }
                if (j1 > 0 && j2 - j1 > 0 && sc->func && (*te->exps)[0]->op == TOKdotvar)
                {
                    Expression *einit = ((DotVarExp *)(*te->exps)[0])->e1->isTemp();
                    if (einit)
                        ((DotVarExp *)(*exps)[0])->e1 = einit;
                }
                e = new TupleExp(loc, exps);
            }
            else
            {   Parameters *args = new Parameters;
                args->reserve(j2 - j1);
                for (size_t i = j1; i < j2; i++)
                {   Parameter *arg = Parameter::getNth(tup->arguments, i);
                    args->push(arg);
                }
                e = new TypeExp(e1->loc, new TypeTuple(args));
            }
            e = e->semantic(sc);
        }
        else
        {
            error("string slice [%ju .. %ju] is out of bounds", i1, i2);
            goto Lerr;
        }
        return e;
    }

    type = t->nextOf()->arrayOf();
    // Allow typedef[] -> typedef[]
    if (type->equals(t))
        type = e1->type;

    return e;

Lerror:
    if (e1->op == TOKerror)
        return e1;
    char *s;
    if (t->ty == Tvoid)
        s = e1->toChars();
    else
        s = t->toChars();
    error("%s cannot be sliced with []", s);
Lerr:
    e = new ErrorExp();
    return e;
}

void SliceExp::checkEscape()
{
    e1->checkEscape();
}

void SliceExp::checkEscapeRef()
{
    e1->checkEscapeRef();
}

#if DMDV2
int SliceExp::isLvalue()
{
    return 1;
}
#endif

Expression *SliceExp::toLvalue(Scope *sc, Expression *e)
{
    return this;
}

Expression *SliceExp::modifiableLvalue(Scope *sc, Expression *e)
{
    error("slice expression %s is not a modifiable lvalue", toChars());
    return this;
}

int SliceExp::isBool(int result)
{
    return e1->isBool(result);
}

void SliceExp::toCBuffer(OutBuffer *buf, HdrGenState *hgs)
{
    expToCBuffer(buf, hgs, e1, precedence[op]);
    buf->writeByte('[');
    if (upr || lwr)
    {
        if (lwr)
            expToCBuffer(buf, hgs, lwr, PREC_assign);
        else
            buf->writeByte('0');
        buf->writestring("..");
        if (upr)
            expToCBuffer(buf, hgs, upr, PREC_assign);
        else
            buf->writestring("length");         // BUG: should be array.length
    }
    buf->writeByte(']');
}

/********************** ArrayLength **************************************/

ArrayLengthExp::ArrayLengthExp(Loc loc, Expression *e1)
        : UnaExp(loc, TOKarraylength, sizeof(ArrayLengthExp), e1)
{
}

Expression *ArrayLengthExp::semantic(Scope *sc)
{
#if LOGSEMANTIC
    printf("ArrayLengthExp::semantic('%s')\n", toChars());
#endif
    if (!type)
    {
        UnaExp::semantic(sc);
        e1 = resolveProperties(sc, e1);

        type = Type::tsize_t;
    }
    return this;
}

Expression *opAssignToOp(Loc loc, enum TOK op, Expression *e1, Expression *e2)
{   Expression *e;

    switch (op)
    {
        case TOKaddass:   e = new AddExp(loc, e1, e2);  break;
        case TOKminass:   e = new MinExp(loc, e1, e2);  break;
        case TOKmulass:   e = new MulExp(loc, e1, e2);  break;
        case TOKdivass:   e = new DivExp(loc, e1, e2);  break;
        case TOKmodass:   e = new ModExp(loc, e1, e2);  break;
        case TOKandass:   e = new AndExp(loc, e1, e2);  break;
        case TOKorass:    e = new OrExp (loc, e1, e2);  break;
        case TOKxorass:   e = new XorExp(loc, e1, e2);  break;
        case TOKshlass:   e = new ShlExp(loc, e1, e2);  break;
        case TOKshrass:   e = new ShrExp(loc, e1, e2);  break;
        case TOKushrass:  e = new UshrExp(loc, e1, e2); break;
        default:        assert(0);
    }
    return e;
}

/*********************
 * Rewrite:
 *    array.length op= e2
 * as:
 *    array.length = array.length op e2
 * or:
 *    auto tmp = &array;
 *    (*tmp).length = (*tmp).length op e2
 */

Expression *ArrayLengthExp::rewriteOpAssign(BinExp *exp)
{   Expression *e;

    assert(exp->e1->op == TOKarraylength);
    ArrayLengthExp *ale = (ArrayLengthExp *)exp->e1;
    if (ale->e1->op == TOKvar)
    {   e = opAssignToOp(exp->loc, exp->op, ale, exp->e2);
        e = new AssignExp(exp->loc, ale->syntaxCopy(), e);
    }
    else
    {
        /*    auto tmp = &array;
         *    (*tmp).length = (*tmp).length op e2
         */
        Identifier *id = Lexer::uniqueId("__arraylength");
        ExpInitializer *ei = new ExpInitializer(ale->loc, new AddrExp(ale->loc, ale->e1));
        VarDeclaration *tmp = new VarDeclaration(ale->loc, ale->e1->type->pointerTo(), id, ei);

        Expression *e1 = new ArrayLengthExp(ale->loc, new PtrExp(ale->loc, new VarExp(ale->loc, tmp)));
        Expression *elvalue = e1->syntaxCopy();
        e = opAssignToOp(exp->loc, exp->op, e1, exp->e2);
        e = new AssignExp(exp->loc, elvalue, e);
        e = new CommaExp(exp->loc, new DeclarationExp(ale->loc, tmp), e);
    }
    return e;
}

void ArrayLengthExp::toCBuffer(OutBuffer *buf, HdrGenState *hgs)
{
    expToCBuffer(buf, hgs, e1, PREC_primary);
    buf->writestring(".length");
}

/*********************** ArrayExp *************************************/

// e1 [ i1, i2, i3, ... ]

ArrayExp::ArrayExp(Loc loc, Expression *e1, Expressions *args)
        : UnaExp(loc, TOKarray, sizeof(ArrayExp), e1)
{
    arguments = args;
    lengthVar = NULL;
    currentDimension = 0;
}

Expression *ArrayExp::syntaxCopy()
{
    return new ArrayExp(loc, e1->syntaxCopy(), arraySyntaxCopy(arguments));
}

Expression *ArrayExp::semantic(Scope *sc)
{   Expression *e;
    Type *t1;

#if LOGSEMANTIC
    printf("ArrayExp::semantic('%s')\n", toChars());
#endif
    UnaExp::semantic(sc);
    e1 = resolveProperties(sc, e1);

    t1 = e1->type->toBasetype();
    if (t1->ty != Tclass && t1->ty != Tstruct)
    {   // Convert to IndexExp
        if (arguments->dim != 1)
        {   error("only one index allowed to index %s", t1->toChars());
            goto Lerr;
        }
        e = new IndexExp(loc, e1, arguments->tdata()[0]);
        return e->semantic(sc);
    }

    e = op_overload(sc);
    if (!e)
    {   error("no [] operator overload for type %s", e1->type->toChars());
        goto Lerr;
    }
    return e;

Lerr:
    return new ErrorExp();
}

#if DMDV2
int ArrayExp::isLvalue()
{
    if (type && type->toBasetype()->ty == Tvoid)
        return 0;
    return 1;
}
#endif

Expression *ArrayExp::toLvalue(Scope *sc, Expression *e)
{
    if (type && type->toBasetype()->ty == Tvoid)
        error("voids have no value");
    return this;
}


void ArrayExp::toCBuffer(OutBuffer *buf, HdrGenState *hgs)
{
    expToCBuffer(buf, hgs, e1, PREC_primary);
    buf->writeByte('[');
    argsToCBuffer(buf, arguments, hgs);
    buf->writeByte(']');
}

/************************* DotExp ***********************************/

DotExp::DotExp(Loc loc, Expression *e1, Expression *e2)
        : BinExp(loc, TOKdotexp, sizeof(DotExp), e1, e2)
{
}

Expression *DotExp::semantic(Scope *sc)
{
#if LOGSEMANTIC
    printf("DotExp::semantic('%s')\n", toChars());
    if (type) printf("\ttype = %s\n", type->toChars());
#endif
    e1 = e1->semantic(sc);
    e2 = e2->semantic(sc);
    if (e2->op == TOKimport)
    {
        ScopeExp *se = (ScopeExp *)e2;
        TemplateDeclaration *td = se->sds->isTemplateDeclaration();
        if (td)
        {   Expression *e = new DotTemplateExp(loc, e1, td);
            e = e->semantic(sc);
            return e;
        }
    }
    if (!type)
        type = e2->type;
    return this;
}

void DotExp::toCBuffer(OutBuffer *buf, HdrGenState *hgs)
{
    expToCBuffer(buf, hgs, e1, PREC_primary);
    buf->writeByte('.');
    expToCBuffer(buf, hgs, e2, PREC_primary);
}

/************************* CommaExp ***********************************/

CommaExp::CommaExp(Loc loc, Expression *e1, Expression *e2)
        : BinExp(loc, TOKcomma, sizeof(CommaExp), e1, e2)
{
}

Expression *CommaExp::semantic(Scope *sc)
{
    if (!type)
    {   BinExp::semanticp(sc);
        e1 = e1->addDtorHook(sc);
        type = e2->type;
    }
    return this;
}

void CommaExp::checkEscape()
{
    e2->checkEscape();
}

void CommaExp::checkEscapeRef()
{
    e2->checkEscapeRef();
}

#if DMDV2
int CommaExp::isLvalue()
{
    return e2->isLvalue();
}
#endif

Expression *CommaExp::toLvalue(Scope *sc, Expression *e)
{
    e2 = e2->toLvalue(sc, NULL);
    return this;
}

Expression *CommaExp::modifiableLvalue(Scope *sc, Expression *e)
{
    e2 = e2->modifiableLvalue(sc, e);
    return this;
}

int CommaExp::isBool(int result)
{
    return e2->isBool(result);
}


Expression *CommaExp::addDtorHook(Scope *sc)
{
    e2 = e2->addDtorHook(sc);
    return this;
}

/************************** IndexExp **********************************/

// e1 [ e2 ]

IndexExp::IndexExp(Loc loc, Expression *e1, Expression *e2)
        : BinExp(loc, TOKindex, sizeof(IndexExp), e1, e2)
{
    //printf("IndexExp::IndexExp('%s')\n", toChars());
    lengthVar = NULL;
    modifiable = 0;     // assume it is an rvalue
}

Expression *IndexExp::semantic(Scope *sc)
{   Expression *e;
    Type *t1;
    ScopeDsymbol *sym;

#if LOGSEMANTIC
    printf("IndexExp::semantic('%s')\n", toChars());
#endif
    if (type)
        return this;
    if (!e1->type)
        e1 = e1->semantic(sc);
    assert(e1->type);           // semantic() should already be run on it
    if (e1->op == TOKerror)
        goto Lerr;
    e = this;

    // Note that unlike C we do not implement the int[ptr]

    t1 = e1->type->toBasetype();

    if (t1->ty == Tsarray || t1->ty == Tarray || t1->ty == Ttuple)
    {   // Create scope for 'length' variable
        sym = new ArrayScopeSymbol(sc, this);
        sym->loc = loc;
        sym->parent = sc->scopesym;
        sc = sc->push(sym);
    }

    e2 = e2->semantic(sc);
    e2 = resolveProperties(sc, e2);
    if (e2->type == Type::terror)
        goto Lerr;
    if (e2->type->ty == Ttuple && ((TupleExp *)e2)->exps->dim == 1) // bug 4444 fix
        e2 = ((TupleExp *)e2)->exps->tdata()[0];

    if (t1->ty == Tsarray || t1->ty == Tarray || t1->ty == Ttuple)
        sc = sc->pop();

    switch (t1->ty)
    {
        case Tpointer:
        case Tarray:
            e2 = e2->implicitCastTo(sc, Type::tsize_t);
            e->type = ((TypeNext *)t1)->next;
            break;

        case Tsarray:
        {
            e2 = e2->implicitCastTo(sc, Type::tsize_t);

            TypeSArray *tsa = (TypeSArray *)t1;

#if 0   // Don't do now, because it might be short-circuit evaluated
            // Do compile time array bounds checking if possible
            e2 = e2->optimize(WANTvalue);
            if (e2->op == TOKint64)
            {
                dinteger_t index = e2->toInteger();
                dinteger_t length = tsa->dim->toInteger();
                if (index < 0 || index >= length)
                    error("array index [%lld] is outside array bounds [0 .. %lld]",
                            index, length);
            }
#endif
            e->type = t1->nextOf();
            break;
        }

        case Taarray:
        {   TypeAArray *taa = (TypeAArray *)t1;
            /* We can skip the implicit conversion if they differ only by
             * constness (Bugzilla 2684, see also bug 2954b)
             */
            if (!arrayTypeCompatibleWithoutCasting(e2->loc, e2->type, taa->index))
            {
                e2 = e2->implicitCastTo(sc, taa->index);        // type checking
            }
            type = taa->next;
            break;
        }

        case Ttuple:
        {
            e2 = e2->implicitCastTo(sc, Type::tsize_t);
            e2 = e2->optimize(WANTvalue | WANTinterpret);
            uinteger_t index = e2->toUInteger();
            size_t length;
            TupleExp *te;
            TypeTuple *tup;

            if (e1->op == TOKtuple)
            {   te = (TupleExp *)e1;
                length = te->exps->dim;
            }
            else if (e1->op == TOKtype)
            {
                tup = (TypeTuple *)t1;
                length = Parameter::dim(tup->arguments);
            }
            else
                assert(0);

            if (index < length)
            {

                if (e1->op == TOKtuple)
                {
                    e = (*te->exps)[(size_t)index];
                    if (sc->func && (*te->exps)[0]->op == TOKdotvar)
                    {
                        Expression *einit = ((DotVarExp *)(*te->exps)[0])->e1->isTemp();
                        if (einit)
                            ((DotVarExp *)e)->e1 = einit;
                    }
                }
                else
                    e = new TypeExp(e1->loc, Parameter::getNth(tup->arguments, (size_t)index)->type);
            }
            else
            {
                error("array index [%ju] is outside array bounds [0 .. %zu]",
                        index, length);
                e = e1;
            }
            break;
        }

        default:
            if (e1->op == TOKerror)
                goto Lerr;
            error("%s must be an array or pointer type, not %s",
                e1->toChars(), e1->type->toChars());
        case Terror:
            goto Lerr;
    }
    return e;

Lerr:
    return new ErrorExp();
}

#if DMDV2
int IndexExp::isLvalue()
{
    return 1;
}
#endif

Expression *IndexExp::toLvalue(Scope *sc, Expression *e)
{
//    if (type && type->toBasetype()->ty == Tvoid)
//      error("voids have no value");
    return this;
}

Expression *IndexExp::modifiableLvalue(Scope *sc, Expression *e)
{
    //printf("IndexExp::modifiableLvalue(%s)\n", toChars());
    modifiable = 1;
    if (e1->op == TOKstring)
        error("string literals are immutable");
    if (type && (!type->isMutable() || !type->isAssignable()))
        error("%s isn't mutable", e->toChars());
    Type *t1 = e1->type->toBasetype();
    if (t1->ty == Taarray)
    {   TypeAArray *taa = (TypeAArray *)t1;
        Type *t2b = e2->type->toBasetype();
        if (t2b->ty == Tarray && t2b->nextOf()->isMutable())
            error("associative arrays can only be assigned values with immutable keys, not %s", e2->type->toChars());
        e1 = e1->modifiableLvalue(sc, e1);
    }
    return toLvalue(sc, e);
}

void IndexExp::toCBuffer(OutBuffer *buf, HdrGenState *hgs)
{
    expToCBuffer(buf, hgs, e1, PREC_primary);
    buf->writeByte('[');
    expToCBuffer(buf, hgs, e2, PREC_assign);
    buf->writeByte(']');
}


/************************* PostExp ***********************************/

PostExp::PostExp(enum TOK op, Loc loc, Expression *e)
        : BinExp(loc, op, sizeof(PostExp), e,
          new IntegerExp(loc, 1, Type::tint32))
{
}

Expression *PostExp::semantic(Scope *sc)
{   Expression *e = this;

    if (!type)
    {
        BinExp::semantic(sc);
        e1 = resolveProperties(sc, e1);

        e = op_overload(sc);
        if (e)
            return e;

<<<<<<< HEAD
        if (e1->op == TOKslice)
        {
            const char *s = op == TOKplusplus ? "increment" : "decrement";
            error("cannot post-%s array slice '%s', use pre-%s instead", s, e1->toChars(), s);
            return new ErrorExp();
        }

        e1 = e1->modifiableLvalue(sc, e1);
=======
        if (e1->op != TOKarraylength)
            e1 = e1->modifiableLvalue(sc, e1);
>>>>>>> 5b20a67a

        Type *t1 = e1->type->toBasetype();
        if (t1->ty == Tclass || t1->ty == Tstruct || e1->op == TOKarraylength)
        {   /* Check for operator overloading,
             * but rewrite in terms of ++e instead of e++
             */

            /* If e1 is not trivial, take a reference to it
             */
            Expression *de = NULL;
            if (e1->op != TOKvar && e1->op != TOKarraylength)
            {
                // ref v = e1;
                Identifier *id = Lexer::uniqueId("__postref");
                ExpInitializer *ei = new ExpInitializer(loc, e1);
                VarDeclaration *v = new VarDeclaration(loc, e1->type, id, ei);
                v->storage_class |= STCref | STCforeach;
                de = new DeclarationExp(loc, v);
                e1 = new VarExp(e1->loc, v);
            }

            /* Rewrite as:
             * auto tmp = e1; ++e1; tmp
             */
            Identifier *id = Lexer::uniqueId("__pitmp");
            ExpInitializer *ei = new ExpInitializer(loc, e1);
            VarDeclaration *tmp = new VarDeclaration(loc, e1->type, id, ei);
            Expression *ea = new DeclarationExp(loc, tmp);

            Expression *eb = e1->syntaxCopy();
            eb = new PreExp(op == TOKplusplus ? TOKpreplusplus : TOKpreminusminus, loc, eb);

            Expression *ec = new VarExp(loc, tmp);

            // Combine de,ea,eb,ec
            if (de)
                ea = new CommaExp(loc, de, ea);
            e = new CommaExp(loc, ea, eb);
            e = new CommaExp(loc, e, ec);
            e = e->semantic(sc);
            return e;
        }

        e = this;
        e1->checkScalar();
        e1->checkNoBool();
        if (e1->type->ty == Tpointer)
            e = scaleFactor(sc);
        else
            e2 = e2->castTo(sc, e1->type);
        e->type = e1->type;
    }
    return e;
}

void PostExp::toCBuffer(OutBuffer *buf, HdrGenState *hgs)
{
    expToCBuffer(buf, hgs, e1, precedence[op]);
    buf->writestring(Token::toChars(op));
}

/************************* PreExp ***********************************/

PreExp::PreExp(enum TOK op, Loc loc, Expression *e)
        : UnaExp(loc, op, sizeof(PreExp), e)
{
}

Expression *PreExp::semantic(Scope *sc)
{
    Expression *e;

    e = op_overload(sc);
    if (e)
        return e;

    // Rewrite as e1+=1 or e1-=1
    if (op == TOKpreplusplus)
        e = new AddAssignExp(loc, e1, new IntegerExp(loc, 1, Type::tint32));
    else
        e = new MinAssignExp(loc, e1, new IntegerExp(loc, 1, Type::tint32));
    return e->semantic(sc);
}

void PreExp::toCBuffer(OutBuffer *buf, HdrGenState *hgs)
{
    buf->writestring(Token::toChars(op));
    expToCBuffer(buf, hgs, e1, precedence[op]);
}

/************************************************************/

/* op can be TOKassign, TOKconstruct, or TOKblit */

AssignExp::AssignExp(Loc loc, Expression *e1, Expression *e2)
        : BinExp(loc, TOKassign, sizeof(AssignExp), e1, e2)
{
    ismemset = 0;
}

Expression *AssignExp::semantic(Scope *sc)
{
    Expression *e1old = e1;

#if LOGSEMANTIC
    printf("AssignExp::semantic('%s')\n", toChars());
#endif
    //printf("e1->op = %d, '%s'\n", e1->op, Token::toChars(e1->op));
    //printf("e2->op = %d, '%s'\n", e2->op, Token::toChars(e2->op));

    if (type)
        return this;

    if (e2->op == TOKcomma)
    {   /* Rewrite to get rid of the comma from rvalue
         */
        AssignExp *ea = new AssignExp(loc, e1, ((CommaExp *)e2)->e2);
        ea->op = op;
        Expression *e = new CommaExp(loc, ((CommaExp *)e2)->e1, ea);
        return e->semantic(sc);
    }

    /* Look for operator overloading of a[i]=value.
     * Do it before semantic() otherwise the a[i] will have been
     * converted to a.opIndex() already.
     */
    if (e1->op == TOKarray)
    {
        ArrayExp *ae = (ArrayExp *)e1;
        AggregateDeclaration *ad = NULL;
        Identifier *id = Id::index;

        ae->e1 = ae->e1->semantic(sc);
        Type *t1 = ae->e1->type->toBasetype();
        if (t1->ty == Tstruct)
        {
            ad = ((TypeStruct *)t1)->sym;
            goto L1;
        }
        else if (t1->ty == Tclass)
        {
            ad = ((TypeClass *)t1)->sym;
          L1:
            // Rewrite (a[i] = value) to (a.opIndexAssign(value, i))
            if (search_function(ad, Id::indexass))
            {   Expression *e = new DotIdExp(loc, ae->e1, Id::indexass);
                // Deal with $
                for (size_t i = 0; i < ae->arguments->dim; i++)
                {   Expression *x = ae->arguments->tdata()[i];
                    // Create scope for '$' variable for this dimension
                    ArrayScopeSymbol *sym = new ArrayScopeSymbol(sc, ae);
                    sym->loc = loc;
                    sym->parent = sc->scopesym;
                    sc = sc->push(sym);
                    ae->lengthVar = NULL;       // Create it only if required
                    ae->currentDimension = i;   // Dimension for $, if required

                    x = x->semantic(sc);
                    if (!x->type)
                        ae->error("%s has no value", x->toChars());
                    if (ae->lengthVar)
                    {   // If $ was used, declare it now
                        Expression *av = new DeclarationExp(ae->loc, ae->lengthVar);
                        x = new CommaExp(0, av, x);
                        x->semantic(sc);
                    }
                    ae->arguments->tdata()[i] = x;
                    sc = sc->pop();
                }
                Expressions *a = (Expressions *)ae->arguments->copy();

                a->insert(0, e2);
                e = new CallExp(loc, e, a);
                e = e->semantic(sc);
                return e;
            }
#if 0 // Turned off to allow rewriting (a[i]=value) to (a.opIndex(i)=value)
            else
            {
                // Rewrite (a[i] = value) to (a.opIndex(i, value))
                if (search_function(ad, id))
                {   Expression *e = new DotIdExp(loc, ae->e1, id);

                    if (1 || !global.params.useDeprecated)
                    {   error("operator [] assignment overload with opIndex(i, value) illegal, use opIndexAssign(value, i)");
                        return new ErrorExp();
                    }

                    e = new CallExp(loc, e, ae->arguments->tdata()[0], e2);
                    e = e->semantic(sc);
                    return e;
                }
            }
#endif
        }

        // No opIndexAssign found yet, but there might be an alias this to try.
        if (ad && ad->aliasthis)
        {   Expression *at = new DotIdExp(loc, ae->e1, ad->aliasthis->ident);
            at = at->semantic(sc);
            Type *attype = at->type->toBasetype();

            if (attype->ty == Tstruct)
            {
                ad = ((TypeStruct *)attype)->sym;
                goto L1;
            }
            else if (attype->ty == Tclass)
            {
                ad = ((TypeClass *)attype)->sym;
                goto L1;
            }
        }
    }
    /* Look for operator overloading of a[i..j]=value.
     * Do it before semantic() otherwise the a[i..j] will have been
     * converted to a.opSlice() already.
     */
    if (e1->op == TOKslice)
    {   Type *t1;
        SliceExp *ae = (SliceExp *)e1;
        AggregateDeclaration *ad = NULL;
        Identifier *id = Id::index;

        ae->e1 = ae->e1->semantic(sc);
        ae->e1 = resolveProperties(sc, ae->e1);
        t1 = ae->e1->type->toBasetype();
        if (t1->ty == Tstruct)
        {
            ad = ((TypeStruct *)t1)->sym;
            goto L2;
        }
        else if (t1->ty == Tclass)
        {
            ad = ((TypeClass *)t1)->sym;
          L2:
            // Rewrite (a[i..j] = value) to (a.opSliceAssign(value, i, j))
            if (search_function(ad, Id::sliceass))
            {   Expression *e = new DotIdExp(loc, ae->e1, Id::sliceass);
                Expressions *a = new Expressions();

                a->push(e2);
                if (ae->lwr)
                {   a->push(ae->lwr);
                    assert(ae->upr);
                    a->push(ae->upr);
                }
                else
                    assert(!ae->upr);
                e = new CallExp(loc, e, a);
                e = e->semantic(sc);
                return e;
            }
        }

        // No opSliceAssign found yet, but there might be an alias this to try.
        if (ad && ad->aliasthis)
        {   Expression *at = new DotIdExp(loc, ae->e1, ad->aliasthis->ident);
            at = at->semantic(sc);
            Type *attype = at->type->toBasetype();

            if (attype->ty == Tstruct)
            {
                ad = ((TypeStruct *)attype)->sym;
                goto L2;
            }
            else if (attype->ty == Tclass)
            {
                ad = ((TypeClass *)attype)->sym;
                goto L2;
            }
        }
    }

    {
    Expression *e = BinExp::semantic(sc);
    if (e->op == TOKerror)
        return e;
    }

    e2 = resolveProperties(sc, e2);

    /* We have f = value.
     * Could mean:
     *      f(value)
     * or:
     *      f() = value
     */
    TemplateDeclaration *td;
    Objects *targsi;
    FuncDeclaration *fd;
    Expression *ethis;
    if (e1->op == TOKdotti)
    {
        DotTemplateInstanceExp* dti = (DotTemplateInstanceExp *)e1;
        td     = dti->getTempdecl(sc);
                 dti->ti->semanticTiargs(sc);
        targsi = dti->ti->tiargs;
        ethis  = dti->e1;
        goto L3;
    }
    else if (e1->op == TOKdottd)
    {
        DotTemplateExp *dte = (DotTemplateExp *)e1;
        td     = dte->td;
        targsi = NULL;
        ethis  = dte->e1;
        goto L3;
    }
    else if (e1->op == TOKtemplate)
    {
        td     = ((TemplateExp *)e1)->td;
        targsi = NULL;
        ethis  = NULL;
    L3:
    {
        assert(td);
        Expressions a;
        a.push(e2);

        fd = td->deduceFunctionTemplate(sc, loc, targsi, ethis, &a, 1);
        if (fd && fd->type)
            goto Lsetter;

        fd = td->deduceFunctionTemplate(sc, loc, targsi, ethis, NULL, 1);
        if (fd && fd->type)
            goto Lgetter;
    }
        goto Leprop;
    }
    else if (e1->op == TOKdotvar && e1->type->toBasetype()->ty == Tfunction)
    {
        DotVarExp *dve = (DotVarExp *)e1;
        fd    = dve->var->isFuncDeclaration();
        ethis = dve->e1;
        goto L4;
    }
    else if (e1->op == TOKvar && e1->type->toBasetype()->ty == Tfunction)
    {
        fd = ((VarExp *)e1)->var->isFuncDeclaration();
        ethis = NULL;
    L4:
    {
        assert(fd);
        FuncDeclaration *f = fd;
        Expressions a;
        a.push(e2);

        fd = f->overloadResolve(loc, ethis, &a, 1);
        if (fd && fd->type)
            goto Lsetter;

        fd = f->overloadResolve(loc, ethis, NULL, 1);
        if (fd && fd->type)
            goto Lgetter;

        goto Leprop;
    }

        Expression *e;
        TypeFunction *tf;

    Lsetter:
        assert(fd->type->ty == Tfunction);
        tf = (TypeFunction *)fd->type;
        if (!tf->isproperty && global.params.enforcePropertySyntax)
            goto Leprop;
        e = new CallExp(loc, e1, e2);
        return e->semantic(sc);

    Lgetter:
        assert(fd->type->ty == Tfunction);
        tf = (TypeFunction *)fd->type;
        if (!tf->isref)
            goto Leprop;
        if (!tf->isproperty && global.params.enforcePropertySyntax)
            goto Leprop;
        e = new CallExp(loc, e1);
        e = new AssignExp(loc, e, e2);
        return e->semantic(sc);

    Leprop:
        ::error(e1->loc, "not a property %s", e1->toChars());
        return new ErrorExp();
    }

    assert(e1->type);

    /* Rewrite tuple assignment as a tuple of assignments.
     */
Ltupleassign:
    if (e1->op == TOKtuple && e2->op == TOKtuple)
    {   TupleExp *tup1 = (TupleExp *)e1;
        TupleExp *tup2 = (TupleExp *)e2;
        size_t dim = tup1->exps->dim;
        if (dim != tup2->exps->dim)
        {
            error("mismatched tuple lengths, %d and %d", (int)dim, (int)tup2->exps->dim);
            return new ErrorExp();
        }
        else
        {   Expressions *exps = new Expressions;
            exps->setDim(dim);

            for (size_t i = 0; i < dim; i++)
            {   Expression *ex1 = (*tup1->exps)[i];
                Expression *ex2 = (*tup2->exps)[i];
                (*exps)[i] =  new AssignExp(loc, ex1, ex2);
            }
            Expression *e = new TupleExp(loc, exps);
            e = e->semantic(sc);
            return e;
        }
    }

    if (e1->op == TOKtuple)
    {
        if (TupleDeclaration *td = isAliasThisTuple(e2))
        {
            assert(e1->type->ty == Ttuple);
            TypeTuple *tt = (TypeTuple *)e1->type;

            Identifier *id = Lexer::uniqueId("__tup");
            VarDeclaration *v = new VarDeclaration(e2->loc, NULL, id, new ExpInitializer(e2->loc, e2));
            v->storage_class = STCctfe | STCref | STCforeach;
            Expression *ve = new VarExp(e2->loc, v);
            ve->type = e2->type;

            Expressions *iexps = new Expressions();
            iexps->push(ve);

            for (size_t u = 0; u < iexps->dim ; u++)
            {
            Lexpand:
                Expression *e = iexps->tdata()[u];

                Parameter *arg = Parameter::getNth(tt->arguments, u);
                //printf("[%d] iexps->dim = %d, ", u, iexps->dim);
                //printf("e = (%s %s, %s), ", Token::tochars[e->op], e->toChars(), e->type->toChars());
                //printf("arg = (%s, %s)\n", arg->toChars(), arg->type->toChars());

                if (!e->type->implicitConvTo(arg->type))
                {
                    // expand initializer to tuple
                    if (expandAliasThisTuples(iexps, u) != -1)
                        goto Lexpand;

                    goto Lnomatch;
                }
            }
            iexps->tdata()[0] = new CommaExp(loc, new DeclarationExp(e2->loc, v), iexps->tdata()[0]);
            e2 = new TupleExp(e2->loc, iexps);
            e2 = e2->semantic(sc);
            goto Ltupleassign;

        Lnomatch:
            ;
        }
    }

    // Determine if this is an initialization of a reference
    int refinit = 0;
    if (op == TOKconstruct && e1->op == TOKvar)
    {   VarExp *ve = (VarExp *)e1;
        VarDeclaration *v = ve->var->isVarDeclaration();
        if (v->storage_class & (STCout | STCref))
            refinit = 1;
    }

    Type *t1 = e1->type->toBasetype();

    if (t1->ty == Tdelegate || (t1->ty == Tpointer && t1->nextOf()->ty == Tfunction)
        && e2->op == TOKfunction)
    {
        FuncExp *fe = (FuncExp *)e2;
        if (e2->type == Type::tvoid)
        {
            e2 = fe->inferType(sc, t1);
        }
        else if (e2->type->ty == Tpointer && e2->type->nextOf()->ty == Tfunction &&
                 fe->tok == TOKreserved &&
                 t1->ty == Tdelegate)
        {
            if (fe->implicitConvTo(t1))
                e2 = fe->castTo(sc, t1);
        }
        if (!e2)
        {   error("cannot infer function literal type from %s", t1->toChars());
            e2 = new ErrorExp();
        }
    }

    /* If it is an assignment from a 'foreign' type,
     * check for operator overloading.
     */
    if (t1->ty == Tstruct)
    {
        StructDeclaration *sd = ((TypeStruct *)t1)->sym;
        if (op == TOKassign)
        {
            /* See if we need to set ctorinit, i.e. track
             * assignments to fields. An assignment to a field counts even
             * if done through an opAssign overload.
             */
            if (e1->op == TOKdotvar)
            {   DotVarExp *dve = (DotVarExp *)e1;
                VarDeclaration *v = dve->var->isVarDeclaration();
                if (v && v->storage_class & STCnodefaultctor)
                    modifyFieldVar(loc, sc, v, dve->e1);
            }

            Expression *e = op_overload(sc);
            if (e && e1->op == TOKindex &&
                ((IndexExp *)e1)->e1->type->toBasetype()->ty == Taarray)
            {
                // Deal with AAs (Bugzilla 2451)
                // Rewrite as:
                // e1 = (typeof(aa.value) tmp = void, tmp = e2, tmp);
                Type * aaValueType = ((TypeAArray *)((IndexExp*)e1)->e1->type->toBasetype())->next;
                Identifier *id = Lexer::uniqueId("__aatmp");
                VarDeclaration *v = new VarDeclaration(loc, aaValueType,
                    id, new VoidInitializer(0));
                v->storage_class |= STCctfe;
                v->semantic(sc);
                v->parent = sc->parent;

                Expression *de = new DeclarationExp(loc, v);
                VarExp *ve = new VarExp(loc, v);

                AssignExp *ae = new AssignExp(loc, ve, e2);
                e = ae->op_overload(sc);
                e2 = new CommaExp(loc, new CommaExp(loc, de, e), ve);
                e2 = e2->semantic(sc);
            }
            else if (e)
                return e;
        }
        else if (op == TOKconstruct && !refinit)
        {   Type *t2 = e2->type->toBasetype();
            if (t2->ty == Tstruct &&
                sd == ((TypeStruct *)t2)->sym &&
                sd->cpctor)
            {   /* We have a copy constructor for this
                 */
                // Scan past commma's
                Expression *ec = NULL;
                while (e2->op == TOKcomma)
                {   CommaExp *ecomma = (CommaExp *)e2;
                    e2 = ecomma->e2;
                    if (ec)
                        ec = new CommaExp(ecomma->loc, ec, ecomma->e1);
                    else
                        ec = ecomma->e1;
                }
                if (e2->op == TOKquestion)
                {   /* Write as:
                     *  a ? e1 = b : e1 = c;
                     */
                    CondExp *econd = (CondExp *)e2;
                    AssignExp *ea1 = new AssignExp(econd->e1->loc, e1, econd->e1);
                    ea1->op = op;
                    AssignExp *ea2 = new AssignExp(econd->e1->loc, e1, econd->e2);
                    ea2->op = op;
                    Expression *e = new CondExp(loc, econd->econd, ea1, ea2);
                    if (ec)
                        e = new CommaExp(loc, ec, e);
                    return e->semantic(sc);
                }
                else if (e2->op == TOKvar ||
                         e2->op == TOKdotvar ||
                         e2->op == TOKstar ||
                         e2->op == TOKthis ||
                         e2->op == TOKindex)
                {   /* Write as:
                     *  e1.cpctor(e2);
                     */
                    if (!e2->type->implicitConvTo(e1->type))
                        error("conversion error from %s to %s", e2->type->toChars(), e1->type->toChars());

                    Expression *e = new DotVarExp(loc, e1, sd->cpctor, 0);
                    e = new CallExp(loc, e, e2);
                    if (ec)
                        e = new CommaExp(loc, ec, e);
                    return e->semantic(sc);
                }
                else if (e2->op == TOKcall)
                {
                    /* The struct value returned from the function is transferred
                     * so should not call the destructor on it.
                     */
                    valueNoDtor(e2);
                }
            }
        }
    }
    else if (t1->ty == Tclass)
    {   // Disallow assignment operator overloads for same type
        if (!e2->implicitConvTo(e1->type))
        {
            Expression *e = op_overload(sc);
            if (e)
                return e;
        }
    }

    if (t1->ty == Tsarray && !refinit)
    {
        if (e1->op == TOKindex &&
            ((IndexExp *)e1)->e1->type->toBasetype()->ty == Taarray)
        {
            // Assignment to an AA of fixed-length arrays.
            // Convert T[n][U] = T[] into T[n][U] = T[n]
            e2 = e2->implicitCastTo(sc, e1->type);
            if (e2->type == Type::terror)
                return e2;
        }
        else
        {
            Type *t2 = e2->type->toBasetype();
            // Convert e2 to e2[], unless e2-> e1[0]
            if (t2->ty == Tsarray && !t2->implicitConvTo(t1->nextOf()))
            {
                e2 = new SliceExp(e2->loc, e2, NULL, NULL);
                e2 = e2->semantic(sc);
            }

            // Convert e1 to e1[]
            Expression *e = new SliceExp(e1->loc, e1, NULL, NULL);
            e1 = e->semantic(sc);
            t1 = e1->type->toBasetype();
        }
    }

    if (!e2->rvalue())
        return new ErrorExp();

    if (e1->op == TOKarraylength)
    {
        // e1 is not an lvalue, but we let code generator handle it
        ArrayLengthExp *ale = (ArrayLengthExp *)e1;

        ale->e1 = ale->e1->modifiableLvalue(sc, e1);
    }
    else if (e1->op == TOKslice)
    {
        Type *tn = e1->type->nextOf();
        if (op == TOKassign && tn && (!tn->isMutable() || !tn->isAssignable()))
        {   error("slice %s is not mutable", e1->toChars());
            return new ErrorExp();
        }
    }
    else
    {   // Try to do a decent error message with the expression
        // before it got constant folded
        if (e1->op != TOKvar)
            e1 = e1->optimize(WANTvalue);

        if (op != TOKconstruct)
            e1 = e1->modifiableLvalue(sc, e1old);
    }

    Type *t2 = e2->type->toBasetype();
#if 0
    if (t1->ty == Tvector && t2->ty != Tvector &&
        e2->implicitConvTo(((TypeVector *)t1)->basetype->nextOf())
       )
    {   // memset
        ismemset = 1;   // make it easy for back end to tell what this is
        e2 = e2->implicitCastTo(sc, ((TypeVector *)t1)->basetype->nextOf());
    }
    else
#endif
    if (e1->op == TOKslice &&
        t1->nextOf() &&
        e2->implicitConvTo(t1->nextOf())
       )
    {   // memset
        ismemset = 1;   // make it easy for back end to tell what this is
        e2 = e2->implicitCastTo(sc, t1->nextOf());
    }
    else if (t1->ty == Tsarray)
    {
        /* Should have already converted e1 => e1[]
         * unless it is an AA
         */
        if (!(e1->op == TOKindex && t2->ty == Tsarray &&
            ((IndexExp *)e1)->e1->type->toBasetype()->ty == Taarray))
        {
            assert(op == TOKconstruct);
        }
        //error("cannot assign to static array %s", e1->toChars());
    }
    else if (e1->op == TOKslice && t2->ty == Tarray &&
        t2->nextOf()->implicitConvTo(t1->nextOf()))
    {
        e2 = e2->implicitCastTo(sc, e1->type->constOf());
    }
    else
    {
        e2 = e2->implicitCastTo(sc, e1->type);
    }

    /* Look for array operations
     */
    if (e1->op == TOKslice && !ismemset &&
        (e2->op == TOKadd || e2->op == TOKmin ||
         e2->op == TOKmul || e2->op == TOKdiv ||
         e2->op == TOKmod || e2->op == TOKxor ||
         e2->op == TOKand || e2->op == TOKor  ||
#if DMDV2
         e2->op == TOKpow ||
#endif
         e2->op == TOKtilde || e2->op == TOKneg))
    {
        type = e1->type;
        return arrayOp(sc);
    }

    if (e1->op == TOKvar &&
        (((VarExp *)e1)->var->storage_class & STCscope) &&
        op == TOKassign)
    {
        error("cannot rebind scope variables");
    }

    type = e1->type;
    assert(type);
    return this;
}

Expression *AssignExp::checkToBoolean(Scope *sc)
{
    // Things like:
    //  if (a = b) ...
    // are usually mistakes.

    error("assignment cannot be used as a condition, perhaps == was meant?");
    return new ErrorExp();
}

/************************************************************/

ConstructExp::ConstructExp(Loc loc, Expression *e1, Expression *e2)
    : AssignExp(loc, e1, e2)
{
    op = TOKconstruct;
}

/************************************************************/

AddAssignExp::AddAssignExp(Loc loc, Expression *e1, Expression *e2)
        : BinAssignExp(loc, TOKaddass, sizeof(AddAssignExp), e1, e2)
{
}

/************************************************************/

MinAssignExp::MinAssignExp(Loc loc, Expression *e1, Expression *e2)
        : BinAssignExp(loc, TOKminass, sizeof(MinAssignExp), e1, e2)
{
}

/************************************************************/

CatAssignExp::CatAssignExp(Loc loc, Expression *e1, Expression *e2)
        : BinAssignExp(loc, TOKcatass, sizeof(CatAssignExp), e1, e2)
{
}

Expression *CatAssignExp::semantic(Scope *sc)
{   Expression *e;

    //printf("CatAssignExp::semantic() %s\n", toChars());
    e = op_overload(sc);
    if (e)
        return e;

    if (e1->op == TOKslice)
    {   SliceExp *se = (SliceExp *)e1;

        if (se->e1->type->toBasetype()->ty == Tsarray)
        {   error("cannot append to static array %s", se->e1->type->toChars());
            return new ErrorExp();
        }
    }

    e1 = e1->modifiableLvalue(sc, e1);

    Type *tb1 = e1->type->toBasetype();
    Type *tb2 = e2->type->toBasetype();

    if (!e2->rvalue())
        return new ErrorExp();

    Type *tb1next = tb1->nextOf();

    if ((tb1->ty == Tarray) &&
        (tb2->ty == Tarray || tb2->ty == Tsarray) &&
        (e2->implicitConvTo(e1->type)
#if DMDV2
         || tb2->nextOf()->implicitConvTo(tb1next)
#endif
        )
       )
    {   // Append array
        e2 = e2->castTo(sc, e1->type);
        type = e1->type;
        e = this;
    }
    else if ((tb1->ty == Tarray) &&
        e2->implicitConvTo(tb1next)
       )
    {   // Append element
        e2 = e2->castTo(sc, tb1next);
        type = e1->type;
        e = this;
    }
    else if (tb1->ty == Tarray &&
        (tb1next->ty == Tchar || tb1next->ty == Twchar) &&
        e2->type->ty != tb1next->ty &&
        e2->implicitConvTo(Type::tdchar)
       )
    {   // Append dchar to char[] or wchar[]
        e2 = e2->castTo(sc, Type::tdchar);
        type = e1->type;
        e = this;

        /* Do not allow appending wchar to char[] because if wchar happens
         * to be a surrogate pair, nothing good can result.
         */
    }
    else
    {
        if (tb1 != Type::terror && tb2 != Type::terror)
            error("cannot append type %s to type %s", tb2->toChars(), tb1->toChars());
        e = new ErrorExp();
    }
    return e;
}

/************************************************************/

MulAssignExp::MulAssignExp(Loc loc, Expression *e1, Expression *e2)
        : BinAssignExp(loc, TOKmulass, sizeof(MulAssignExp), e1, e2)
{
}

/************************************************************/

DivAssignExp::DivAssignExp(Loc loc, Expression *e1, Expression *e2)
        : BinAssignExp(loc, TOKdivass, sizeof(DivAssignExp), e1, e2)
{
}

/************************************************************/

ModAssignExp::ModAssignExp(Loc loc, Expression *e1, Expression *e2)
        : BinAssignExp(loc, TOKmodass, sizeof(ModAssignExp), e1, e2)
{
}

/************************************************************/

ShlAssignExp::ShlAssignExp(Loc loc, Expression *e1, Expression *e2)
        : BinAssignExp(loc, TOKshlass, sizeof(ShlAssignExp), e1, e2)
{
}

/************************************************************/

ShrAssignExp::ShrAssignExp(Loc loc, Expression *e1, Expression *e2)
        : BinAssignExp(loc, TOKshrass, sizeof(ShrAssignExp), e1, e2)
{
}

/************************************************************/

UshrAssignExp::UshrAssignExp(Loc loc, Expression *e1, Expression *e2)
        : BinAssignExp(loc, TOKushrass, sizeof(UshrAssignExp), e1, e2)
{
}

/************************************************************/

AndAssignExp::AndAssignExp(Loc loc, Expression *e1, Expression *e2)
        : BinAssignExp(loc, TOKandass, sizeof(AndAssignExp), e1, e2)
{
}

/************************************************************/

OrAssignExp::OrAssignExp(Loc loc, Expression *e1, Expression *e2)
        : BinAssignExp(loc, TOKorass, sizeof(OrAssignExp), e1, e2)
{
}

/************************************************************/

XorAssignExp::XorAssignExp(Loc loc, Expression *e1, Expression *e2)
        : BinAssignExp(loc, TOKxorass, sizeof(XorAssignExp), e1, e2)
{
}

/***************** PowAssignExp *******************************************/

PowAssignExp::PowAssignExp(Loc loc, Expression *e1, Expression *e2)
        : BinAssignExp(loc, TOKpowass, sizeof(PowAssignExp), e1, e2)
{
}

Expression *PowAssignExp::semantic(Scope *sc)
{
    Expression *e;

    if (type)
        return this;

    e = op_overload(sc);
    if (e)
        return e;

    assert(e1->type && e2->type);
    if (e1->op == TOKslice)
    {   // T[] ^^= ...
        e = typeCombine(sc);
        if (e->op == TOKerror)
            return e;

        // Check element types are arithmetic
        Type *tb1 = e1->type->nextOf()->toBasetype();
        Type *tb2 = e2->type->toBasetype();
        if (tb2->ty == Tarray || tb2->ty == Tsarray)
            tb2 = tb2->nextOf()->toBasetype();

        if ( (tb1->isintegral() || tb1->isfloating()) &&
             (tb2->isintegral() || tb2->isfloating()))
        {
            type = e1->type;
            return arrayOp(sc);
        }
    }
    else
    {
        e1 = e1->modifiableLvalue(sc, e1);
    }

    if ( (e1->type->isintegral() || e1->type->isfloating()) &&
         (e2->type->isintegral() || e2->type->isfloating()))
    {
        if (e1->op == TOKvar)
        {   // Rewrite: e1 = e1 ^^ e2
            e = new PowExp(loc, e1->syntaxCopy(), e2);
            e = new AssignExp(loc, e1, e);
        }
        else
        {   // Rewrite: ref tmp = e1; tmp = tmp ^^ e2
            Identifier *id = Lexer::uniqueId("__powtmp");
            VarDeclaration *v = new VarDeclaration(e1->loc, e1->type, id, new ExpInitializer(loc, e1));
            v->storage_class |= STCref | STCforeach;
            Expression *de = new DeclarationExp(e1->loc, v);
            VarExp *ve = new VarExp(e1->loc, v);
            e = new PowExp(loc, ve, e2);
            e = new AssignExp(loc, new VarExp(e1->loc, v), e);
            e = new CommaExp(loc, de, e);
        }
        e = e->semantic(sc);
        if (e->type->toBasetype()->ty == Tvector)
            return incompatibleTypes();
        return e;
    }
    return incompatibleTypes();
}


/************************* AddExp *****************************/

AddExp::AddExp(Loc loc, Expression *e1, Expression *e2)
        : BinExp(loc, TOKadd, sizeof(AddExp), e1, e2)
{
}

Expression *AddExp::semantic(Scope *sc)
{   Expression *e;

#if LOGSEMANTIC
    printf("AddExp::semantic('%s')\n", toChars());
#endif
    if (!type)
    {
        BinExp::semanticp(sc);

        e = op_overload(sc);
        if (e)
            return e;

        Type *tb1 = e1->type->toBasetype();
        Type *tb2 = e2->type->toBasetype();

        if ((tb1->ty == Tarray || tb1->ty == Tsarray) &&
            (tb2->ty == Tarray || tb2->ty == Tsarray) &&
            tb1->nextOf()->equals(tb2->nextOf())
           )
        {
            type = e1->type;
            e = this;
        }
        else if (tb1->ty == Tpointer && e2->type->isintegral() ||
            tb2->ty == Tpointer && e1->type->isintegral())
            e = scaleFactor(sc);
        else if (tb1->ty == Tpointer && tb2->ty == Tpointer)
        {
            return incompatibleTypes();
        }
        else
        {
            typeCombine(sc);
            Type *tb1 = e1->type->toBasetype();
            if (tb1->ty == Tvector && !tb1->isscalar())
            {
                return incompatibleTypes();
            }
            if ((tb1->isreal() && e2->type->isimaginary()) ||
                (tb1->isimaginary() && e2->type->isreal()))
            {
                switch (type->toBasetype()->ty)
                {
                    case Tfloat32:
                    case Timaginary32:
                        type = Type::tcomplex32;
                        break;

                    case Tfloat64:
                    case Timaginary64:
                        type = Type::tcomplex64;
                        break;

                    case Tfloat80:
                    case Timaginary80:
                        type = Type::tcomplex80;
                        break;

                    default:
                        assert(0);
                }
            }
            e = this;
        }
        return e;
    }
    return this;
}

/************************************************************/

MinExp::MinExp(Loc loc, Expression *e1, Expression *e2)
        : BinExp(loc, TOKmin, sizeof(MinExp), e1, e2)
{
}

Expression *MinExp::semantic(Scope *sc)
{   Expression *e;

#if LOGSEMANTIC
    printf("MinExp::semantic('%s')\n", toChars());
#endif
    if (type)
        return this;

    BinExp::semanticp(sc);

    e = op_overload(sc);
    if (e)
        return e;

    e = this;
    Type *t1 = e1->type->toBasetype();
    Type *t2 = e2->type->toBasetype();
    if (t1->ty == Tpointer)
    {
        if (t2->ty == Tpointer)
        {   // Need to divide the result by the stride
            // Replace (ptr - ptr) with (ptr - ptr) / stride
            d_int64 stride;
            Expression *e;

            typeCombine(sc);            // make sure pointer types are compatible
            type = Type::tptrdiff_t;
            stride = t2->nextOf()->size();
            if (stride == 0)
            {
                e = new IntegerExp(loc, 0, Type::tptrdiff_t);
            }
            else
            {
                e = new DivExp(loc, this, new IntegerExp(0, stride, Type::tptrdiff_t));
                e->type = Type::tptrdiff_t;
            }
            return e;
        }
        else if (t2->isintegral())
            e = scaleFactor(sc);
        else
        {   error("can't subtract %s from pointer", t2->toChars());
            return new ErrorExp();
        }
    }
    else if (t2->ty == Tpointer)
    {
        type = e2->type;
        error("can't subtract pointer from %s", e1->type->toChars());
        return new ErrorExp();
    }
    else
    {
        typeCombine(sc);
        t1 = e1->type->toBasetype();
        t2 = e2->type->toBasetype();
        if (t1->ty == Tvector && !t1->isscalar())
        {
            return incompatibleTypes();
        }
        if ((t1->isreal() && t2->isimaginary()) ||
            (t1->isimaginary() && t2->isreal()))
        {
            switch (type->ty)
            {
                case Tfloat32:
                case Timaginary32:
                    type = Type::tcomplex32;
                    break;

                case Tfloat64:
                case Timaginary64:
                    type = Type::tcomplex64;
                    break;

                case Tfloat80:
                case Timaginary80:
                    type = Type::tcomplex80;
                    break;

                default:
                    assert(0);
            }
        }
    }
    return e;
}

/************************* CatExp *****************************/

CatExp::CatExp(Loc loc, Expression *e1, Expression *e2)
        : BinExp(loc, TOKcat, sizeof(CatExp), e1, e2)
{
}

Expression *CatExp::semantic(Scope *sc)
{   Expression *e;

    //printf("CatExp::semantic() %s\n", toChars());
    if (!type)
    {
        BinExp::semanticp(sc);
        e = op_overload(sc);
        if (e)
            return e;

        Type *tb1 = e1->type->toBasetype();
        Type *tb2 = e2->type->toBasetype();


        /* BUG: Should handle things like:
         *      char c;
         *      c ~ ' '
         *      ' ' ~ c;
         */

#if 0
        e1->type->print();
        e2->type->print();
#endif
        Type *tb1next = tb1->nextOf();
        Type *tb2next = tb2->nextOf();

        if ((tb1->ty == Tsarray || tb1->ty == Tarray) &&
            e2->implicitConvTo(tb1next) >= MATCHconvert)
        {
            e2 = e2->implicitCastTo(sc, tb1next);
            type = tb1next->arrayOf();
            if (tb2->ty == Tarray)
            {   // Make e2 into [e2]
                e2 = new ArrayLiteralExp(e2->loc, e2);
                e2->type = type;
            }
            return this;
        }
        else if ((tb2->ty == Tsarray || tb2->ty == Tarray) &&
            e1->implicitConvTo(tb2next) >= MATCHconvert)
        {
            e1 = e1->implicitCastTo(sc, tb2next);
            type = tb2next->arrayOf();
            if (tb1->ty == Tarray)
            {   // Make e1 into [e1]
                e1 = new ArrayLiteralExp(e1->loc, e1);
                e1->type = type;
            }
            return this;
        }

        if ((tb1->ty == Tsarray || tb1->ty == Tarray) &&
            (tb2->ty == Tsarray || tb2->ty == Tarray) &&
            (tb1next->mod || tb2next->mod) &&
            (tb1next->mod != tb2next->mod)
           )
        {
            Type *t1 = tb1next->mutableOf()->constOf()->arrayOf();
            Type *t2 = tb2next->mutableOf()->constOf()->arrayOf();
            if (e1->op == TOKstring && !((StringExp *)e1)->committed)
                e1->type = t1;
            else
                e1 = e1->castTo(sc, t1);
            if (e2->op == TOKstring && !((StringExp *)e2)->committed)
                e2->type = t2;
            else
                e2 = e2->castTo(sc, t2);
        }

        typeCombine(sc);
        type = type->toHeadMutable();

        Type *tb = type->toBasetype();
        if (tb->ty == Tsarray)
            type = tb->nextOf()->arrayOf();
        if (type->ty == Tarray && tb1next && tb2next &&
            tb1next->mod != tb2next->mod)
        {
            type = type->nextOf()->toHeadMutable()->arrayOf();
        }
#if 0
        e1->type->print();
        e2->type->print();
        type->print();
        print();
#endif
        Type *t1 = e1->type->toBasetype();
        Type *t2 = e2->type->toBasetype();
        if (e1->op == TOKstring && e2->op == TOKstring)
            e = optimize(WANTvalue);
        else if ((t1->ty == Tarray || t1->ty == Tsarray) &&
                 (t2->ty == Tarray || t2->ty == Tsarray))
        {
            e = this;
        }
        else
        {
            //printf("(%s) ~ (%s)\n", e1->toChars(), e2->toChars());
            incompatibleTypes();
            return new ErrorExp();
        }
        e->type = e->type->semantic(loc, sc);
        return e;
    }
    return this;
}

/************************************************************/

MulExp::MulExp(Loc loc, Expression *e1, Expression *e2)
        : BinExp(loc, TOKmul, sizeof(MulExp), e1, e2)
{
}

Expression *MulExp::semantic(Scope *sc)
{   Expression *e;

#if 0
    printf("MulExp::semantic() %s\n", toChars());
#endif
    if (type)
    {
        return this;
    }

    BinExp::semanticp(sc);
    e = op_overload(sc);
    if (e)
        return e;

    typeCombine(sc);
    if (!e1->isArrayOperand())
        e1->checkArithmetic();
    if (!e2->isArrayOperand())
        e2->checkArithmetic();
    if (type->isfloating())
    {   Type *t1 = e1->type;
        Type *t2 = e2->type;

        if (t1->isreal())
        {
            type = t2;
        }
        else if (t2->isreal())
        {
            type = t1;
        }
        else if (t1->isimaginary())
        {
            if (t2->isimaginary())
            {   Expression *e;

                switch (t1->toBasetype()->ty)
                {
                    case Timaginary32:  type = Type::tfloat32;  break;
                    case Timaginary64:  type = Type::tfloat64;  break;
                    case Timaginary80:  type = Type::tfloat80;  break;
                    default:            assert(0);
                }

                // iy * iv = -yv
                e1->type = type;
                e2->type = type;
                e = new NegExp(loc, this);
                e = e->semantic(sc);
                return e;
            }
            else
                type = t2;      // t2 is complex
        }
        else if (t2->isimaginary())
        {
            type = t1;  // t1 is complex
        }
    }
    else if (type->toBasetype()->ty == Tvector &&
             ((TypeVector *)type->toBasetype())->elementType()->size(loc) != 2)
    {   // Only short[8] and ushort[8] work with multiply
        return incompatibleTypes();
    }
    return this;
}

/************************************************************/

DivExp::DivExp(Loc loc, Expression *e1, Expression *e2)
        : BinExp(loc, TOKdiv, sizeof(DivExp), e1, e2)
{
}

Expression *DivExp::semantic(Scope *sc)
{   Expression *e;

    if (type)
        return this;

    BinExp::semanticp(sc);
    e = op_overload(sc);
    if (e)
        return e;

    typeCombine(sc);
    if (!e1->isArrayOperand())
        e1->checkArithmetic();
    if (!e2->isArrayOperand())
        e2->checkArithmetic();
    if (type->isfloating())
    {   Type *t1 = e1->type;
        Type *t2 = e2->type;

        if (t1->isreal())
        {
            type = t2;
            if (t2->isimaginary())
            {   Expression *e;

                // x/iv = i(-x/v)
                e2->type = t1;
                e = new NegExp(loc, this);
                e = e->semantic(sc);
                return e;
            }
        }
        else if (t2->isreal())
        {
            type = t1;
        }
        else if (t1->isimaginary())
        {
            if (t2->isimaginary())
            {
                switch (t1->toBasetype()->ty)
                {
                    case Timaginary32:  type = Type::tfloat32;  break;
                    case Timaginary64:  type = Type::tfloat64;  break;
                    case Timaginary80:  type = Type::tfloat80;  break;
                    default:            assert(0);
                }
            }
            else
                type = t2;      // t2 is complex
        }
        else if (t2->isimaginary())
        {
            type = t1;  // t1 is complex
        }
    }
    else if (type->toBasetype()->ty == Tvector)
    {   incompatibleTypes();
        return new ErrorExp();
    }
    return this;
}

/************************************************************/

ModExp::ModExp(Loc loc, Expression *e1, Expression *e2)
        : BinExp(loc, TOKmod, sizeof(ModExp), e1, e2)
{
}

Expression *ModExp::semantic(Scope *sc)
{   Expression *e;

    if (type)
        return this;

    BinExp::semanticp(sc);
    e = op_overload(sc);
    if (e)
        return e;

    typeCombine(sc);
    if (!e1->isArrayOperand())
        e1->checkArithmetic();
    if (!e2->isArrayOperand())
        e2->checkArithmetic();
    if (type->toBasetype()->ty == Tvector)
    {   incompatibleTypes();
        return new ErrorExp();
    }
    if (type->isfloating())
    {   type = e1->type;
        if (e2->type->iscomplex())
        {   error("cannot perform modulo complex arithmetic");
            return new ErrorExp();
        }
    }
    return this;
}

/************************************************************/

PowExp::PowExp(Loc loc, Expression *e1, Expression *e2)
        : BinExp(loc, TOKpow, sizeof(PowExp), e1, e2)
{
}

Expression *PowExp::semantic(Scope *sc)
{   Expression *e;

    if (type)
        return this;

    //printf("PowExp::semantic() %s\n", toChars());
    BinExp::semanticp(sc);
    e = op_overload(sc);
    if (e)
        return e;

    assert(e1->type && e2->type);
    typeCombine(sc);

    if (e1->op == TOKslice)
    {
        // Check element types are arithmetic
        Type *tb1 = e1->type->nextOf()->toBasetype();
        Type *tb2 = e2->type->toBasetype();
        if (tb2->ty == Tarray || tb2->ty == Tsarray)
            tb2 = tb2->nextOf()->toBasetype();

        if ( (tb1->isintegral() || tb1->isfloating()) &&
             (tb2->isintegral() || tb2->isfloating()))
        {
            type = e1->type;
            return this;
        }
    }

    if ( (e1->type->isintegral() || e1->type->isfloating()) &&
         (e2->type->isintegral() || e2->type->isfloating()))
    {
        // For built-in numeric types, there are several cases.
        // TODO: backend support, especially for  e1 ^^ 2.

        bool wantSqrt = false;

        // First, attempt to fold the expression.
        e = optimize(WANTvalue);
        if (e->op != TOKpow)
        {
            e = e->semantic(sc);
            return e;
        }

        // Determine if we're raising to an integer power.
        sinteger_t intpow = 0;
        if (e2->op == TOKint64 && ((sinteger_t)e2->toInteger() == 2 || (sinteger_t)e2->toInteger() == 3))
            intpow = e2->toInteger();
        else if (e2->op == TOKfloat64 && (e2->toReal() == (sinteger_t)(e2->toReal())))
            intpow = (sinteger_t)(e2->toReal());

        // Deal with x^^2, x^^3 immediately, since they are of practical importance.
        if (intpow == 2 || intpow == 3)
        {
            // Replace x^^2 with (tmp = x, tmp*tmp)
            // Replace x^^3 with (tmp = x, tmp*tmp*tmp)
            Identifier *idtmp = Lexer::uniqueId("__powtmp");
            VarDeclaration *tmp = new VarDeclaration(loc, e1->type->toBasetype(), idtmp, new ExpInitializer(0, e1));
            tmp->storage_class = STCctfe;
            Expression *ve = new VarExp(loc, tmp);
            Expression *ae = new DeclarationExp(loc, tmp);
            /* Note that we're reusing ve. This should be ok.
             */
            Expression *me = new MulExp(loc, ve, ve);
            if (intpow == 3)
                me = new MulExp(loc, me, ve);
            e = new CommaExp(loc, ae, me);
            e = e->semantic(sc);
            return e;
        }

        static int importMathChecked = 0;
        if (!importMathChecked)
        {
            importMathChecked = 1;
            for (size_t i = 0; i < Module::amodules.dim; i++)
            {   Module *mi = Module::amodules.tdata()[i];
                //printf("\t[%d] %s\n", i, mi->toChars());
                if (mi->ident == Id::math &&
                    mi->parent->ident == Id::std &&
                    !mi->parent->parent)
                    goto L1;
            }
            error("must import std.math to use ^^ operator");
            return new ErrorExp();

         L1: ;
        }

        e = new IdentifierExp(loc, Id::empty);
        e = new DotIdExp(loc, e, Id::std);
        e = new DotIdExp(loc, e, Id::math);
        if (e2->op == TOKfloat64 && e2->toReal() == 0.5)
        {   // Replace e1 ^^ 0.5 with .std.math.sqrt(x)
            e = new CallExp(loc, new DotIdExp(loc, e, Id::_sqrt), e1);
        }
        else
        {
            // Replace e1 ^^ e2 with .std.math.pow(e1, e2)
            e = new CallExp(loc, new DotIdExp(loc, e, Id::_pow), e1, e2);
        }
        e = e->semantic(sc);
        return e;
    }
    return incompatibleTypes();
}

/************************************************************/

ShlExp::ShlExp(Loc loc, Expression *e1, Expression *e2)
        : BinExp(loc, TOKshl, sizeof(ShlExp), e1, e2)
{
}

Expression *ShlExp::semantic(Scope *sc)
{   Expression *e;

    //printf("ShlExp::semantic(), type = %p\n", type);
    if (!type)
    {   BinExp::semanticp(sc);
        e = op_overload(sc);
        if (e)
            return e;
        e1 = e1->checkIntegral();
        e2 = e2->checkIntegral();
        if (e1->type->toBasetype()->ty == Tvector ||
            e2->type->toBasetype()->ty == Tvector)
            return incompatibleTypes();
        e1 = e1->integralPromotions(sc);
        e2 = e2->castTo(sc, Type::tshiftcnt);
        type = e1->type;
    }
    return this;
}

/************************************************************/

ShrExp::ShrExp(Loc loc, Expression *e1, Expression *e2)
        : BinExp(loc, TOKshr, sizeof(ShrExp), e1, e2)
{
}

Expression *ShrExp::semantic(Scope *sc)
{   Expression *e;

    if (!type)
    {   BinExp::semanticp(sc);
        e = op_overload(sc);
        if (e)
            return e;
        e1 = e1->checkIntegral();
        e2 = e2->checkIntegral();
        if (e1->type->toBasetype()->ty == Tvector ||
            e2->type->toBasetype()->ty == Tvector)
            return incompatibleTypes();
        e1 = e1->integralPromotions(sc);
        e2 = e2->castTo(sc, Type::tshiftcnt);
        type = e1->type;
    }
    return this;
}

/************************************************************/

UshrExp::UshrExp(Loc loc, Expression *e1, Expression *e2)
        : BinExp(loc, TOKushr, sizeof(UshrExp), e1, e2)
{
}

Expression *UshrExp::semantic(Scope *sc)
{   Expression *e;

    if (!type)
    {   BinExp::semanticp(sc);
        e = op_overload(sc);
        if (e)
            return e;
        e1 = e1->checkIntegral();
        e2 = e2->checkIntegral();
        if (e1->type->toBasetype()->ty == Tvector ||
            e2->type->toBasetype()->ty == Tvector)
            return incompatibleTypes();
        e1 = e1->integralPromotions(sc);
        e2 = e2->castTo(sc, Type::tshiftcnt);
        type = e1->type;
    }
    return this;
}

/************************************************************/

AndExp::AndExp(Loc loc, Expression *e1, Expression *e2)
        : BinExp(loc, TOKand, sizeof(AndExp), e1, e2)
{
}

Expression *AndExp::semantic(Scope *sc)
{   Expression *e;

    if (!type)
    {   BinExp::semanticp(sc);
        e = op_overload(sc);
        if (e)
            return e;
        if (e1->type->toBasetype()->ty == Tbool &&
            e2->type->toBasetype()->ty == Tbool)
        {
            type = e1->type;
            e = this;
        }
        else
        {
            typeCombine(sc);
            if (!e1->isArrayOperand())
                e1->checkIntegral();
            if (!e2->isArrayOperand())
                e2->checkIntegral();
        }
    }
    return this;
}

/************************************************************/

OrExp::OrExp(Loc loc, Expression *e1, Expression *e2)
        : BinExp(loc, TOKor, sizeof(OrExp), e1, e2)
{
}

Expression *OrExp::semantic(Scope *sc)
{   Expression *e;

    if (!type)
    {   BinExp::semanticp(sc);
        e = op_overload(sc);
        if (e)
            return e;
        if (e1->type->toBasetype()->ty == Tbool &&
            e2->type->toBasetype()->ty == Tbool)
        {
            type = e1->type;
            e = this;
        }
        else
        {
            typeCombine(sc);
            if (!e1->isArrayOperand())
                e1->checkIntegral();
            if (!e2->isArrayOperand())
                e2->checkIntegral();
        }
    }
    return this;
}

/************************************************************/

XorExp::XorExp(Loc loc, Expression *e1, Expression *e2)
        : BinExp(loc, TOKxor, sizeof(XorExp), e1, e2)
{
}

Expression *XorExp::semantic(Scope *sc)
{   Expression *e;

    if (!type)
    {   BinExp::semanticp(sc);
        e = op_overload(sc);
        if (e)
            return e;
        if (e1->type->toBasetype()->ty == Tbool &&
            e2->type->toBasetype()->ty == Tbool)
        {
            type = e1->type;
            e = this;
        }
        else
        {
            typeCombine(sc);
            if (!e1->isArrayOperand())
                e1->checkIntegral();
            if (!e2->isArrayOperand())
                e2->checkIntegral();
        }
    }
    return this;
}


/************************************************************/

OrOrExp::OrOrExp(Loc loc, Expression *e1, Expression *e2)
        : BinExp(loc, TOKoror, sizeof(OrOrExp), e1, e2)
{
}

Expression *OrOrExp::semantic(Scope *sc)
{
    unsigned cs1;

    // same as for AndAnd
    e1 = e1->semantic(sc);
    e1 = resolveProperties(sc, e1);
    e1 = e1->checkToPointer();
    e1 = e1->checkToBoolean(sc);
    cs1 = sc->callSuper;

    if (sc->flags & SCOPEstaticif)
    {
        /* If in static if, don't evaluate e2 if we don't have to.
         */
        e1 = e1->optimize(WANTflags);
        if (e1->isBool(TRUE))
        {
            return new IntegerExp(loc, 1, Type::tboolean);
        }
    }

    e2 = e2->semantic(sc);
    sc->mergeCallSuper(loc, cs1);
    e2 = resolveProperties(sc, e2);
    e2 = e2->checkToPointer();

    if (e2->type->ty == Tvoid)
        type = Type::tvoid;
    else
    {
        e2 = e2->checkToBoolean(sc);
        type = Type::tboolean;
    }
    if (e2->op == TOKtype || e2->op == TOKimport)
    {   error("%s is not an expression", e2->toChars());
        return new ErrorExp();
    }
    if (e1->op == TOKerror)
        return e1;
    if (e2->op == TOKerror)
        return e2;
    return this;
}

Expression *OrOrExp::checkToBoolean(Scope *sc)
{
    e2 = e2->checkToBoolean(sc);
    return this;
}

int OrOrExp::isBit()
{
    return TRUE;
}


/************************************************************/

AndAndExp::AndAndExp(Loc loc, Expression *e1, Expression *e2)
        : BinExp(loc, TOKandand, sizeof(AndAndExp), e1, e2)
{
}

Expression *AndAndExp::semantic(Scope *sc)
{
    unsigned cs1;

    // same as for OrOr
    e1 = e1->semantic(sc);
    e1 = resolveProperties(sc, e1);
    e1 = e1->checkToPointer();
    e1 = e1->checkToBoolean(sc);
    cs1 = sc->callSuper;

    if (sc->flags & SCOPEstaticif)
    {
        /* If in static if, don't evaluate e2 if we don't have to.
         */
        e1 = e1->optimize(WANTflags);
        if (e1->isBool(FALSE))
        {
            return new IntegerExp(loc, 0, Type::tboolean);
        }
    }

    e2 = e2->semantic(sc);
    sc->mergeCallSuper(loc, cs1);
    e2 = resolveProperties(sc, e2);
    e2 = e2->checkToPointer();

    if (e2->type->ty == Tvoid)
        type = Type::tvoid;
    else
    {
        e2 = e2->checkToBoolean(sc);
        type = Type::tboolean;
    }
    if (e2->op == TOKtype || e2->op == TOKimport)
    {   error("%s is not an expression", e2->toChars());
        return new ErrorExp();
    }
    if (e1->op == TOKerror)
        return e1;
    if (e2->op == TOKerror)
        return e2;
    return this;
}

Expression *AndAndExp::checkToBoolean(Scope *sc)
{
    e2 = e2->checkToBoolean(sc);
    return this;
}

int AndAndExp::isBit()
{
    return TRUE;
}


/************************************************************/

InExp::InExp(Loc loc, Expression *e1, Expression *e2)
        : BinExp(loc, TOKin, sizeof(InExp), e1, e2)
{
}

Expression *InExp::semantic(Scope *sc)
{   Expression *e;

    if (type)
        return this;

    BinExp::semanticp(sc);
    e = op_overload(sc);
    if (e)
        return e;

    //type = Type::tboolean;
    Type *t2b = e2->type->toBasetype();
    switch (t2b->ty)
    {
        case Taarray:
        {
            TypeAArray *ta = (TypeAArray *)t2b;

#if DMDV2
            // Special handling for array keys
            if (!arrayTypeCompatible(e1->loc, e1->type, ta->index))
#endif
            {
                // Convert key to type of key
                e1 = e1->implicitCastTo(sc, ta->index);
            }

            // Return type is pointer to value
            type = ta->nextOf()->pointerTo();
            break;
        }

        default:
            error("rvalue of in expression must be an associative array, not %s", e2->type->toChars());
        case Terror:
            return new ErrorExp();
    }
    return this;
}

int InExp::isBit()
{
    return FALSE;
}


/************************************************************/

/* This deletes the key e1 from the associative array e2
 */

RemoveExp::RemoveExp(Loc loc, Expression *e1, Expression *e2)
        : BinExp(loc, TOKremove, sizeof(RemoveExp), e1, e2)
{
    type = Type::tboolean;
}

void RemoveExp::toCBuffer(OutBuffer *buf, HdrGenState *hgs)
{
    expToCBuffer(buf, hgs, e1, PREC_primary);
    buf->writestring(".remove(");
    expToCBuffer(buf, hgs, e2, PREC_assign);
    buf->writestring(")");
}

/************************************************************/

CmpExp::CmpExp(enum TOK op, Loc loc, Expression *e1, Expression *e2)
        : BinExp(loc, op, sizeof(CmpExp), e1, e2)
{
}

Expression *CmpExp::semantic(Scope *sc)
{   Expression *e;

#if LOGSEMANTIC
    printf("CmpExp::semantic('%s')\n", toChars());
#endif
    if (type)
        return this;

    BinExp::semanticp(sc);

    Type *t1 = e1->type->toBasetype();
    Type *t2 = e2->type->toBasetype();
    if (t1->ty == Tclass && e2->op == TOKnull ||
        t2->ty == Tclass && e1->op == TOKnull)
    {
        error("do not use null when comparing class types");
        return new ErrorExp();
    }

    e = op_overload(sc);
    if (e)
    {
        if (!e->type->isscalar() && e->type->equals(e1->type))
        {
            error("recursive opCmp expansion");
            e = new ErrorExp();
        }
        else if (e->op == TOKcall)
        {   e = new CmpExp(op, loc, e, new IntegerExp(loc, 0, Type::tint32));
            e = e->semantic(sc);
        }
        return e;
    }

    /* Disallow comparing T[]==T and T==T[]
     */
    if (e1->op == TOKslice && t1->ty == Tarray && e2->implicitConvTo(t1->nextOf()) ||
        e2->op == TOKslice && t2->ty == Tarray && e1->implicitConvTo(t2->nextOf()))
    {
        incompatibleTypes();
        return new ErrorExp();
    }

    Expression *eb1 = e1;
    Expression *eb2 = e2;

    e = typeCombine(sc);
    if (e->op == TOKerror)
        return e;

#if 0
    // For integer comparisons, ensure the combined type can hold both arguments.
    if (type && type->isintegral() && (op == TOKlt || op == TOKle ||
                                       op == TOKgt || op == TOKge))
    {
        IntRange trange = IntRange::fromType(type);

        Expression *errorexp = 0;
        if (!trange.contains(eb1->getIntRange()))
            errorexp = eb1;
        if (!trange.contains(eb2->getIntRange()))
            errorexp = eb2;

        if (errorexp)
        {
            error("implicit conversion of '%s' to '%s' is unsafe in '(%s) %s (%s)'",
                  errorexp->toChars(), type->toChars(), eb1->toChars(), Token::toChars(op), eb2->toChars());
            return new ErrorExp();
        }
    }
#endif

    type = Type::tboolean;

    // Special handling for array comparisons
    t1 = e1->type->toBasetype();
    t2 = e2->type->toBasetype();
    if ((t1->ty == Tarray || t1->ty == Tsarray || t1->ty == Tpointer) &&
        (t2->ty == Tarray || t2->ty == Tsarray || t2->ty == Tpointer))
    {
        if (t1->nextOf()->implicitConvTo(t2->nextOf()) < MATCHconst &&
            t2->nextOf()->implicitConvTo(t1->nextOf()) < MATCHconst &&
            (t1->nextOf()->ty != Tvoid && t2->nextOf()->ty != Tvoid))
            error("array comparison type mismatch, %s vs %s", t1->nextOf()->toChars(), t2->nextOf()->toChars());
        e = this;
    }
    else if (t1->ty == Tstruct || t2->ty == Tstruct ||
             (t1->ty == Tclass && t2->ty == Tclass))
    {
        if (t2->ty == Tstruct)
            error("need member function opCmp() for %s %s to compare", t2->toDsymbol(sc)->kind(), t2->toChars());
        else
            error("need member function opCmp() for %s %s to compare", t1->toDsymbol(sc)->kind(), t1->toChars());
        e = new ErrorExp();
    }
#if 1
    else if (t1->iscomplex() || t2->iscomplex())
    {
        error("compare not defined for complex operands");
        e = new ErrorExp();
    }
#endif
    else if (t1->ty == Tvector)
        return incompatibleTypes();
    else
    {   if (!e1->rvalue() || !e2->rvalue())
            return new ErrorExp();
        e = this;
    }
    //printf("CmpExp: %s, type = %s\n", e->toChars(), e->type->toChars());
    return e;
}

int CmpExp::isBit()
{
    return TRUE;
}


/************************************************************/

EqualExp::EqualExp(enum TOK op, Loc loc, Expression *e1, Expression *e2)
        : BinExp(loc, op, sizeof(EqualExp), e1, e2)
{
    assert(op == TOKequal || op == TOKnotequal);
}

int needDirectEq(Type *t1, Type *t2)
{
    assert(t1->ty == Tarray || t1->ty == Tsarray);
    assert(t2->ty == Tarray || t2->ty == Tsarray);

    Type *t1n = t1->nextOf()->toBasetype();
    Type *t2n = t2->nextOf()->toBasetype();

    if (((t1n->ty == Tchar || t1n->ty == Twchar || t1n->ty == Tdchar) &&
         (t2n->ty == Tchar || t2n->ty == Twchar || t2n->ty == Tdchar)) ||
        (t1n->ty == Tvoid || t2n->ty == Tvoid))
    {
        return FALSE;
    }

    if (t1n->constOf() != t2n->constOf())
        return TRUE;

    Type *t = t1n;
    while (t->toBasetype()->nextOf())
        t = t->nextOf()->toBasetype();
    if (t->ty != Tstruct)
        return FALSE;

    return ((TypeStruct *)t)->sym->xeq == StructDeclaration::xerreq;
}

Expression *EqualExp::semantic(Scope *sc)
{   Expression *e;

    //printf("EqualExp::semantic('%s')\n", toChars());
    if (type)
        return this;

    BinExp::semanticp(sc);

    /* Before checking for operator overloading, check to see if we're
     * comparing the addresses of two statics. If so, we can just see
     * if they are the same symbol.
     */
    if (e1->op == TOKaddress && e2->op == TOKaddress)
    {   AddrExp *ae1 = (AddrExp *)e1;
        AddrExp *ae2 = (AddrExp *)e2;

        if (ae1->e1->op == TOKvar && ae2->e1->op == TOKvar)
        {   VarExp *ve1 = (VarExp *)ae1->e1;
            VarExp *ve2 = (VarExp *)ae2->e1;

            if (ve1->var == ve2->var /*|| ve1->var->toSymbol() == ve2->var->toSymbol()*/)
            {
                // They are the same, result is 'true' for ==, 'false' for !=
                e = new IntegerExp(loc, (op == TOKequal), Type::tboolean);
                return e;
            }
        }
    }

    Type *t1 = e1->type->toBasetype();
    Type *t2 = e2->type->toBasetype();
    if (t1->ty == Tclass && e2->op == TOKnull ||
        t2->ty == Tclass && e1->op == TOKnull)
    {
        error("use '%s' instead of '%s' when comparing with null",
                Token::toChars(op == TOKequal ? TOKidentity : TOKnotidentity),
                Token::toChars(op));
        return new ErrorExp();
    }

    if ((t1->ty == Tarray || t1->ty == Tsarray) &&
        (t2->ty == Tarray || t2->ty == Tsarray))
    {
        if (needDirectEq(t1, t2))
        {   /* Rewrite as:
             * _ArrayEq(e1, e2)
             */
            Expression *eq = new IdentifierExp(loc, Id::_ArrayEq);
            Expressions *args = new Expressions();
            args->push(e1);
            args->push(e2);
            e = new CallExp(loc, eq, args);
            if (op == TOKnotequal)
                e = new NotExp(loc, e);
            e = e->trySemantic(sc); // for better error message
            if (!e)
            {   error("cannot compare %s and %s", t1->toChars(), t2->toChars());
                return new ErrorExp();
            }
            return e;
        }
    }

    //if (e2->op != TOKnull)
    {
        e = op_overload(sc);
        if (e)
        {
            if (e->op == TOKcall && op == TOKnotequal)
            {
                e = new NotExp(e->loc, e);
                e = e->semantic(sc);
            }
            return e;
        }
    }

    /* Disallow comparing T[]==T and T==T[]
     */
    if (e1->op == TOKslice && t1->ty == Tarray && e2->implicitConvTo(t1->nextOf()) ||
        e2->op == TOKslice && t2->ty == Tarray && e1->implicitConvTo(t2->nextOf()))
    {
        incompatibleTypes();
        return new ErrorExp();
    }

    e = typeCombine(sc);
    if (e->op == TOKerror)
        return e;

    type = Type::tboolean;

    // Special handling for array comparisons
    if (!arrayTypeCompatible(loc, e1->type, e2->type))
    {
        if (e1->type != e2->type && e1->type->isfloating() && e2->type->isfloating())
        {
            // Cast both to complex
            e1 = e1->castTo(sc, Type::tcomplex80);
            e2 = e2->castTo(sc, Type::tcomplex80);
        }
    }

    if (e1->type->toBasetype()->ty == Tvector)
        return incompatibleTypes();

    return e;
}

int EqualExp::isBit()
{
    return TRUE;
}



/************************************************************/

IdentityExp::IdentityExp(enum TOK op, Loc loc, Expression *e1, Expression *e2)
        : BinExp(loc, op, sizeof(IdentityExp), e1, e2)
{
}

Expression *IdentityExp::semantic(Scope *sc)
{
    if (type)
        return this;

    BinExp::semanticp(sc);
    type = Type::tboolean;

    Expression *e = typeCombine(sc);
    if (e->op == TOKerror)
        return e;

    if (e1->type != e2->type && e1->type->isfloating() && e2->type->isfloating())
    {
        // Cast both to complex
        e1 = e1->castTo(sc, Type::tcomplex80);
        e2 = e2->castTo(sc, Type::tcomplex80);
    }

    if (e1->type->toBasetype()->ty == Tvector)
        return incompatibleTypes();

    return this;
}

int IdentityExp::isBit()
{
    return TRUE;
}


/****************************************************************/

CondExp::CondExp(Loc loc, Expression *econd, Expression *e1, Expression *e2)
        : BinExp(loc, TOKquestion, sizeof(CondExp), e1, e2)
{
    this->econd = econd;
}

Expression *CondExp::syntaxCopy()
{
    return new CondExp(loc, econd->syntaxCopy(), e1->syntaxCopy(), e2->syntaxCopy());
}


Expression *CondExp::semantic(Scope *sc)
{   Type *t1;
    Type *t2;
    unsigned cs0;
    unsigned cs1;

#if LOGSEMANTIC
    printf("CondExp::semantic('%s')\n", toChars());
#endif
    if (type)
        return this;

    econd = econd->semantic(sc);
    econd = resolveProperties(sc, econd);
    econd = econd->checkToPointer();
    econd = econd->checkToBoolean(sc);

#if 0   /* this cannot work right because the types of e1 and e2
         * both contribute to the type of the result.
         */
    if (sc->flags & SCOPEstaticif)
    {
        /* If in static if, don't evaluate what we don't have to.
         */
        econd = econd->optimize(WANTflags);
        if (econd->isBool(TRUE))
        {
            e1 = e1->semantic(sc);
            e1 = resolveProperties(sc, e1);
            return e1;
        }
        else if (econd->isBool(FALSE))
        {
            e2 = e2->semantic(sc);
            e2 = resolveProperties(sc, e2);
            return e2;
        }
    }
#endif


    cs0 = sc->callSuper;
    e1 = e1->semantic(sc);
    e1 = resolveProperties(sc, e1);
    cs1 = sc->callSuper;
    sc->callSuper = cs0;
    e2 = e2->semantic(sc);
    e2 = resolveProperties(sc, e2);
    sc->mergeCallSuper(loc, cs1);


    // If either operand is void, the result is void
    t1 = e1->type;
    t2 = e2->type;
    if (t1->ty == Tvoid || t2->ty == Tvoid)
        type = Type::tvoid;
    else if (t1 == t2)
        type = t1;
    else
    {
        typeCombine(sc);
        switch (e1->type->toBasetype()->ty)
        {
            case Tcomplex32:
            case Tcomplex64:
            case Tcomplex80:
                e2 = e2->castTo(sc, e1->type);
                break;
        }
        switch (e2->type->toBasetype()->ty)
        {
            case Tcomplex32:
            case Tcomplex64:
            case Tcomplex80:
                e1 = e1->castTo(sc, e2->type);
                break;
        }
        if (type->toBasetype()->ty == Tarray)
        {
            e1 = e1->castTo(sc, type);
            e2 = e2->castTo(sc, type);
        }
    }
#if 0
    printf("res: %s\n", type->toChars());
    printf("e1 : %s\n", e1->type->toChars());
    printf("e2 : %s\n", e2->type->toChars());
#endif
    return this;
}

#if DMDV2
int CondExp::isLvalue()
{
    return e1->isLvalue() && e2->isLvalue();
}
#endif

Expression *CondExp::toLvalue(Scope *sc, Expression *ex)
{
    PtrExp *e;

    // convert (econd ? e1 : e2) to *(econd ? &e1 : &e2)
    e = new PtrExp(loc, this, type);

    e1 = e1->addressOf(sc);
    e2 = e2->addressOf(sc);

    typeCombine(sc);

    type = e2->type;
    return e;
}

Expression *CondExp::modifiableLvalue(Scope *sc, Expression *e)
{
    //error("conditional expression %s is not a modifiable lvalue", toChars());
    e1 = e1->modifiableLvalue(sc, e1);
    e2 = e2->modifiableLvalue(sc, e1);
    return toLvalue(sc, this);
}

void CondExp::checkEscape()
{
    e1->checkEscape();
    e2->checkEscape();
}

void CondExp::checkEscapeRef()
{
    e1->checkEscapeRef();
    e2->checkEscapeRef();
}


Expression *CondExp::checkToBoolean(Scope *sc)
{
    e1 = e1->checkToBoolean(sc);
    e2 = e2->checkToBoolean(sc);
    return this;
}


void CondExp::toCBuffer(OutBuffer *buf, HdrGenState *hgs)
{
    expToCBuffer(buf, hgs, econd, PREC_oror);
    buf->writestring(" ? ");
    expToCBuffer(buf, hgs, e1, PREC_expr);
    buf->writestring(" : ");
    expToCBuffer(buf, hgs, e2, PREC_cond);
}


/****************************************************************/

DefaultInitExp::DefaultInitExp(Loc loc, enum TOK subop, int size)
    : Expression(loc, TOKdefault, size)
{
    this->subop = subop;
}

void DefaultInitExp::toCBuffer(OutBuffer *buf, HdrGenState *hgs)
{
    buf->writestring(Token::toChars(subop));
}

/****************************************************************/

FileInitExp::FileInitExp(Loc loc)
    : DefaultInitExp(loc, TOKfile, sizeof(FileInitExp))
{
}

Expression *FileInitExp::semantic(Scope *sc)
{
    //printf("FileInitExp::semantic()\n");
    type = Type::tchar->invariantOf()->arrayOf();
    return this;
}

Expression *FileInitExp::resolveLoc(Loc loc, Scope *sc)
{
    //printf("FileInitExp::resolve() %s\n", toChars());
    const char *s = loc.filename ? loc.filename : sc->module->ident->toChars();
    Expression *e = new StringExp(loc, (char *)s);
    e = e->semantic(sc);
    e = e->castTo(sc, type);
    return e;
}

/****************************************************************/

LineInitExp::LineInitExp(Loc loc)
    : DefaultInitExp(loc, TOKline, sizeof(LineInitExp))
{
}

Expression *LineInitExp::semantic(Scope *sc)
{
    type = Type::tint32;
    return this;
}

Expression *LineInitExp::resolveLoc(Loc loc, Scope *sc)
{
    Expression *e = new IntegerExp(loc, loc.linnum, Type::tint32);
    e = e->castTo(sc, type);
    return e;
}

<|MERGE_RESOLUTION|>--- conflicted
+++ resolved
@@ -1,6 +1,6 @@
 
 // Compiler implementation of the D programming language
-// Copyright (c) 1999-2011 by Digital Mars
+// Copyright (c) 1999-2012 by Digital Mars
 // All Rights Reserved
 // written by Walter Bright
 // http://www.digitalmars.com
@@ -9565,7 +9565,6 @@
         if (e)
             return e;
 
-<<<<<<< HEAD
         if (e1->op == TOKslice)
         {
             const char *s = op == TOKplusplus ? "increment" : "decrement";
@@ -9573,11 +9572,8 @@
             return new ErrorExp();
         }
 
-        e1 = e1->modifiableLvalue(sc, e1);
-=======
         if (e1->op != TOKarraylength)
             e1 = e1->modifiableLvalue(sc, e1);
->>>>>>> 5b20a67a
 
         Type *t1 = e1->type->toBasetype();
         if (t1->ty == Tclass || t1->ty == Tstruct || e1->op == TOKarraylength)
