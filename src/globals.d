--- conflicted
+++ resolved
@@ -130,7 +130,6 @@
     bool addMain;           // add a default main() function
     bool allInst;           // generate code for all template instantiations
     bool check10378;        // check for issues transitioning to 10738
-<<<<<<< HEAD
     bool bug10378;          // use pre-bugzilla 10378 search strategy
     bool vsafe;             // use enhanced @safe checking
     /** The --transition=safe switch should only be used to show code with
@@ -138,11 +137,7 @@
      * used to hide a feature that will have to go through deprecate-then-error
      * before becoming default.
      */
-=======
-    bool bug10378;          // use pre- https://issues.dlang.org/show_bug.cgi?id=10378 search strategy
-    bool vsafe;             // shows places with hidden change in semantics needed
-                            // for better @safe guarantees
->>>>>>> 3ceaa624
+
     bool showGaggedErrors;  // print gagged errors anyway
 
     CPU cpu;                // CPU instruction set to target
