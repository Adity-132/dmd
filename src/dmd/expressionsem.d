/**
 * Semantic analysis of expressions.
 *
 * Specification: ($LINK2 https://dlang.org/spec/expression.html, Expressions)
 *
 * Copyright:   Copyright (C) 1999-2022 by The D Language Foundation, All Rights Reserved
 * Authors:     $(LINK2 https://www.digitalmars.com, Walter Bright)
 * License:     $(LINK2 https://www.boost.org/LICENSE_1_0.txt, Boost License 1.0)
 * Source:      $(LINK2 https://github.com/dlang/dmd/blob/master/src/dmd/expressionsem.d, _expressionsem.d)
 * Documentation:  https://dlang.org/phobos/dmd_expressionsem.html
 * Coverage:    https://codecov.io/gh/dlang/dmd/src/master/src/dmd/expressionsem.d
 */

module dmd.expressionsem;

import core.stdc.stdio;

import dmd.access;
import dmd.aggregate;
import dmd.aliasthis;
import dmd.arrayop;
import dmd.arraytypes;
import dmd.attrib;
import dmd.astcodegen;
import dmd.astenums;
import dmd.canthrow;
import dmd.chkformat;
import dmd.ctorflow;
import dmd.dscope;
import dmd.dsymbol;
import dmd.declaration;
import dmd.dclass;
import dmd.dcast;
import dmd.delegatize;
import dmd.denum;
import dmd.dimport;
import dmd.dinterpret;
import dmd.dmangle;
import dmd.dmodule;
import dmd.dstruct;
import dmd.dsymbolsem;
import dmd.dtemplate;
import dmd.errors;
import dmd.escape;
import dmd.expression;
import dmd.file_manager;
import dmd.func;
import dmd.globals;
import dmd.hdrgen;
import dmd.id;
import dmd.identifier;
import dmd.imphint;
import dmd.importc;
import dmd.init;
import dmd.initsem;
import dmd.inline;
import dmd.intrange;
import dmd.mtype;
import dmd.mustuse;
import dmd.nspace;
import dmd.opover;
import dmd.optimize;
import dmd.parse;
import dmd.printast;
import dmd.root.ctfloat;
import dmd.root.file;
import dmd.root.filename;
import dmd.common.outbuffer;
import dmd.root.rootobject;
import dmd.root.string;
import dmd.root.utf;
import dmd.semantic2;
import dmd.semantic3;
import dmd.sideeffect;
import dmd.safe;
import dmd.target;
import dmd.tokens;
import dmd.traits;
import dmd.typesem;
import dmd.typinf;
import dmd.utils;
import dmd.visitor;

enum LOGSEMANTIC = false;

/********************************************************
 * Perform semantic analysis and CTFE on expressions to produce
 * a string.
 * Params:
 *      buf = append generated string to buffer
 *      sc = context
 *      exps = array of Expressions
 * Returns:
 *      true on error
 */
bool expressionsToString(ref OutBuffer buf, Scope* sc, Expressions* exps)
{
    if (!exps)
        return false;

    foreach (ex; *exps)
    {
        if (!ex)
            continue;
        auto sc2 = sc.startCTFE();
        auto e2 = ex.expressionSemantic(sc2);
        auto e3 = resolveProperties(sc2, e2);
        sc2.endCTFE();

        // allowed to contain types as well as expressions
        auto e4 = ctfeInterpretForPragmaMsg(e3);
        if (!e4 || e4.op == EXP.error)
            return true;

        // expand tuple
        if (auto te = e4.isTupleExp())
        {
            if (expressionsToString(buf, sc, te.exps))
                return true;
            continue;
        }
        // char literals exp `.toStringExp` return `null` but we cant override it
        // because in most contexts we don't want the conversion to succeed.
        IntegerExp ie = e4.isIntegerExp();
        const ty = (ie && ie.type) ? ie.type.ty : Terror;
        if (ty.isSomeChar)
        {
            auto tsa = new TypeSArray(ie.type, IntegerExp.literal!1);
            e4 = new ArrayLiteralExp(ex.loc, tsa, ie);
        }

        if (StringExp se = e4.toStringExp())
            buf.writestring(se.toUTF8(sc).peekString());
        else
            buf.writestring(e4.toString());
    }
    return false;
}


/***********************************************************
 * Resolve `exp` as a compile-time known string.
 * Params:
 *  sc  = scope
 *  exp = Expression which expected as a string
 *  s   = What the string is expected for, will be used in error diagnostic.
 * Returns:
 *  String literal, or `null` if error happens.
 */
StringExp semanticString(Scope *sc, Expression exp, const char* s)
{
    sc = sc.startCTFE();
    exp = exp.expressionSemantic(sc);
    exp = resolveProperties(sc, exp);
    sc = sc.endCTFE();

    if (exp.op == EXP.error)
        return null;

    auto e = exp;
    if (exp.type.isString())
    {
        e = e.ctfeInterpret();
        if (e.op == EXP.error)
            return null;
    }

    auto se = e.toStringExp();
    if (!se)
    {
        exp.error("`string` expected for %s, not `(%s)` of type `%s`",
            s, exp.toChars(), exp.type.toChars());
        return null;
    }
    return se;
}

private Expression extractOpDollarSideEffect(Scope* sc, UnaExp ue)
{
    Expression e0;
    Expression e1 = Expression.extractLast(ue.e1, e0);
    // https://issues.dlang.org/show_bug.cgi?id=12585
    // Extract the side effect part if ue.e1 is comma.

    if ((sc.flags & SCOPE.ctfe) ? hasSideEffect(e1) : !isTrivialExp(e1)) // match logic in extractSideEffect()
    {
        /* Even if opDollar is needed, 'e1' should be evaluate only once. So
         * Rewrite:
         *      e1.opIndex( ... use of $ ... )
         *      e1.opSlice( ... use of $ ... )
         * as:
         *      (ref __dop = e1, __dop).opIndex( ... __dop.opDollar ...)
         *      (ref __dop = e1, __dop).opSlice( ... __dop.opDollar ...)
         */
        e1 = extractSideEffect(sc, "__dop", e0, e1, false);
        assert(e1.isVarExp());
        e1.isVarExp().var.storage_class |= STC.exptemp;     // lifetime limited to expression
    }
    ue.e1 = e1;
    return e0;
}

/**************************************
 * Runs semantic on ae.arguments. Declares temporary variables
 * if '$' was used.
 */
Expression resolveOpDollar(Scope* sc, ArrayExp ae, Expression* pe0)
{
    assert(!ae.lengthVar);
    *pe0 = null;
    AggregateDeclaration ad = isAggregate(ae.e1.type);
    Dsymbol slice = search_function(ad, Id.slice);
    //printf("slice = %s %s\n", slice.kind(), slice.toChars());
    foreach (i, e; *ae.arguments)
    {
        if (i == 0)
            *pe0 = extractOpDollarSideEffect(sc, ae);

        if (e.op == EXP.interval && !(slice && slice.isTemplateDeclaration()))
        {
        Lfallback:
            if (ae.arguments.dim == 1)
                return null;
            ae.error("multi-dimensional slicing requires template `opSlice`");
            return ErrorExp.get();
        }
        //printf("[%d] e = %s\n", i, e.toChars());

        // Create scope for '$' variable for this dimension
        auto sym = new ArrayScopeSymbol(sc, ae);
        sym.parent = sc.scopesym;
        sc = sc.push(sym);
        ae.lengthVar = null; // Create it only if required
        ae.currentDimension = i; // Dimension for $, if required

        e = e.expressionSemantic(sc);
        e = resolveProperties(sc, e);

        if (ae.lengthVar && sc.func)
        {
            // If $ was used, declare it now
            Expression de = new DeclarationExp(ae.loc, ae.lengthVar);
            de = de.expressionSemantic(sc);
            *pe0 = Expression.combine(*pe0, de);
        }
        sc = sc.pop();

        if (auto ie = e.isIntervalExp())
        {
            auto tiargs = new Objects();
            Expression edim = new IntegerExp(ae.loc, i, Type.tsize_t);
            edim = edim.expressionSemantic(sc);
            tiargs.push(edim);

            auto fargs = new Expressions(2);
            (*fargs)[0] = ie.lwr;
            (*fargs)[1] = ie.upr;

            uint xerrors = global.startGagging();
            sc = sc.push();
            FuncDeclaration fslice = resolveFuncCall(ae.loc, sc, slice, tiargs, ae.e1.type, fargs, FuncResolveFlag.quiet);
            sc = sc.pop();
            global.endGagging(xerrors);
            if (!fslice)
                goto Lfallback;

            e = new DotTemplateInstanceExp(ae.loc, ae.e1, slice.ident, tiargs);
            e = new CallExp(ae.loc, e, fargs);
            e = e.expressionSemantic(sc);
        }

        if (!e.type)
        {
            ae.error("`%s` has no value", e.toChars());
            e = ErrorExp.get();
        }
        if (e.op == EXP.error)
            return e;

        (*ae.arguments)[i] = e;
    }
    return ae;
}

/**************************************
 * Runs semantic on se.lwr and se.upr. Declares a temporary variable
 * if '$' was used.
 * Returns:
 *      ae, or ErrorExp if errors occurred
 */
Expression resolveOpDollar(Scope* sc, ArrayExp ae, IntervalExp ie, Expression* pe0)
{
    //assert(!ae.lengthVar);
    if (!ie)
        return ae;

    VarDeclaration lengthVar = ae.lengthVar;
    bool errors = false;

    // create scope for '$'
    auto sym = new ArrayScopeSymbol(sc, ae);
    sym.parent = sc.scopesym;
    sc = sc.push(sym);

    Expression sem(Expression e)
    {
        e = e.expressionSemantic(sc);
        e = resolveProperties(sc, e);
        if (!e.type)
        {
            ae.error("`%s` has no value", e.toChars());
            errors = true;
        }
        return e;
    }

    ie.lwr = sem(ie.lwr);
    ie.upr = sem(ie.upr);

    if (ie.lwr.isErrorExp() || ie.upr.isErrorExp())
        errors = true;

    if (lengthVar != ae.lengthVar && sc.func)
    {
        // If $ was used, declare it now
        Expression de = new DeclarationExp(ae.loc, ae.lengthVar);
        de = de.expressionSemantic(sc);
        *pe0 = Expression.combine(*pe0, de);
    }

    sc = sc.pop();

    return errors ? ErrorExp.get() : ae;
}

/******************************
 * Perform semantic() on an array of Expressions.
 */
bool arrayExpressionSemantic(Expressions* exps, Scope* sc, bool preserveErrors = false)
{
    bool err = false;
    if (exps)
    {
        foreach (ref e; *exps)
        {
            if (e)
            {
                auto e2 = e.expressionSemantic(sc);
                if (e2.op == EXP.error)
                    err = true;
                if (preserveErrors || e2.op != EXP.error)
                    e = e2;
            }
        }
    }
    return err;
}

/******************************
 * Check the tail CallExp is really property function call.
 * Bugs:
 * This doesn't appear to do anything.
 */
private bool checkPropertyCall(Expression e)
{
    e = lastComma(e);

    if (auto ce = e.isCallExp())
    {
        if (ce.f)
        {
            auto tf = ce.f.type.isTypeFunction();
            /* If a forward reference to ce.f, try to resolve it
             */
            if (!tf.deco && ce.f.semanticRun < PASS.semanticdone)
            {
                ce.f.dsymbolSemantic(null);
                tf = ce.f.type.isTypeFunction();
            }
        }
        else if (!ce.e1.type.isFunction_Delegate_PtrToFunction())
            assert(0);
    }
    return false;
}

/******************************
 * Find symbol in accordance with the UFCS name look up rule
 */
private Expression searchUFCS(Scope* sc, UnaExp ue, Identifier ident)
{
    //printf("searchUFCS(ident = %s)\n", ident.toChars());
    Loc loc = ue.loc;

    // TODO: merge with Scope.search.searchScopes()
    Dsymbol searchScopes(int flags)
    {
        Dsymbol s = null;
        for (Scope* scx = sc; scx; scx = scx.enclosing)
        {
            if (!scx.scopesym)
                continue;
            if (scx.scopesym.isModule())
                flags |= SearchUnqualifiedModule;    // tell Module.search() that SearchLocalsOnly is to be obeyed
            s = scx.scopesym.search(loc, ident, flags);
            if (s)
            {
                // overload set contains only module scope symbols.
                if (s.isOverloadSet())
                    break;
                // selective/renamed imports also be picked up
                if (AliasDeclaration ad = s.isAliasDeclaration())
                {
                    if (ad._import)
                        break;
                }
                // See only module scope symbols for UFCS target.
                Dsymbol p = s.toParent2();
                if (p && p.isModule())
                    break;
            }
            s = null;

            // Stop when we hit a module, but keep going if that is not just under the global scope
            if (scx.scopesym.isModule() && !(scx.enclosing && !scx.enclosing.enclosing))
                break;
        }
        return s;
    }

    int flags = 0;
    Dsymbol s;

    if (sc.flags & SCOPE.ignoresymbolvisibility)
        flags |= IgnoreSymbolVisibility;

    // First look in local scopes
    s = searchScopes(flags | SearchLocalsOnly);
    if (!s)
    {
        // Second look in imported modules
        s = searchScopes(flags | SearchImportsOnly);
    }

    if (!s)
        return ue.e1.type.Type.getProperty(sc, loc, ident, 0);

    FuncDeclaration f = s.isFuncDeclaration();
    if (f)
    {
        TemplateDeclaration td = getFuncTemplateDecl(f);
        if (td)
        {
            if (td.overroot)
                td = td.overroot;
            s = td;
        }
    }

    if (auto dti = ue.isDotTemplateInstanceExp())
    {
        auto ti = new TemplateInstance(loc, s.ident, dti.ti.tiargs);
        if (!ti.updateTempDecl(sc, s))
            return ErrorExp.get();
        return new ScopeExp(loc, ti);
    }
    else
    {
        //printf("-searchUFCS() %s\n", s.toChars());
        return new DsymbolExp(loc, s);
    }
}

/******************************
 * Pull out callable entity with UFCS.
 */
private Expression resolveUFCS(Scope* sc, CallExp ce)
{
    Loc loc = ce.loc;
    Expression eleft;
    Expression e;

    if (auto die = ce.e1.isDotIdExp())
    {
        Identifier ident = die.ident;

        Expression ex = die.semanticX(sc);
        if (ex != die)
        {
            ce.e1 = ex;
            return null;
        }
        eleft = die.e1;

        Type t = eleft.type.toBasetype();
        if (t.ty == Tarray || t.ty == Tsarray || t.ty == Tnull || (t.isTypeBasic() && t.ty != Tvoid))
        {
            /* Built-in types and arrays have no callable properties, so do shortcut.
             * It is necessary in: e.init()
             */
        }
        else if (t.ty == Taarray)
        {
            if (ident == Id.remove)
            {
                /* Transform:
                 *  aa.remove(arg) into delete aa[arg]
                 */
                if (!ce.arguments || ce.arguments.dim != 1)
                {
                    ce.error("expected key as argument to `aa.remove()`");
                    return ErrorExp.get();
                }
                if (!eleft.type.isMutable())
                {
                    ce.error("cannot remove key from `%s` associative array `%s`", MODtoChars(t.mod), eleft.toChars());
                    return ErrorExp.get();
                }
                Expression key = (*ce.arguments)[0];
                key = key.expressionSemantic(sc);
                key = resolveProperties(sc, key);

                TypeAArray taa = t.isTypeAArray();
                key = key.implicitCastTo(sc, taa.index);

                if (key.checkValue() || key.checkSharedAccess(sc))
                    return ErrorExp.get();

                semanticTypeInfo(sc, taa.index);

                return new RemoveExp(loc, eleft, key);
            }
        }
        else
        {
            if (Expression ey = die.semanticY(sc, 1))
            {
                if (ey.op == EXP.error)
                    return ey;
                ce.e1 = ey;
                if (isDotOpDispatch(ey))
                {
                    // even opDispatch and UFCS must have valid arguments,
                    // so now that we've seen indication of a problem,
                    // check them for issues.
                    Expressions* originalArguments = Expression.arraySyntaxCopy(ce.arguments);

                    uint errors = global.startGagging();
                    e = ce.expressionSemantic(sc);
                    if (!global.endGagging(errors))
                        return e;

                    if (arrayExpressionSemantic(originalArguments, sc))
                        return ErrorExp.get();

                    /* fall down to UFCS */
                }
                else
                    return null;
            }
        }

        /* https://issues.dlang.org/show_bug.cgi?id=13953
         *
         * If a struct has an alias this to an associative array
         * and remove is used on a struct instance, we have to
         * check first if there is a remove function that can be called
         * on the struct. If not we must check the alias this.
         *
         * struct A
         * {
         *      string[string] a;
         *      alias a this;
         * }
         *
         * void fun()
         * {
         *      A s;
         *      s.remove("foo");
         * }
         */
        const errors = global.startGagging();
        e = searchUFCS(sc, die, ident);
        // if there were any errors and the identifier was remove
        if (global.endGagging(errors))
        {
            if (ident == Id.remove)
            {
                // check alias this
                Expression alias_e = resolveAliasThis(sc, die.e1, 1);
                if (alias_e && alias_e != die.e1)
                {
                    die.e1 = alias_e;
                    CallExp ce2 = ce.syntaxCopy();
                    ce2.e1 = die;
                    e = ce2.isCallExp().trySemantic(sc);
                    if (e)
                        return e;
                }
            }
            // if alias this did not work out, print the initial errors
            searchUFCS(sc, die, ident);
        }
    }
    else if (auto dti = ce.e1.isDotTemplateInstanceExp())
    {
        if (Expression ey = dti.semanticY(sc, 1))
        {
            ce.e1 = ey;
            return null;
        }
        eleft = dti.e1;
        e = searchUFCS(sc, dti, dti.ti.name);
    }
    else
        return null;

    // Rewrite
    ce.e1 = e;
    if (!ce.arguments)
        ce.arguments = new Expressions();
    ce.arguments.shift(eleft);

    return null;
}

/******************************
 * Pull out property with UFCS.
 */
private Expression resolveUFCSProperties(Scope* sc, Expression e1, Expression e2 = null)
{
    Loc loc = e1.loc;
    Expression eleft;
    Expression e;

    if (auto die = e1.isDotIdExp())
    {
        eleft = die.e1;
        e = searchUFCS(sc, die, die.ident);
    }
    else if (auto dti = e1.isDotTemplateInstanceExp())
    {
        eleft = dti.e1;
        e = searchUFCS(sc, dti, dti.ti.name);
    }
    else
        return null;

    if (e is null)
        return null;

    // Rewrite
    if (e2)
    {
        // run semantic without gagging
        e2 = e2.expressionSemantic(sc);

        /* f(e1) = e2
         */
        Expression ex = e.copy();
        auto a1 = new Expressions(1);
        (*a1)[0] = eleft;
        ex = new CallExp(loc, ex, a1);
        auto e1PassSemantic = ex.trySemantic(sc);

        /* f(e1, e2)
         */
        auto a2 = new Expressions(2);
        (*a2)[0] = eleft;
        (*a2)[1] = e2;
        e = new CallExp(loc, e, a2);
        e = e.trySemantic(sc);
        if (!e1PassSemantic && !e)
        {
            /* https://issues.dlang.org/show_bug.cgi?id=20448
             *
             * If both versions have failed to pass semantic,
             * f(e1) = e2 gets priority in error printing
             * because f might be a templated function that
             * failed to instantiate and we have to print
             * the instantiation errors.
             */
            return e1.expressionSemantic(sc);
        }
        else if (ex && !e)
        {
            checkPropertyCall(ex);
            ex = new AssignExp(loc, ex, e2);
            return ex.expressionSemantic(sc);
        }
        else
        {
            // strict setter prints errors if fails
            e = e.expressionSemantic(sc);
        }
        checkPropertyCall(e);
        return e;
    }
    else
    {
        /* f(e1)
         */
        auto arguments = new Expressions(1);
        (*arguments)[0] = eleft;
        e = new CallExp(loc, e, arguments);
        e = e.expressionSemantic(sc);
        checkPropertyCall(e);
        return e.expressionSemantic(sc);
    }
}

/******************************
 * If e1 is a property function (template), resolve it.
 */
Expression resolvePropertiesOnly(Scope* sc, Expression e1)
{
    //printf("e1 = %s %s\n", Token.toChars(e1.op), e1.toChars());

    Expression handleOverloadSet(OverloadSet os)
    {
        assert(os);
        foreach (s; os.a)
        {
            auto fd = s.isFuncDeclaration();
            auto td = s.isTemplateDeclaration();
            if (fd)
            {
                if (fd.type.isTypeFunction().isproperty)
                    return resolveProperties(sc, e1);
            }
            else if (td && td.onemember && (fd = td.onemember.isFuncDeclaration()) !is null)
            {
                if (fd.type.isTypeFunction().isproperty ||
                    (fd.storage_class2 & STC.property) ||
                    (td._scope.stc & STC.property))
                    return resolveProperties(sc, e1);
            }
        }
        return e1;
    }

    Expression handleTemplateDecl(TemplateDeclaration td)
    {
        assert(td);
        if (td.onemember)
        {
            if (auto fd = td.onemember.isFuncDeclaration())
            {
                if (fd.type.isTypeFunction().isproperty ||
                    (fd.storage_class2 & STC.property) ||
                    (td._scope.stc & STC.property))
                    return resolveProperties(sc, e1);
            }
        }
        return e1;
    }

    Expression handleFuncDecl(FuncDeclaration fd)
    {
        assert(fd);
        if (fd.type.isTypeFunction().isproperty)
            return resolveProperties(sc, e1);
        return e1;
    }

    if (auto de = e1.isDotExp())
    {
        if (auto os = de.e2.isOverExp())
            return handleOverloadSet(os.vars);
    }
    else if (auto oe = e1.isOverExp())
        return handleOverloadSet(oe.vars);
    else if (auto dti = e1.isDotTemplateInstanceExp())
    {
        if (dti.ti.tempdecl)
            if (auto td = dti.ti.tempdecl.isTemplateDeclaration())
                return handleTemplateDecl(td);
    }
    else if (auto dte = e1.isDotTemplateExp())
        return handleTemplateDecl(dte.td);
    else if (auto se = e1.isScopeExp())
    {
        Dsymbol s = se.sds;
        TemplateInstance ti = s.isTemplateInstance();
        if (ti && !ti.semanticRun && ti.tempdecl)
            if (auto td = ti.tempdecl.isTemplateDeclaration())
                return handleTemplateDecl(td);
    }
    else if (auto et = e1.isTemplateExp())
        return handleTemplateDecl(et.td);
    else if (e1.isDotVarExp() && e1.type.isTypeFunction())
    {
        DotVarExp dve = e1.isDotVarExp();
        return handleFuncDecl(dve.var.isFuncDeclaration());
    }
    else if (e1.isVarExp() && e1.type && e1.type.isTypeFunction() && (sc.intypeof || !e1.isVarExp().var.needThis()))
        return handleFuncDecl(e1.isVarExp().var.isFuncDeclaration());
    return e1;
}

/****************************************
 * Turn symbol `s` into the expression it represents.
 *
 * Params:
 *      s = symbol to resolve
 *      loc = location of use of `s`
 *      sc = context
 *      hasOverloads = applies if `s` represents a function.
 *          true means it's overloaded and will be resolved later,
 *          false means it's the exact function symbol.
 * Returns:
 *      `s` turned into an expression, `ErrorExp` if an error occurred
 */
Expression symbolToExp(Dsymbol s, const ref Loc loc, Scope *sc, bool hasOverloads)
{
    static if (LOGSEMANTIC)
    {
        printf("DsymbolExp::resolve(%s %s)\n", s.kind(), s.toChars());
    }

Lagain:
    Expression e;

    //printf("DsymbolExp:: %p '%s' is a symbol\n", this, toChars());
    //printf("s = '%s', s.kind = '%s'\n", s.toChars(), s.kind());
    Dsymbol olds = s;
    Declaration d = s.isDeclaration();
    if (d && (d.storage_class & STC.templateparameter))
    {
        s = s.toAlias();
    }
    else
    {
        // functions are checked after overloading
        // templates are checked after matching constraints
        if (!s.isFuncDeclaration() && !s.isTemplateDeclaration())
        {
            s.checkDeprecated(loc, sc);
            if (d)
                d.checkDisabled(loc, sc);
        }

        // https://issues.dlang.org/show_bug.cgi?id=12023
        // if 's' is a tuple variable, the tuple is returned.
        s = s.toAlias();

        //printf("s = '%s', s.kind = '%s', s.needThis() = %p\n", s.toChars(), s.kind(), s.needThis());
        if (s != olds && !s.isFuncDeclaration() && !s.isTemplateDeclaration())
        {
            s.checkDeprecated(loc, sc);
            if (d)
                d.checkDisabled(loc, sc);
        }
    }

    if (auto em = s.isEnumMember())
    {
        return em.getVarExp(loc, sc);
    }
    if (auto v = s.isVarDeclaration())
    {
        //printf("Identifier '%s' is a variable, type '%s'\n", s.toChars(), v.type.toChars());
        if (sc.intypeof == 1 && !v.inuse)
            v.dsymbolSemantic(sc);
        if (!v.type ||                  // during variable type inference
            !v.type.deco && v.inuse)    // during variable type semantic
        {
            if (v.inuse)    // variable type depends on the variable itself
                error(loc, "circular reference to %s `%s`", v.kind(), v.toPrettyChars());
            else            // variable type cannot be determined
                error(loc, "forward reference to %s `%s`", v.kind(), v.toPrettyChars());
            return ErrorExp.get();
        }
        if (v.type.ty == Terror)
            return ErrorExp.get();

        if ((v.storage_class & STC.manifest) && v._init)
        {
            if (v.inuse)
            {
                error(loc, "circular initialization of %s `%s`", v.kind(), v.toPrettyChars());
                return ErrorExp.get();
            }
            e = v.expandInitializer(loc);
            v.inuse++;
            e = e.expressionSemantic(sc);
            v.inuse--;
            return e;
        }

        // We need to run semantics to correctly set 'STC.field' if it is a member variable
        // that could be forward referenced. This is needed for 'v.needThis()' to work
        if (v.isThis())
            v.dsymbolSemantic(sc);

        // Change the ancestor lambdas to delegate before hasThis(sc) call.
        if (v.checkNestedReference(sc, loc))
            return ErrorExp.get();

        if (v.needThis() && hasThis(sc))
            e = new DotVarExp(loc, new ThisExp(loc), v);
        else
            e = new VarExp(loc, v);
        e = e.expressionSemantic(sc);
        return e;
    }
    if (auto fld = s.isFuncLiteralDeclaration())
    {
        //printf("'%s' is a function literal\n", fld.toChars());
        e = new FuncExp(loc, fld);
        return e.expressionSemantic(sc);
    }
    if (auto f = s.isFuncDeclaration())
    {
        f = f.toAliasFunc();
        if (!f.functionSemantic())
            return ErrorExp.get();

        if (!hasOverloads && f.checkForwardRef(loc))
            return ErrorExp.get();

        auto fd = s.isFuncDeclaration();
        fd.type = f.type;
        return new VarExp(loc, fd, hasOverloads);
    }
    if (OverDeclaration od = s.isOverDeclaration())
    {
        e = new VarExp(loc, od, true);
        e.type = Type.tvoid;
        return e;
    }
    if (OverloadSet o = s.isOverloadSet())
    {
        //printf("'%s' is an overload set\n", o.toChars());
        return new OverExp(loc, o);
    }

    if (Import imp = s.isImport())
    {
        if (!imp.pkg)
        {
            .error(loc, "forward reference of import `%s`", imp.toChars());
            return ErrorExp.get();
        }
        auto ie = new ScopeExp(loc, imp.pkg);
        return ie.expressionSemantic(sc);
    }
    if (Package pkg = s.isPackage())
    {
        auto ie = new ScopeExp(loc, pkg);
        return ie.expressionSemantic(sc);
    }
    if (Module mod = s.isModule())
    {
        auto ie = new ScopeExp(loc, mod);
        return ie.expressionSemantic(sc);
    }
    if (Nspace ns = s.isNspace())
    {
        auto ie = new ScopeExp(loc, ns);
        return ie.expressionSemantic(sc);
    }

    if (Type t = s.getType())
    {
        return (new TypeExp(loc, t)).expressionSemantic(sc);
    }

    if (TupleDeclaration tup = s.isTupleDeclaration())
    {
        if (tup.needThis() && hasThis(sc))
            e = new DotVarExp(loc, new ThisExp(loc), tup);
        else
            e = new TupleExp(loc, tup);
        e = e.expressionSemantic(sc);
        return e;
    }

    if (TemplateInstance ti = s.isTemplateInstance())
    {
        ti.dsymbolSemantic(sc);
        if (!ti.inst || ti.errors)
            return ErrorExp.get();
        s = ti.toAlias();
        if (!s.isTemplateInstance())
            goto Lagain;
        e = new ScopeExp(loc, ti);
        e = e.expressionSemantic(sc);
        return e;
    }
    if (TemplateDeclaration td = s.isTemplateDeclaration())
    {
        Dsymbol p = td.toParentLocal();
        FuncDeclaration fdthis = hasThis(sc);
        AggregateDeclaration ad = p ? p.isAggregateDeclaration() : null;
        if (fdthis && ad && fdthis.isMemberLocal() == ad && (td._scope.stc & STC.static_) == 0)
        {
            e = new DotTemplateExp(loc, new ThisExp(loc), td);
        }
        else
            e = new TemplateExp(loc, td);
        e = e.expressionSemantic(sc);
        return e;
    }

    .error(loc, "%s `%s` is not a variable", s.kind(), s.toChars());
    return ErrorExp.get();
}

/*************************************************************
 * Given var, get the
 * right `this` pointer if var is in an outer class, but our
 * existing `this` pointer is in an inner class.
 * Params:
 *      loc = location to use for error messages
 *      sc = context
 *      ad = struct or class we need the correct `this` for
 *      e1 = existing `this`
 *      var = the specific member of ad we're accessing
 *      flag = if true, return `null` instead of throwing an error
 * Returns:
 *      Expression representing the `this` for the var
 */
private Expression getRightThis(const ref Loc loc, Scope* sc, AggregateDeclaration ad, Expression e1, Dsymbol var, int flag = 0)
{
    //printf("\ngetRightThis(e1 = %s, ad = %s, var = %s)\n", e1.toChars(), ad.toChars(), var.toChars());
L1:
    Type t = e1.type.toBasetype();
    //printf("e1.type = %s, var.type = %s\n", e1.type.toChars(), var.type.toChars());

    if (e1.op == EXP.objcClassReference)
    {
        // We already have an Objective-C class reference, just use that as 'this'.
        return e1;
    }
    else if (ad && ad.isClassDeclaration && ad.isClassDeclaration.classKind == ClassKind.objc &&
             var.isFuncDeclaration && var.isFuncDeclaration.isStatic &&
             var.isFuncDeclaration.objc.selector)
    {
        return new ObjcClassReferenceExp(e1.loc, ad.isClassDeclaration());
    }

    /* Access of a member which is a template parameter in dual-scope scenario
     * class A { inc(alias m)() { ++m; } } // `m` needs `this` of `B`
     * class B {int m; inc() { new A().inc!m(); } }
     */
    if (e1.op == EXP.this_)
    {
        FuncDeclaration f = hasThis(sc);
        if (f && f.hasDualContext())
        {
            if (f.followInstantiationContext(ad))
            {
                e1 = new VarExp(loc, f.vthis);
                e1 = new PtrExp(loc, e1);
                e1 = new IndexExp(loc, e1, IntegerExp.literal!1);
                e1 = getThisSkipNestedFuncs(loc, sc, f.toParent2(), ad, e1, t, var);
                if (e1.op == EXP.error)
                    return e1;
                goto L1;
            }
        }
    }

    /* If e1 is not the 'this' pointer for ad
     */
    if (ad &&
        !(t.isTypePointer() && t.nextOf().isTypeStruct() && t.nextOf().isTypeStruct().sym == ad) &&
        !(t.isTypeStruct() && t.isTypeStruct().sym == ad))
    {
        ClassDeclaration cd = ad.isClassDeclaration();
        ClassDeclaration tcd = t.isClassHandle();

        /* e1 is the right this if ad is a base class of e1
         */
        if (!cd || !tcd || !(tcd == cd || cd.isBaseOf(tcd, null)))
        {
            /* Only classes can be inner classes with an 'outer'
             * member pointing to the enclosing class instance
             */
            if (tcd && tcd.isNested())
            {
                /* e1 is the 'this' pointer for an inner class: tcd.
                 * Rewrite it as the 'this' pointer for the outer class.
                 */
                auto vthis = tcd.followInstantiationContext(ad) ? tcd.vthis2 : tcd.vthis;
                e1 = new DotVarExp(loc, e1, vthis);
                e1.type = vthis.type;
                e1.type = e1.type.addMod(t.mod);
                // Do not call ensureStaticLinkTo()
                //e1 = e1.semantic(sc);

                // Skip up over nested functions, and get the enclosing
                // class type.
                e1 = getThisSkipNestedFuncs(loc, sc, tcd.toParentP(ad), ad, e1, t, var);
                if (e1.op == EXP.error)
                    return e1;
                goto L1;
            }

            /* Can't find a path from e1 to ad
             */
            if (flag)
                return null;
            e1.error("`this` for `%s` needs to be type `%s` not type `%s`", var.toChars(), ad.toChars(), t.toChars());
            return ErrorExp.get();
        }
    }
    return e1;
}

/***************************************
 * Pull out any properties.
 */
private Expression resolvePropertiesX(Scope* sc, Expression e1, Expression e2 = null)
{
    //printf("resolvePropertiesX, e1 = %s %s, e2 = %s\n", EXPtoString(e1.op).ptr, e1.toChars(), e2 ? e2.toChars() : null);
    Loc loc = e1.loc;

    OverloadSet os;
    Dsymbol s;
    Objects* tiargs;
    Type tthis;
    if (auto de = e1.isDotExp())
    {
        if (auto oe = de.e2.isOverExp())
        {
            tiargs = null;
            tthis = de.e1.type;
            os = oe.vars;
            goto Los;
        }
    }
    else if (e1.isOverExp())
    {
        tiargs = null;
        tthis = null;
        os = e1.isOverExp().vars;
    Los:
        assert(os);
        FuncDeclaration fd = null;
        if (e2)
        {
            e2 = e2.expressionSemantic(sc);
            if (e2.op == EXP.error)
                return ErrorExp.get();
            e2 = resolveProperties(sc, e2);

            Expressions a;
            a.push(e2);

            for (size_t i = 0; i < os.a.dim; i++)
            {
                if (FuncDeclaration f = resolveFuncCall(loc, sc, os.a[i], tiargs, tthis, &a, FuncResolveFlag.quiet))
                {
                    if (f.errors)
                        return ErrorExp.get();
                    fd = f;
                    assert(fd.type.ty == Tfunction);
                }
            }
            if (fd)
            {
                Expression e = new CallExp(loc, e1, e2);
                return e.expressionSemantic(sc);
            }
        }
        {
            for (size_t i = 0; i < os.a.dim; i++)
            {
                if (FuncDeclaration f = resolveFuncCall(loc, sc, os.a[i], tiargs, tthis, null, FuncResolveFlag.quiet))
                {
                    if (f.errors)
                        return ErrorExp.get();
                    fd = f;
                    assert(fd.type.ty == Tfunction);
                    auto tf = fd.type.isTypeFunction();
                    if (!tf.isref && e2)
                    {
                        error(loc, "%s is not an lvalue", e1.toChars());
                        return ErrorExp.get();
                    }
                }
            }
            if (fd)
            {
                Expression e = new CallExp(loc, e1);
                if (e2)
                    e = new AssignExp(loc, e, e2);
                return e.expressionSemantic(sc);
            }
        }
        if (e2)
            goto Leprop;
    }
    else if (auto dti = e1.isDotTemplateInstanceExp())
    {
        if (!dti.findTempDecl(sc))
            goto Leprop;
        if (!dti.ti.semanticTiargs(sc))
            goto Leprop;
        tiargs = dti.ti.tiargs;
        tthis = dti.e1.type;
        if ((os = dti.ti.tempdecl.isOverloadSet()) !is null)
            goto Los;
        if ((s = dti.ti.tempdecl) !is null)
            goto Lfd;
    }
    else if (auto dte = e1.isDotTemplateExp())
    {
        s = dte.td;
        tiargs = null;
        tthis = dte.e1.type;
        goto Lfd;
    }
    else if (auto se = e1.isScopeExp())
    {
        s = se.sds;
        TemplateInstance ti = s.isTemplateInstance();
        if (ti && !ti.semanticRun && ti.tempdecl)
        {
            //assert(ti.needsTypeInference(sc));
            if (!ti.semanticTiargs(sc))
                goto Leprop;
            tiargs = ti.tiargs;
            tthis = null;
            if ((os = ti.tempdecl.isOverloadSet()) !is null)
                goto Los;
            if ((s = ti.tempdecl) !is null)
                goto Lfd;
        }
    }
    else if (auto te = e1.isTemplateExp())
    {
        s = te.td;
        tiargs = null;
        tthis = null;
        goto Lfd;
    }
    else if (e1.isDotVarExp() && e1.type && (e1.type.toBasetype().isTypeFunction() || e1.isDotVarExp().var.isOverDeclaration()))
    {
        DotVarExp dve = e1.isDotVarExp();
        s = dve.var;
        tiargs = null;
        tthis = dve.e1.type;
        goto Lfd;
    }
    else if (sc && sc.flags & SCOPE.Cfile && e1.isVarExp() && !e2)
    {
        // ImportC: do not implicitly call function if no ( ) are present
    }
    else if (e1.isVarExp() && e1.type && (e1.type.toBasetype().isTypeFunction() || e1.isVarExp().var.isOverDeclaration()))
    {
        s = e1.isVarExp().var;
        tiargs = null;
        tthis = null;
    Lfd:
        assert(s);
        if (e2)
        {
            e2 = e2.expressionSemantic(sc);
            if (e2.op == EXP.error)
                return ErrorExp.get();
            e2 = resolveProperties(sc, e2);

            Expressions a;
            a.push(e2);

            FuncDeclaration fd = resolveFuncCall(loc, sc, s, tiargs, tthis, &a, FuncResolveFlag.quiet);
            if (fd && fd.type)
            {
                if (fd.errors)
                    return ErrorExp.get();
                if (!checkSymbolAccess(sc, fd))
                {
                    // @@@DEPRECATED_2.105@@@
                    // When turning into error, uncomment the return statement
                    TypeFunction tf = fd.type.isTypeFunction();
                    deprecation(loc, "function `%s` of type `%s` is not accessible from module `%s`",
                                fd.toPrettyChars(), tf.toChars, sc._module.toChars);
                    //return ErrorExp.get();
                }
                assert(fd.type.ty == Tfunction);
                Expression e = new CallExp(loc, e1, e2);
                return e.expressionSemantic(sc);
            }
        }
        {
            FuncDeclaration fd = resolveFuncCall(loc, sc, s, tiargs, tthis, null, FuncResolveFlag.quiet);
            if (fd && fd.type)
            {
                if (fd.errors)
                    return ErrorExp.get();
                TypeFunction tf = fd.type.isTypeFunction();
                if (!e2 || tf.isref)
                {
                    if (!checkSymbolAccess(sc, fd))
                    {
                        // @@@DEPRECATED_2.105@@@
                        // When turning into error, uncomment the return statement
                        deprecation(loc, "function `%s` of type `%s` is not accessible from module `%s`",
                                    fd.toPrettyChars(), tf.toChars, sc._module.toChars);
                        //return ErrorExp.get();
                    }
                    Expression e = new CallExp(loc, e1);
                    if (e2)
                        e = new AssignExp(loc, e, e2);
                    return e.expressionSemantic(sc);
                }
            }
        }
        if (FuncDeclaration fd = s.isFuncDeclaration())
        {
            // Keep better diagnostic message for invalid property usage of functions
            assert(fd.type.ty == Tfunction);
            Expression e = new CallExp(loc, e1, e2);
            return e.expressionSemantic(sc);
        }
        if (e2)
            goto Leprop;
    }
    if (auto ve = e1.isVarExp())
    {
        if (auto v = ve.var.isVarDeclaration())
        {
            if (ve.checkPurity(sc, v))
                return ErrorExp.get();
        }
    }
    if (e2)
        return null;

    if (e1.type && !e1.isTypeExp()) // function type is not a property
    {
        /* Look for e1 being a lazy parameter; rewrite as delegate call
         * only if the symbol wasn't already treated as a delegate
         */
        auto ve = e1.isVarExp();
        if (ve && ve.var.storage_class & STC.lazy_ && !ve.delegateWasExtracted)
        {
                Expression e = new CallExp(loc, e1);
                return e.expressionSemantic(sc);
        }
        else if (e1.isDotVarExp())
        {
            // Check for reading overlapped pointer field in @safe code.
            if (checkUnsafeAccess(sc, e1, true, true))
                return ErrorExp.get();
        }
        else if (auto ce = e1.isCallExp())
        {
            // Check for reading overlapped pointer field in @safe code.
            if (checkUnsafeAccess(sc, ce.e1, true, true))
                return ErrorExp.get();
        }
    }

    if (!e1.type)
    {
        error(loc, "cannot resolve type for %s", e1.toChars());
        e1 = ErrorExp.get();
    }
    return e1;

Leprop:
    error(loc, "not a property %s", e1.toChars());
    return ErrorExp.get();
}

extern (C++) Expression resolveProperties(Scope* sc, Expression e)
{
    //printf("resolveProperties(%s)\n", e.toChars());
    e = resolvePropertiesX(sc, e);
    if (e.checkRightThis(sc))
        return ErrorExp.get();
    return e;
}

/****************************************
 * The common type is determined by applying ?: to each pair.
 * Output:
 *      exps[]  properties resolved, implicitly cast to common type, rewritten in place
 * Returns:
 *      The common type, or `null` if an error has occured
 */
private Type arrayExpressionToCommonType(Scope* sc, ref Expressions exps)
{
    /* Still have a problem with:
     *  ubyte[][] = [ cast(ubyte[])"hello", [1]];
     * which works if the array literal is initialized top down with the ubyte[][]
     * type, but fails with this function doing bottom up typing.
     */

    //printf("arrayExpressionToCommonType()\n");
    scope IntegerExp integerexp = IntegerExp.literal!0;
    scope CondExp condexp = new CondExp(Loc.initial, integerexp, null, null);

    Type t0 = null;
    Expression e0 = null;
    bool foundType;

    for (size_t i = 0; i < exps.dim; i++)
    {
        Expression e = exps[i];
        if (!e)
            continue;

        e = resolveProperties(sc, e);
        if (!e.type)
        {
            e.error("`%s` has no value", e.toChars());
            t0 = Type.terror;
            continue;
        }
        if (e.op == EXP.type)
        {
            foundType = true; // do not break immediately, there might be more errors
            e.checkValue(); // report an error "type T has no value"
            t0 = Type.terror;
            continue;
        }
        if (e.type.ty == Tvoid)
        {
            // void expressions do not concur to the determination of the common
            // type.
            continue;
        }
        if (checkNonAssignmentArrayOp(e))
        {
            t0 = Type.terror;
            continue;
        }

        e = doCopyOrMove(sc, e);

        if (!foundType && t0 && !t0.equals(e.type))
        {
            /* This applies ?: to merge the types. It's backwards;
             * ?: should call this function to merge types.
             */
            condexp.type = null;
            condexp.e1 = e0;
            condexp.e2 = e;
            condexp.loc = e.loc;
            Expression ex = condexp.expressionSemantic(sc);
            if (ex.op == EXP.error)
                e = ex;
            else
            {
                // Convert to common type
                exps[i] = condexp.e1.castTo(sc, condexp.type);
                e = condexp.e2.castTo(sc, condexp.type);
            }
        }
        e0 = e;
        t0 = e.type;
        if (e.op != EXP.error)
            exps[i] = e;
    }

    // [] is typed as void[]
    if (!t0)
        return Type.tvoid;

    // It's an error, don't do the cast
    if (t0.ty == Terror)
        return null;

    for (size_t i = 0; i < exps.dim; i++)
    {
        Expression e = exps[i];
        if (!e)
            continue;

        e = e.implicitCastTo(sc, t0);
        if (e.op == EXP.error)
        {
            /* https://issues.dlang.org/show_bug.cgi?id=13024
             * a workaround for the bug in typeMerge -
             * it should paint e1 and e2 by deduced common type,
             * but doesn't in this particular case.
             */
            return null;
        }
        exps[i] = e;
    }
    return t0;
}

private Expression opAssignToOp(const ref Loc loc, EXP op, Expression e1, Expression e2)
{
    Expression e;
    switch (op)
    {
    case EXP.addAssign:
        e = new AddExp(loc, e1, e2);
        break;

    case EXP.minAssign:
        e = new MinExp(loc, e1, e2);
        break;

    case EXP.mulAssign:
        e = new MulExp(loc, e1, e2);
        break;

    case EXP.divAssign:
        e = new DivExp(loc, e1, e2);
        break;

    case EXP.modAssign:
        e = new ModExp(loc, e1, e2);
        break;

    case EXP.andAssign:
        e = new AndExp(loc, e1, e2);
        break;

    case EXP.orAssign:
        e = new OrExp(loc, e1, e2);
        break;

    case EXP.xorAssign:
        e = new XorExp(loc, e1, e2);
        break;

    case EXP.leftShiftAssign:
        e = new ShlExp(loc, e1, e2);
        break;

    case EXP.rightShiftAssign:
        e = new ShrExp(loc, e1, e2);
        break;

    case EXP.unsignedRightShiftAssign:
        e = new UshrExp(loc, e1, e2);
        break;

    default:
        assert(0);
    }
    return e;
}

/*********************
 * Rewrite:
 *    array.length op= e2
 * as:
 *    array.length = array.length op e2
 * or:
 *    auto tmp = &array;
 *    (*tmp).length = (*tmp).length op e2
 */
private Expression rewriteOpAssign(BinExp exp)
{
    ArrayLengthExp ale = exp.e1.isArrayLengthExp();
    if (ale.e1.isVarExp())
    {
        Expression e = opAssignToOp(exp.loc, exp.op, ale, exp.e2);
        e = new AssignExp(exp.loc, ale.syntaxCopy(), e);
        return e;
    }
    else
    {
        /*    auto tmp = &array;
         *    (*tmp).length = (*tmp).length op e2
         */
        auto tmp = copyToTemp(0, "__arraylength", new AddrExp(ale.loc, ale.e1));

        Expression e1 = new ArrayLengthExp(ale.loc, new PtrExp(ale.loc, new VarExp(ale.loc, tmp)));
        Expression elvalue = e1.syntaxCopy();
        Expression e = opAssignToOp(exp.loc, exp.op, e1, exp.e2);
        e = new AssignExp(exp.loc, elvalue, e);
        e = new CommaExp(exp.loc, new DeclarationExp(ale.loc, tmp), e);
        return e;
    }
}

/****************************************
 * Preprocess arguments to function.
 * Input:
 *      reportErrors    whether or not to report errors here.  Some callers are not
 *                      checking actual function params, so they'll do their own error reporting
 * Output:
 *      exps[]  tuples expanded, properties resolved, rewritten in place
 * Returns:
 *      true    a semantic error occurred
 */
private bool preFunctionParameters(Scope* sc, Expressions* exps, const bool reportErrors = true)
{
    bool err = false;
    if (exps)
    {
        expandTuples(exps);

        for (size_t i = 0; i < exps.dim; i++)
        {
            Expression arg = (*exps)[i];
            arg = resolveProperties(sc, arg);
            arg = arg.arrayFuncConv(sc);
            if (arg.op == EXP.type)
            {
                // for static alias this: https://issues.dlang.org/show_bug.cgi?id=17684
                arg = resolveAliasThis(sc, arg);

                if (arg.op == EXP.type)
                {
                    if (reportErrors)
                    {
                        arg.error("cannot pass type `%s` as a function argument", arg.toChars());
                        arg = ErrorExp.get();
                    }
                    err = true;
                }
            }
            else if (arg.type.toBasetype().ty == Tfunction)
            {
                if (reportErrors)
                {
                    arg.error("cannot pass function `%s` as a function argument", arg.toChars());
                    arg = ErrorExp.get();
                }
                err = true;
            }
            else if (checkNonAssignmentArrayOp(arg))
            {
                arg = ErrorExp.get();
                err = true;
            }
            (*exps)[i] = arg;
        }
    }
    return err;
}

/********************************************
 * Issue an error if default construction is disabled for type t.
 * Default construction is required for arrays and 'out' parameters.
 * Returns:
 *      true    an error was issued
 */
private bool checkDefCtor(Loc loc, Type t)
{
    if (auto ts = t.baseElemOf().isTypeStruct())
    {
        StructDeclaration sd = ts.sym;
        if (sd.noDefaultCtor)
        {
            sd.error(loc, "default construction is disabled");
            return true;
        }
    }
    return false;
}

/****************************************
 * Now that we know the exact type of the function we're calling,
 * the arguments[] need to be adjusted:
 *      1. implicitly convert argument to the corresponding parameter type
 *      2. add default arguments for any missing arguments
 *      3. do default promotions on arguments corresponding to ...
 *      4. add hidden _arguments[] argument
 *      5. call copy constructor for struct value arguments
 * Params:
 *      loc       = location of function call
 *      sc        = context
 *      tf        = type of the function
 *      ethis     = `this` argument, `null` if none or not known
 *      tthis     = type of `this` argument, `null` if no `this` argument
 *      arguments = array of actual arguments to function call
 *      fd        = the function being called, `null` if called indirectly
 *      prettype  = set to return type of function
 *      peprefix  = set to expression to execute before `arguments[]` are evaluated, `null` if none
 * Returns:
 *      true    errors happened
 */
private bool functionParameters(const ref Loc loc, Scope* sc,
    TypeFunction tf, Expression ethis, Type tthis, Expressions* arguments, FuncDeclaration fd,
    Type* prettype, Expression* peprefix)
{
    //printf("functionParameters() %s\n", fd ? fd.toChars() : "");
    assert(arguments);
    assert(fd || tf.next);
    size_t nargs = arguments ? arguments.dim : 0;
    const size_t nparams = tf.parameterList.length;
    const olderrors = global.errors;
    bool err = false;
    *prettype = Type.terror;
    Expression eprefix = null;
    *peprefix = null;

    if (nargs > nparams && tf.parameterList.varargs == VarArg.none)
    {
        error(loc, "expected %llu arguments, not %llu for non-variadic function type `%s`", cast(ulong)nparams, cast(ulong)nargs, tf.toChars());
        return true;
    }

    // If inferring return type, and semantic3() needs to be run if not already run
    if (!tf.next && fd.inferRetType)
    {
        fd.functionSemantic();
    }
    else if (fd && fd.parent)
    {
        TemplateInstance ti = fd.parent.isTemplateInstance();
        if (ti && ti.tempdecl)
        {
            fd.functionSemantic3();
        }
    }

    /* If calling a pragma(inline, true) function,
     * set flag to later scan for inlines.
     */
    if (fd && fd.inlining == PINLINE.always)
    {
        if (sc._module)
            sc._module.hasAlwaysInlines = true;
        if (sc.func)
            sc.func.flags |= FUNCFLAG.hasAlwaysInline;
    }

    const isCtorCall = fd && fd.needThis() && fd.isCtorDeclaration();

    const size_t n = (nargs > nparams) ? nargs : nparams; // n = max(nargs, nparams)

    /* If the function return type has wildcards in it, we'll need to figure out the actual type
     * based on the actual argument types.
     * Start with the `this` argument, later on merge into wildmatch the mod bits of the rest
     * of the arguments.
     */
    MOD wildmatch = (tthis && !isCtorCall) ? tthis.Type.deduceWild(tf, false) : 0;

    bool done = false;
    foreach (const i; 0 .. n)
    {
        Expression arg = (i < nargs) ? (*arguments)[i] : null;

        if (i < nparams)
        {
            bool errorArgs()
            {
                error(loc, "expected %llu function arguments, not %llu", cast(ulong)nparams, cast(ulong)nargs);
                return true;
            }

            Parameter p = tf.parameterList[i];

            if (!arg)
            {
                if (!p.defaultArg)
                {
                    if (tf.parameterList.varargs == VarArg.typesafe && i + 1 == nparams)
                        goto L2;
                    return errorArgs();
                }
                arg = p.defaultArg;
                arg = inlineCopy(arg, sc);
                // __FILE__, __LINE__, __MODULE__, __FUNCTION__, and __PRETTY_FUNCTION__
                arg = arg.resolveLoc(loc, sc);
                arguments.push(arg);
                nargs++;
            }
            else
            {
                if (isDefaultInitOp(arg.op))
                {
                    arg = arg.resolveLoc(loc, sc);
                    (*arguments)[i] = arg;
                }
            }


            if (tf.parameterList.varargs == VarArg.typesafe && i + 1 == nparams) // https://dlang.org/spec/function.html#variadic
            {
                //printf("\t\tvarargs == 2, p.type = '%s'\n", p.type.toChars());
                {
                    MATCH m;
                    if ((m = arg.implicitConvTo(p.type)) > MATCH.nomatch)
                    {
                        if (p.type.nextOf() && arg.implicitConvTo(p.type.nextOf()) >= m)
                            goto L2;
                        else if (nargs != nparams)
                            return errorArgs();
                        goto L1;
                    }
                }
            L2:
                Type tb = p.type.toBasetype();
                switch (tb.ty)
                {
                case Tsarray:
                case Tarray:
                    {
                        /* Create a static array variable v of type arg.type:
                         *  T[dim] __arrayArg = [ arguments[i], ..., arguments[nargs-1] ];
                         *
                         * The array literal in the initializer of the hidden variable
                         * is now optimized.
                         * https://issues.dlang.org/show_bug.cgi?id=2356
                         */
                        Type tbn = (cast(TypeArray)tb).next;    // array element type
                        Type tret = p.isLazyArray();

                        auto elements = new Expressions(nargs - i);
                        foreach (u; 0 .. elements.dim)
                        {
                            Expression a = (*arguments)[i + u];
                            if (tret && a.implicitConvTo(tret))
                            {
                                // p is a lazy array of delegates, tret is return type of the delegates
                                a = a.implicitCastTo(sc, tret)
                                     .optimize(WANTvalue)
                                     .toDelegate(tret, sc);
                            }
                            else
                                a = a.implicitCastTo(sc, tbn);
                            a = a.addDtorHook(sc);
                            (*elements)[u] = a;
                        }
                        // https://issues.dlang.org/show_bug.cgi?id=14395
                        // Convert to a static array literal, or its slice.
                        arg = new ArrayLiteralExp(loc, tbn.sarrayOf(nargs - i), elements);
                        if (tb.ty == Tarray)
                        {
                            arg = new SliceExp(loc, arg, null, null);
                            arg.type = p.type;
                        }
                        break;
                    }
                case Tclass:
                    {
                        /* Set arg to be:
                         *      new Tclass(arg0, arg1, ..., argn)
                         */
                        auto args = new Expressions(nargs - i);
                        foreach (u; i .. nargs)
                            (*args)[u - i] = (*arguments)[u];
                        arg = new NewExp(loc, null, p.type, args);
                        break;
                    }
                default:
                    if (!arg)
                    {
                        error(loc, "not enough arguments");
                        return true;
                    }
                    break;
                }
                arg = arg.expressionSemantic(sc);
                //printf("\targ = '%s'\n", arg.toChars());
                arguments.setDim(i + 1);
                (*arguments)[i] = arg;
                nargs = i + 1;
                done = true;
            }

        L1:
            if (!(p.storageClass & STC.lazy_ && p.type.ty == Tvoid))
            {
                if (ubyte wm = arg.type.deduceWild(p.type, p.isReference()))
                {
                    wildmatch = wildmatch ? MODmerge(wildmatch, wm) : wm;
                    //printf("[%d] p = %s, a = %s, wm = %d, wildmatch = %d\n", i, p.type.toChars(), arg.type.toChars(), wm, wildmatch);
                }
            }
        }
        if (done)
            break;
    }
    if ((wildmatch == MODFlags.mutable || wildmatch == MODFlags.immutable_) &&
        tf.next && tf.next.hasWild() &&
        (tf.isref || !tf.next.implicitConvTo(tf.next.immutableOf())))
    {
        bool errorInout(MOD wildmatch)
        {
            const(char)* s = wildmatch == MODFlags.mutable ? "mutable" : MODtoChars(wildmatch);
            error(loc, "modify `inout` to `%s` is not allowed inside `inout` function", s);
            return true;
        }

        if (fd)
        {
            /* If the called function may return the reference to
             * outer inout data, it should be rejected.
             *
             * void foo(ref inout(int) x) {
             *   ref inout(int) bar(inout(int)) { return x; }
             *   struct S {
             *      ref inout(int) bar() inout { return x; }
             *      ref inout(int) baz(alias a)() inout { return x; }
             *   }
             *   bar(int.init) = 1;  // bad!
             *   S().bar() = 1;      // bad!
             * }
             * void test() {
             *   int a;
             *   auto s = foo(a);
             *   s.baz!a() = 1;      // bad!
             * }
             *
             */
            bool checkEnclosingWild(Dsymbol s)
            {
                bool checkWild(Dsymbol s)
                {
                    if (!s)
                        return false;
                    if (auto ad = s.isAggregateDeclaration())
                    {
                        if (ad.isNested())
                            return checkEnclosingWild(s);
                    }
                    else if (auto ff = s.isFuncDeclaration())
                    {
                        if (ff.type.isTypeFunction().iswild)
                            return errorInout(wildmatch);

                        if (ff.isNested() || ff.isThis())
                            return checkEnclosingWild(s);
                    }
                    return false;
                }

                Dsymbol ctx0 = s.toParent2();
                Dsymbol ctx1 = s.toParentLocal();
                if (checkWild(ctx0))
                    return true;
                if (ctx0 != ctx1)
                    return checkWild(ctx1);
                return false;
            }
            if ((fd.isThis() || fd.isNested()) && checkEnclosingWild(fd))
                return true;
        }
        else if (tf.isWild())
            return errorInout(wildmatch);
    }

    Expression firstArg = ((tf.next && tf.next.ty == Tvoid || isCtorCall) &&
                           tthis &&
                           tthis.isMutable() && tthis.toBasetype().ty == Tstruct &&
                           tthis.hasPointers())
                          ? ethis : null;

    assert(nargs >= nparams);
    foreach (const i, arg; (*arguments)[0 .. nargs])
    {
        assert(arg);
        if (i < nparams)
        {
            Parameter p = tf.parameterList[i];
            Type targ = arg.type;               // keep original type for isCopyable() because alias this
                                                // resolution may hide an uncopyable type

            if (!(p.storageClass & STC.lazy_ && p.type.ty == Tvoid))
            {
                Type tprm = p.type.hasWild()
                    ? p.type.substWildTo(wildmatch)
                    : p.type;

                const hasCopyCtor = arg.type.isTypeStruct() && arg.type.isTypeStruct().sym.hasCopyCtor;
                const typesMatch = arg.type.mutableOf().unSharedOf().equals(tprm.mutableOf().unSharedOf());
                if (!((hasCopyCtor && typesMatch) || tprm.equals(arg.type)))
                {
                    //printf("arg.type = %s, p.type = %s\n", arg.type.toChars(), p.type.toChars());
                    arg = arg.implicitCastTo(sc, tprm);
                    arg = arg.optimize(WANTvalue, p.isReference());
                }
            }

            // Support passing rvalue to `in` parameters
            if ((p.storageClass & (STC.in_ | STC.ref_)) == (STC.in_ | STC.ref_))
            {
                if (!arg.isLvalue())
                {
                    auto v = copyToTemp(STC.exptemp, "__rvalue", arg);
                    Expression ev = new DeclarationExp(arg.loc, v);
                    ev = new CommaExp(arg.loc, ev, new VarExp(arg.loc, v));
                    arg = ev.expressionSemantic(sc);
                }
                arg = arg.toLvalue(sc, arg);

                // Look for mutable misaligned pointer, etc., in @safe mode
                err |= checkUnsafeAccess(sc, arg, false, true);
            }
            else if (p.storageClass & STC.ref_)
            {
                if (global.params.rvalueRefParam == FeatureState.enabled &&
                    !arg.isLvalue() &&
                    targ.isCopyable())
                {   /* allow rvalues to be passed to ref parameters by copying
                     * them to a temp, then pass the temp as the argument
                     */
                    auto v = copyToTemp(0, "__rvalue", arg);
                    Expression ev = new DeclarationExp(arg.loc, v);
                    ev = new CommaExp(arg.loc, ev, new VarExp(arg.loc, v));
                    arg = ev.expressionSemantic(sc);
                }
                arg = arg.toLvalue(sc, arg);

                // Look for mutable misaligned pointer, etc., in @safe mode
                err |= checkUnsafeAccess(sc, arg, false, true);
            }
            else if (p.storageClass & STC.out_)
            {
                Type t = arg.type;
                if (!t.isMutable() || !t.isAssignable()) // check blit assignable
                {
                    arg.error("cannot modify struct `%s` with immutable members", arg.toChars());
                    err = true;
                }
                else
                {
                    // Look for misaligned pointer, etc., in @safe mode
                    err |= checkUnsafeAccess(sc, arg, false, true);
                    err |= checkDefCtor(arg.loc, t); // t must be default constructible
                }
                arg = arg.toLvalue(sc, arg);
            }
            else if (p.storageClass & STC.lazy_)
            {
                // Convert lazy argument to a delegate
                auto t = (p.type.ty == Tvoid) ? p.type : arg.type;
                arg = toDelegate(arg, t, sc);
            }
            //printf("arg: %s\n", arg.toChars());
            //printf("type: %s\n", arg.type.toChars());
            //printf("param: %s\n", p.toChars());

            const pStc = tf.parameterStorageClass(tthis, p);

            if (firstArg && (pStc & STC.return_))
            {
                /* Argument value can be assigned to firstArg.
                 * Check arg to see if it matters.
                 */
                err |= checkParamArgumentReturn(sc, firstArg, arg, p, false);
            }
            // Allow 'lazy' to imply 'scope' - lazy parameters can be passed along
            // as lazy parameters to the next function, but that isn't escaping.
            else if (!(pStc & STC.lazy_))
            {
                /* Argument value can escape from the called function.
                 * Check arg to see if it matters.
                 */
                err |= checkParamArgumentEscape(sc, fd, p, cast(STC) pStc, arg, false, false);
            }

            // Turning heap allocations into stack allocations is dangerous without dip1000, since `scope` inference
            // may be unreliable when scope violations only manifest as deprecation warnings.
            // However, existing `@nogc` code may rely on it, so still do it when the parameter is explicitly marked `scope`
            const explicitScope = (p.storageClass & STC.lazy_) ||
                ((p.storageClass & STC.scope_) && !(p.storageClass & STC.scopeinferred));
            if ((pStc & (STC.scope_ | STC.lazy_)) &&
                ((global.params.useDIP1000 == FeatureState.enabled) || explicitScope) &&
                !(pStc & STC.return_))
            {
                /* Argument value cannot escape from the called function.
                 */
                Expression a = arg;
                if (auto ce = a.isCastExp())
                    a = ce.e1;

                ArrayLiteralExp ale;
                if (p.type.toBasetype().ty == Tarray &&
                    (ale = a.isArrayLiteralExp()) !is null && ale.elements && ale.elements.length > 0)
                {
                    // allocate the array literal as temporary static array on the stack
                    ale.type = ale.type.nextOf().sarrayOf(ale.elements.length);
                    auto tmp = copyToTemp(0, "__arrayliteral_on_stack", ale);
                    auto declareTmp = new DeclarationExp(ale.loc, tmp);
                    auto castToSlice = new CastExp(ale.loc, new VarExp(ale.loc, tmp),
                        p.type.substWildTo(MODFlags.mutable));
                    arg = CommaExp.combine(declareTmp, castToSlice);
                    arg = arg.expressionSemantic(sc);
                }
                else if (auto fe = a.isFuncExp())
                {
                    /* Function literals can only appear once, so if this
                     * appearance was scoped, there cannot be any others.
                     */
                    fe.fd.tookAddressOf = 0;
                }
                else if (auto de = a.isDelegateExp())
                {
                    /* For passing a delegate to a scoped parameter,
                     * this doesn't count as taking the address of it.
                     * We only worry about 'escaping' references to the function.
                     */
                    if (auto ve = de.e1.isVarExp())
                    {
                        if (auto f = ve.var.isFuncDeclaration())
                        {
                            if (f.tookAddressOf)
                                --f.tookAddressOf;
                            //printf("--tookAddressOf = %d\n", f.tookAddressOf);
                        }
                    }
                }
            }
            if (!p.isReference())
                err |= arg.checkSharedAccess(sc);

            arg = arg.optimize(WANTvalue, p.isReference());

            /* Determine if this parameter is the "first reference" parameter through which
             * later "return" arguments can be stored.
             */
            if (i == 0 && !tthis && p.isReference() && p.type &&
                (tf.next && tf.next.ty == Tvoid || isCtorCall))
            {
                Type tb = p.type.baseElemOf();
                if (tb.isMutable() && tb.hasPointers())
                {
                    firstArg = arg;
                }
            }
        }
        else
        {
            // These will be the trailing ... arguments
            // If not D linkage, do promotions
            if (tf.linkage != LINK.d)
            {
                // Promote bytes, words, etc., to ints
                arg = integralPromotions(arg, sc);

                // Promote floats to doubles
                switch (arg.type.ty)
                {
                case Tfloat32:
                    arg = arg.castTo(sc, Type.tfloat64);
                    break;

                case Timaginary32:
                    arg = arg.castTo(sc, Type.timaginary64);
                    break;

                default:
                    break;
                }
                if (tf.parameterList.varargs == VarArg.variadic)
                {
                    const(char)* p = tf.linkage == LINK.c ? "extern(C)" : "extern(C++)";
                    if (arg.type.ty == Tarray)
                    {
                        arg.error("cannot pass dynamic arrays to `%s` vararg functions", p);
                        err = true;
                    }
                    if (arg.type.ty == Tsarray)
                    {
                        arg.error("cannot pass static arrays to `%s` vararg functions", p);
                        err = true;
                    }
                }
            }

            // Do not allow types that need destructors or copy constructors.
            if (arg.type.needsDestruction())
            {
                arg.error("cannot pass types that need destruction as variadic arguments");
                err = true;
            }
            if (arg.type.needsCopyOrPostblit())
            {
                arg.error("cannot pass types with postblits or copy constructors as variadic arguments");
                err = true;
            }

            // Convert static arrays to dynamic arrays
            // BUG: I don't think this is right for D2
            Type tb = arg.type.toBasetype();
            if (auto ts = tb.isTypeSArray())
            {
                Type ta = ts.next.arrayOf();
                if (ts.size(arg.loc) == 0)
                    arg = new NullExp(arg.loc, ta);
                else
                    arg = arg.castTo(sc, ta);
            }
            if (tb.ty == Tstruct)
            {
                //arg = callCpCtor(sc, arg);
            }
            // Give error for overloaded function addresses
            if (auto se = arg.isSymOffExp())
            {
                if (se.hasOverloads && !se.var.isFuncDeclaration().isUnique())
                {
                    arg.error("function `%s` is overloaded", arg.toChars());
                    err = true;
                }
            }
            err |= arg.checkValue();
            err |= arg.checkSharedAccess(sc);
            arg = arg.optimize(WANTvalue);
        }
        (*arguments)[i] = arg;
    }

    /* If calling C scanf(), printf(), or any variants, check the format string against the arguments
     */
    const isVa_list = tf.parameterList.varargs == VarArg.none;
    if (fd && fd.flags & FUNCFLAG.printf)
    {
        if (auto se = (*arguments)[nparams - 1 - isVa_list].isStringExp())
        {
            checkPrintfFormat(se.loc, se.peekString(), (*arguments)[nparams .. nargs], isVa_list);
        }
    }
    else if (fd && fd.flags & FUNCFLAG.scanf)
    {
        if (auto se = (*arguments)[nparams - 1 - isVa_list].isStringExp())
        {
            checkScanfFormat(se.loc, se.peekString(), (*arguments)[nparams .. nargs], isVa_list);
        }
    }
    else
    {
        // TODO: not checking the "v" functions yet (for those, check format string only, not args)
    }

    /* Remaining problems:
     * 1. order of evaluation - some function push L-to-R, others R-to-L. Until we resolve what array assignment does (which is
     *    implemented by calling a function) we'll defer this for now.
     * 2. value structs (or static arrays of them) that need to be copy constructed
     * 3. value structs (or static arrays of them) that have destructors, and subsequent arguments that may throw before the
     *    function gets called.
     * 4. value structs need to be destructed after the function call for platforms where the caller destroys the arguments.
     * 2, 3 and 4 are handled by doing the argument construction in 'eprefix' so that if a later argument throws, they are cleaned
     * up properly. Pushing arguments on the stack then cannot fail.
     */
     {
        /* TODO: tackle problem 1)
         */
        const bool leftToRight = true; // TODO: Any cases that need rightToLeft?
        if (!leftToRight)
            assert(nargs == nparams); // no variadics for RTL order, as they would probably be evaluated LTR and so add complexity

        /* Does Problem (4) apply?
         */
        const bool callerDestroysArgs = !target.isCalleeDestroyingArgs(tf);

        const ptrdiff_t start = (leftToRight ? 0 : cast(ptrdiff_t)nargs - 1);
        const ptrdiff_t end   = (leftToRight ? cast(ptrdiff_t)nargs : -1);
        const ptrdiff_t step  = (leftToRight ? 1 : -1);

        /* Compute indices of last throwing argument and first arg needing destruction.
         * Used to not set up destructors unless an arg needs destruction on a throw
         * in a later argument.
         */
        ptrdiff_t lastthrow = -1;   // last argument that may throw
        ptrdiff_t firstdtor = -1;   // first argument that needs destruction
        ptrdiff_t lastdtor  = -1;   // last argument that needs destruction
        for (ptrdiff_t i = start; i != end; i += step)
        {
            Expression arg = (*arguments)[i];
            if (canThrow(arg, sc.func, false))
                lastthrow = i;
            if (arg.type.needsDestruction())
            {
                Parameter p = (i >= nparams ? null : tf.parameterList[i]);
                if (!(p && (p.storageClass & (STC.lazy_ | STC.ref_ | STC.out_))))
                {
                    if (firstdtor == -1)
                        firstdtor = i;
                    lastdtor = i;
                }
            }
        }

        /* Do we need 'eprefix' for problems 3 or 4?
         */
        const bool needsPrefix = callerDestroysArgs
            ? firstdtor >= 0 // true if any argument needs destruction
            : firstdtor >= 0 && lastthrow >= 0 &&
              (lastthrow - firstdtor) * step > 0; // last throw after first destruction
        const ptrdiff_t lastPrefix = callerDestroysArgs
            ? lastdtor   // up to last argument requiring destruction
            : lastthrow; // up to last potentially throwing argument

        /* Problem 3: initialize 'eprefix' by declaring the gate
         */
        VarDeclaration gate;
        if (needsPrefix && !callerDestroysArgs)
        {
            // eprefix => bool __gate [= false]
            Identifier idtmp = Identifier.generateId("__gate");
            gate = new VarDeclaration(loc, Type.tbool, idtmp, null);
            gate.storage_class |= STC.temp | STC.ctfe | STC.volatile_;
            gate.dsymbolSemantic(sc);

            auto ae = new DeclarationExp(loc, gate);
            eprefix = ae.expressionSemantic(sc);
        }

        for (ptrdiff_t i = start; i != end; i += step)
        {
            Expression arg = (*arguments)[i];
            //printf("arg[%d]: %s\n", cast(int)i, arg.toChars());

            Parameter parameter = (i >= nparams ? null : tf.parameterList[i]);
            const bool isRef = parameter && parameter.isReference();
            const bool isLazy = (parameter && (parameter.storageClass & STC.lazy_));

            /* Skip lazy parameters
             */
            if (isLazy)
                continue;

            /* Do we have 'eprefix' and aren't past 'lastPrefix' yet?
             * Then declare a temporary variable for this arg and append that declaration
             * to 'eprefix', which will implicitly take care of potential problem 2) for
             * this arg.
             * 'eprefix' will therefore finally contain all args up to and including 'lastPrefix',
             * excluding all lazy parameters.
             */
            if (needsPrefix && (lastPrefix - i) * step >= 0)
            {
                const bool needsDtor = !isRef && arg.type.needsDestruction() &&
                                       // Problem 3: last throwing arg doesn't require dtor patching
                                       (callerDestroysArgs || i != lastPrefix);

                /* Declare temporary 'auto __pfx = arg' (needsDtor) or 'auto __pfy = arg' (!needsDtor)
                 */
                auto tmp = copyToTemp(
                    (parameter ? parameter.storageClass : tf.parameterList.stc) & (STC.scope_),
                    needsDtor ? "__pfx" : "__pfy",
                    !isRef ? arg : arg.addressOf());
                tmp.dsymbolSemantic(sc);

                if (callerDestroysArgs)
                {
                    /* Problem 4: Normal temporary, destructed after the call
                     */
                    if (needsDtor)
                        tmp.isArgDtorVar = true;   // mark it so that the backend passes it by ref to the function being called
                }
                else
                {
                    /* Problem 3: Modify the destructor so it only runs if gate==false,
                     * i.e., only if there was a throw while constructing the args
                     */
                    if (!needsDtor)
                    {
                        if (tmp.edtor)
                        {
                            assert(i == lastPrefix);
                            tmp.edtor = null;
                        }
                    }
                    else
                    {
                        // edtor => (__gate || edtor)
                        assert(tmp.edtor);
                        Expression e = tmp.edtor;
                        e = new LogicalExp(e.loc, EXP.orOr, new VarExp(e.loc, gate), e);
                        tmp.edtor = e.expressionSemantic(sc);
                        //printf("edtor: %s\n", tmp.edtor.toChars());
                    }
                }

                // eprefix => (eprefix, auto __pfx/y = arg)
                auto ae = new DeclarationExp(loc, tmp);
                eprefix = Expression.combine(eprefix, ae.expressionSemantic(sc));

                // arg => __pfx/y
                arg = new VarExp(loc, tmp);
                arg = arg.expressionSemantic(sc);
                if (isRef)
                {
                    arg = new PtrExp(loc, arg);
                    arg = arg.expressionSemantic(sc);
                }

                /* Problem 3: Last throwing arg?
                 * Then finalize eprefix => (eprefix, gate = true), i.e., disable the
                 * dtors right after constructing the last throwing arg.
                 * From now on, the callee will take care of destructing the args because
                 * the args are implicitly moved into function parameters.
                 */
                if (!callerDestroysArgs && i == lastPrefix)
                {
                    auto e = new AssignExp(gate.loc, new VarExp(gate.loc, gate), IntegerExp.createBool(true));
                    eprefix = Expression.combine(eprefix, e.expressionSemantic(sc));
                }
            }
            else // not part of 'eprefix'
            {
                /* Handle problem 2) by calling the copy constructor for value structs
                 * (or static arrays of them) if appropriate.
                 */
                Type tv = arg.type.baseElemOf();
                if (!isRef && tv.ty == Tstruct)
                    arg = doCopyOrMove(sc, arg, parameter ? parameter.type : null);
            }

            (*arguments)[i] = arg;
        }
    }
    //if (eprefix) printf("eprefix: %s\n", eprefix.toChars());

    /* Test compliance with DIP1021
     */
    if (global.params.useDIP1021 &&
        tf.trust != TRUST.system && tf.trust != TRUST.trusted)
        err |= checkMutableArguments(sc, fd, tf, ethis, arguments, false);

    // If D linkage and variadic, add _arguments[] as first argument
    if (tf.isDstyleVariadic())
    {
        assert(arguments.dim >= nparams);

        auto args = new Parameters(arguments.dim - nparams);
        for (size_t i = 0; i < arguments.dim - nparams; i++)
        {
            auto arg = new Parameter(STC.in_, (*arguments)[nparams + i].type, null, null, null);
            (*args)[i] = arg;
        }
        auto tup = new TypeTuple(args);
        Expression e = (new TypeidExp(loc, tup)).expressionSemantic(sc);
        arguments.insert(0, e);
    }

    /* Determine function return type: tret
     */
    Type tret = tf.next;
    if (isCtorCall)
    {
        //printf("[%s] fd = %s %s, %d %d %d\n", loc.toChars(), fd.toChars(), fd.type.toChars(),
        //    wildmatch, tf.isWild(), fd.isReturnIsolated());
        if (!tthis)
        {
            assert(sc.intypeof || global.errors);
            tthis = fd.isThis().type.addMod(fd.type.mod);
        }
        if (tf.isWild() && !fd.isReturnIsolated())
        {
            if (wildmatch)
                tret = tret.substWildTo(wildmatch);
            int offset;
            if (!tret.implicitConvTo(tthis) && !(MODimplicitConv(tret.mod, tthis.mod) && tret.isBaseOf(tthis, &offset) && offset == 0))
            {
                const(char)* s1 = tret.isNaked() ? " mutable" : tret.modToChars();
                const(char)* s2 = tthis.isNaked() ? " mutable" : tthis.modToChars();
                .error(loc, "`inout` constructor `%s` creates%s object, not%s", fd.toPrettyChars(), s1, s2);
                err = true;
            }
        }
        tret = tthis;
    }
    else if (wildmatch && tret)
    {
        /* Adjust function return type based on wildmatch
         */
        //printf("wildmatch = x%x, tret = %s\n", wildmatch, tret.toChars());
        tret = tret.substWildTo(wildmatch);
    }

    *prettype = tret;
    *peprefix = eprefix;
    return (err || olderrors != global.errors);
}

/**
 * Determines whether a symbol represents a module or package
 * (Used as a helper for is(type == module) and is(type == package))
 *
 * Params:
 *  sym = the symbol to be checked
 *
 * Returns:
 *  the symbol which `sym` represents (or `null` if it doesn't represent a `Package`)
 */
Package resolveIsPackage(Dsymbol sym)
{
    Package pkg;
    if (Import imp = sym.isImport())
    {
        if (imp.pkg is null)
        {
            .error(sym.loc, "internal compiler error: unable to process forward-referenced import `%s`",
                    imp.toChars());
            assert(0);
        }
        pkg = imp.pkg;
    }
    else if (auto mod = sym.isModule())
        pkg = mod.isPackageFile ? mod.pkg : sym.isPackage();
    else
        pkg = sym.isPackage();
    if (pkg)
        pkg.resolvePKGunknown();
    return pkg;
}

private Module loadStdMath()
{
    __gshared Import impStdMath = null;
    __gshared Identifier[1] stdID;
    if (!impStdMath)
    {
        stdID[0] = Id.std;
        auto s = new Import(Loc.initial, stdID[], Id.math, null, false);
        // Module.load will call fatal() if there's no std.math available.
        // Gag the error here, pushing the error handling to the caller.
        uint errors = global.startGagging();
        s.load(null);
        if (s.mod)
        {
            s.mod.importAll(null);
            s.mod.dsymbolSemantic(null);
        }
        global.endGagging(errors);
        impStdMath = s;
    }
    return impStdMath.mod;
}

private extern (C++) final class ExpressionSemanticVisitor : Visitor
{
    alias visit = Visitor.visit;

    Scope* sc;
    Expression result;

    this(Scope* sc)
    {
        this.sc = sc;
    }

    private void setError()
    {
        result = ErrorExp.get();
    }

    /**************************
     * Semantically analyze Expression.
     * Determine types, fold constants, etc.
     */
    override void visit(Expression e)
    {
        static if (LOGSEMANTIC)
        {
            printf("Expression::semantic() %s\n", e.toChars());
        }
        if (e.type)
            e.type = e.type.typeSemantic(e.loc, sc);
        else
            e.type = Type.tvoid;
        result = e;
    }

    override void visit(IntegerExp e)
    {
        assert(e.type);
        if (e.type.ty == Terror)
            return setError();

        assert(e.type.deco);
        e.setInteger(e.getInteger());
        result = e;
    }

    override void visit(RealExp e)
    {
        if (!e.type)
            e.type = Type.tfloat64;
        else
            e.type = e.type.typeSemantic(e.loc, sc);
        result = e;
    }

    override void visit(ComplexExp e)
    {
        if (!e.type)
            e.type = Type.tcomplex80;
        else
            e.type = e.type.typeSemantic(e.loc, sc);
        result = e;
    }

    override void visit(IdentifierExp exp)
    {
        static if (LOGSEMANTIC)
        {
            printf("IdentifierExp::semantic('%s')\n", exp.ident.toChars());
        }
        if (exp.type) // This is used as the dummy expression
        {
            result = exp;
            return;
        }

        Dsymbol scopesym;
        Dsymbol s = sc.search(exp.loc, exp.ident, &scopesym);
        if (s)
        {
            if (s.errors)
                return setError();

            Expression e;

            /* See if the symbol was a member of an enclosing 'with'
             */
            WithScopeSymbol withsym = scopesym.isWithScopeSymbol();
            if (withsym && withsym.withstate.wthis && symbolIsVisible(sc, s))
            {
                /* Disallow shadowing
                 */
                // First find the scope of the with
                Scope* scwith = sc;
                while (scwith.scopesym != scopesym)
                {
                    scwith = scwith.enclosing;
                    assert(scwith);
                }
                // Look at enclosing scopes for symbols with the same name,
                // in the same function
                for (Scope* scx = scwith; scx && scx.func == scwith.func; scx = scx.enclosing)
                {
                    Dsymbol s2;
                    if (scx.scopesym && scx.scopesym.symtab && (s2 = scx.scopesym.symtab.lookup(s.ident)) !is null && s != s2)
                    {
                        exp.error("with symbol `%s` is shadowing local symbol `%s`", s.toPrettyChars(), s2.toPrettyChars());
                        return setError();
                    }
                }
                s = s.toAlias();

                // Same as wthis.ident
                //  TODO: DotIdExp.semantic will find 'ident' from 'wthis' again.
                //  The redudancy should be removed.
                e = new VarExp(exp.loc, withsym.withstate.wthis);
                e = new DotIdExp(exp.loc, e, exp.ident);
                e = e.expressionSemantic(sc);
            }
            else
            {
                if (withsym)
                {
                    if (withsym.withstate.exp.type.ty != Tvoid)
                    {
                        // 'with (exp)' is a type expression
                        // or 's' is not visible there (for error message)
                        e = new TypeExp(exp.loc, withsym.withstate.exp.type);
                    }
                    else
                    {
                        // 'with (exp)' is a Package/Module
                        e = withsym.withstate.exp;
                    }
                    e = new DotIdExp(exp.loc, e, exp.ident);
                    result = e.expressionSemantic(sc);
                    return;
                }

                /* If f is really a function template,
                 * then replace f with the function template declaration.
                 */
                FuncDeclaration f = s.isFuncDeclaration();
                if (f)
                {
                    TemplateDeclaration td = getFuncTemplateDecl(f);
                    if (td)
                    {
                        if (td.overroot) // if not start of overloaded list of TemplateDeclaration's
                            td = td.overroot; // then get the start
                        e = new TemplateExp(exp.loc, td, f);
                        e = e.expressionSemantic(sc);
                        result = e;
                        return;
                    }
                }

                if (global.params.fixAliasThis)
                {
                    ExpressionDsymbol expDsym = scopesym.isExpressionDsymbol();
                    if (expDsym)
                    {
                        //printf("expDsym = %s\n", expDsym.exp.toChars());
                        result = expDsym.exp.expressionSemantic(sc);
                        return;
                    }
                }
                // Haven't done overload resolution yet, so pass 1
                e = symbolToExp(s, exp.loc, sc, true);
            }
            result = e;
            return;
        }

        if (!global.params.fixAliasThis && hasThis(sc))
        {
            for (AggregateDeclaration ad = sc.getStructClassScope(); ad;)
            {
                if (ad.aliasthis)
                {
                    Expression e;
                    e = new ThisExp(exp.loc);
                    e = new DotIdExp(exp.loc, e, ad.aliasthis.ident);
                    e = new DotIdExp(exp.loc, e, exp.ident);
                    e = e.trySemantic(sc);
                    if (e)
                    {
                        result = e;
                        return;
                    }
                }

                auto cd = ad.isClassDeclaration();
                if (cd && cd.baseClass && cd.baseClass != ClassDeclaration.object)
                {
                    ad = cd.baseClass;
                    continue;
                }
                break;
            }
        }

        if (exp.ident == Id.ctfe)
        {
            if (sc.flags & SCOPE.ctfe)
            {
                exp.error("variable `__ctfe` cannot be read at compile time");
                return setError();
            }

            // Create the magic __ctfe bool variable
            auto vd = new VarDeclaration(exp.loc, Type.tbool, Id.ctfe, null);
            vd.storage_class |= STC.temp;
            vd.semanticRun = PASS.semanticdone;
            Expression e = new VarExp(exp.loc, vd);
            e = e.expressionSemantic(sc);
            result = e;
            return;
        }

        // If we've reached this point and are inside a with() scope then we may
        // try one last attempt by checking whether the 'wthis' object supports
        // dynamic dispatching via opDispatch.
        // This is done by rewriting this expression as wthis.ident.
        // The innermost with() scope of the hierarchy to satisfy the condition
        // above wins.
        // https://issues.dlang.org/show_bug.cgi?id=6400
        for (Scope* sc2 = sc; sc2; sc2 = sc2.enclosing)
        {
            if (!sc2.scopesym)
                continue;

            if (auto ss = sc2.scopesym.isWithScopeSymbol())
            {
                if (ss.withstate.wthis)
                {
                    Expression e;
                    e = new VarExp(exp.loc, ss.withstate.wthis);
                    e = new DotIdExp(exp.loc, e, exp.ident);
                    e = e.trySemantic(sc);
                    if (e)
                    {
                        result = e;
                        return;
                    }
                }
                // Try Type.opDispatch (so the static version)
                else if (ss.withstate.exp && ss.withstate.exp.op == EXP.type)
                {
                    if (Type t = ss.withstate.exp.isTypeExp().type)
                    {
                        Expression e;
                        e = new TypeExp(exp.loc, t);
                        e = new DotIdExp(exp.loc, e, exp.ident);
                        e = e.trySemantic(sc);
                        if (e)
                        {
                            result = e;
                            return;
                        }
                    }
                }
            }
        }

        /* Look for what user might have meant
         */
        if (const n = importHint(exp.ident.toString()))
            exp.error("`%s` is not defined, perhaps `import %.*s;` is needed?", exp.ident.toChars(), cast(int)n.length, n.ptr);
        else if (auto s2 = sc.search_correct(exp.ident))
            exp.error("undefined identifier `%s`, did you mean %s `%s`?", exp.ident.toChars(), s2.kind(), s2.toChars());
        else if (const p = Scope.search_correct_C(exp.ident))
            exp.error("undefined identifier `%s`, did you mean `%s`?", exp.ident.toChars(), p);
        else if (exp.ident == Id.dollar)
            exp.error("undefined identifier `$`");
        else
            exp.error("undefined identifier `%s`", exp.ident.toChars());

        result = ErrorExp.get();
    }

    override void visit(DsymbolExp e)
    {
        result = symbolToExp(e.s, e.loc, sc, e.hasOverloads);
    }

    override void visit(ThisExp e)
    {
        static if (LOGSEMANTIC)
        {
            printf("ThisExp::semantic()\n");
        }
        if (e.type)
        {
            result = e;
            return;
        }

        FuncDeclaration fd = hasThis(sc); // fd is the uplevel function with the 'this' variable
        AggregateDeclaration ad;

        /* Special case for typeof(this) and typeof(super) since both
         * should work even if they are not inside a non-static member function
         */
        if (!fd && sc.intypeof == 1)
        {
            // Find enclosing struct or class
            for (Dsymbol s = sc.getStructClassScope(); 1; s = s.parent)
            {
                if (!s)
                {
                    e.error("`%s` is not in a class or struct scope", e.toChars());
                    goto Lerr;
                }
                ClassDeclaration cd = s.isClassDeclaration();
                if (cd)
                {
                    e.type = cd.type;
                    result = e;
                    return;
                }
                StructDeclaration sd = s.isStructDeclaration();
                if (sd)
                {
                    e.type = sd.type;
                    result = e;
                    return;
                }
            }
        }
        if (!fd)
            goto Lerr;

        assert(fd.vthis);
        e.var = fd.vthis;
        assert(e.var.parent);
        ad = fd.isMemberLocal();
        if (!ad)
            ad = fd.isMember2();
        assert(ad);
        e.type = ad.type.addMod(e.var.type.mod);

        if (e.var.checkNestedReference(sc, e.loc))
            return setError();

        result = e;
        return;

    Lerr:
        e.error("`this` is only defined in non-static member functions, not `%s`", sc.parent.toChars());
        result = ErrorExp.get();
    }

    override void visit(SuperExp e)
    {
        static if (LOGSEMANTIC)
        {
            printf("SuperExp::semantic('%s')\n", e.toChars());
        }
        if (e.type)
        {
            result = e;
            return;
        }

        FuncDeclaration fd = hasThis(sc);
        ClassDeclaration cd;
        Dsymbol s;

        /* Special case for typeof(this) and typeof(super) since both
         * should work even if they are not inside a non-static member function
         */
        if (!fd && sc.intypeof == 1)
        {
            // Find enclosing class
            for (s = sc.getStructClassScope(); 1; s = s.parent)
            {
                if (!s)
                {
                    e.error("`%s` is not in a class scope", e.toChars());
                    goto Lerr;
                }
                cd = s.isClassDeclaration();
                if (cd)
                {
                    cd = cd.baseClass;
                    if (!cd)
                    {
                        e.error("class `%s` has no `super`", s.toChars());
                        goto Lerr;
                    }
                    e.type = cd.type;
                    result = e;
                    return;
                }
            }
        }
        if (!fd)
            goto Lerr;

        e.var = fd.vthis;
        assert(e.var && e.var.parent);

        s = fd.toParentDecl();
        if (s.isTemplateDeclaration()) // allow inside template constraint
            s = s.toParent();
        assert(s);
        cd = s.isClassDeclaration();
        //printf("parent is %s %s\n", fd.toParent().kind(), fd.toParent().toChars());
        if (!cd)
            goto Lerr;
        if (!cd.baseClass)
        {
            e.error("no base class for `%s`", cd.toChars());
            e.type = cd.type.addMod(e.var.type.mod);
        }
        else
        {
            e.type = cd.baseClass.type;
            e.type = e.type.castMod(e.var.type.mod);
        }

        if (e.var.checkNestedReference(sc, e.loc))
            return setError();

        result = e;
        return;

    Lerr:
        e.error("`super` is only allowed in non-static class member functions");
        result = ErrorExp.get();
    }

    override void visit(NullExp e)
    {
        static if (LOGSEMANTIC)
        {
            printf("NullExp::semantic('%s')\n", e.toChars());
        }
        // NULL is the same as (void *)0
        if (e.type)
        {
            result = e;
            return;
        }
        e.type = Type.tnull;
        result = e;
    }

    override void visit(StringExp e)
    {
        static if (LOGSEMANTIC)
        {
            printf("StringExp::semantic() %s\n", e.toChars());
        }
        if (e.type)
        {
            result = e;
            return;
        }

        OutBuffer buffer;
        size_t newlen = 0;
        size_t u;
        dchar c;

        switch (e.postfix)
        {
        case 'd':
            for (u = 0; u < e.len;)
            {
                if (const p = utf_decodeChar(e.peekString(), u, c))
                {
                    e.error("%.*s", cast(int)p.length, p.ptr);
                    return setError();
                }
                else
                {
                    buffer.write4(c);
                    newlen++;
                }
            }
            buffer.write4(0);
            e.setData(buffer.extractData(), newlen, 4);
            if (sc && sc.flags & SCOPE.Cfile)
                e.type = Type.tuns32.sarrayOf(e.len + 1);
            else
                e.type = Type.tdchar.immutableOf().arrayOf();
            e.committed = 1;
            break;

        case 'w':
            for (u = 0; u < e.len;)
            {
                if (const p = utf_decodeChar(e.peekString(), u, c))
                {
                    e.error("%.*s", cast(int)p.length, p.ptr);
                    return setError();
                }
                else
                {
                    buffer.writeUTF16(c);
                    newlen++;
                    if (c >= 0x10000)
                        newlen++;
                }
            }
            buffer.writeUTF16(0);
            e.setData(buffer.extractData(), newlen, 2);
            if (sc && sc.flags & SCOPE.Cfile)
                e.type = Type.tuns16.sarrayOf(e.len + 1);
            else
                e.type = Type.twchar.immutableOf().arrayOf();
            e.committed = 1;
            break;

        case 'c':
            e.committed = 1;
            goto default;

        default:
            if (sc && sc.flags & SCOPE.Cfile)
                e.type = Type.tchar.sarrayOf(e.len + 1);
            else
                e.type = Type.tchar.immutableOf().arrayOf();
            break;
        }
        e.type = e.type.typeSemantic(e.loc, sc);
        //type = type.immutableOf();
        //printf("type = %s\n", type.toChars());

        result = e;
    }

    override void visit(TupleExp exp)
    {
        static if (LOGSEMANTIC)
        {
            printf("+TupleExp::semantic(%s)\n", exp.toChars());
        }
        if (exp.type)
        {
            result = exp;
            return;
        }

        if (exp.e0)
            exp.e0 = exp.e0.expressionSemantic(sc);

        // Run semantic() on each argument
        bool err = false;
        for (size_t i = 0; i < exp.exps.dim; i++)
        {
            Expression e = (*exp.exps)[i];
            e = e.expressionSemantic(sc);
            if (!e.type)
            {
                exp.error("`%s` has no value", e.toChars());
                err = true;
            }
            else if (e.op == EXP.error)
                err = true;
            else
                (*exp.exps)[i] = e;
        }
        if (err)
            return setError();

        expandTuples(exp.exps);

        exp.type = new TypeTuple(exp.exps);
        exp.type = exp.type.typeSemantic(exp.loc, sc);
        //printf("-TupleExp::semantic(%s)\n", toChars());
        result = exp;
    }

    override void visit(ArrayLiteralExp e)
    {
        static if (LOGSEMANTIC)
        {
            printf("ArrayLiteralExp::semantic('%s')\n", e.toChars());
        }
        if (e.type)
        {
            result = e;
            return;
        }

        /* Perhaps an empty array literal [ ] should be rewritten as null?
         */

        if (e.basis)
            e.basis = e.basis.expressionSemantic(sc);
        if (arrayExpressionSemantic(e.elements, sc) || (e.basis && e.basis.op == EXP.error))
            return setError();

        expandTuples(e.elements);

        if (e.basis)
            e.elements.push(e.basis);
        Type t0 = arrayExpressionToCommonType(sc, *e.elements);
        if (e.basis)
            e.basis = e.elements.pop();
        if (t0 is null)
            return setError();

        e.type = t0.arrayOf();
        e.type = e.type.typeSemantic(e.loc, sc);

        /* Disallow array literals of type void being used.
         */
        if (e.elements.dim > 0 && t0.ty == Tvoid)
        {
            e.error("`%s` of type `%s` has no value", e.toChars(), e.type.toChars());
            return setError();
        }

        if (global.params.useTypeInfo && Type.dtypeinfo)
            semanticTypeInfo(sc, e.type);

        result = e;
    }

    override void visit(AssocArrayLiteralExp e)
    {
        static if (LOGSEMANTIC)
        {
            printf("AssocArrayLiteralExp::semantic('%s')\n", e.toChars());
        }
        if (e.type)
        {
            result = e;
            return;
        }

        // Run semantic() on each element
        bool err_keys = arrayExpressionSemantic(e.keys, sc);
        bool err_vals = arrayExpressionSemantic(e.values, sc);
        if (err_keys || err_vals)
            return setError();

        expandTuples(e.keys);
        expandTuples(e.values);
        if (e.keys.dim != e.values.dim)
        {
            e.error("number of keys is %llu, must match number of values %llu",
                        cast(ulong) e.keys.dim, cast(ulong) e.values.dim);
            return setError();
        }

        Type tkey = arrayExpressionToCommonType(sc, *e.keys);
        Type tvalue = arrayExpressionToCommonType(sc, *e.values);
        if (tkey is null || tvalue is null)
            return setError();

        e.type = new TypeAArray(tvalue, tkey);
        e.type = e.type.typeSemantic(e.loc, sc);

        semanticTypeInfo(sc, e.type);

        if (checkAssocArrayLiteralEscape(sc, e, false))
            return setError();

        result = e;
    }

    override void visit(StructLiteralExp e)
    {
        static if (LOGSEMANTIC)
        {
            printf("StructLiteralExp::semantic('%s')\n", e.toChars());
        }
        if (e.type)
        {
            result = e;
            return;
        }

        e.sd.size(e.loc);
        if (e.sd.sizeok != Sizeok.done)
            return setError();

        // run semantic() on each element
        if (arrayExpressionSemantic(e.elements, sc))
            return setError();

        expandTuples(e.elements);

        /* Fit elements[] to the corresponding type of field[].
         */
        if (!e.sd.fit(e.loc, sc, e.elements, e.stype))
            return setError();

        /* Fill out remainder of elements[] with default initializers for fields[]
         */
        if (!e.sd.fill(e.loc, e.elements, false))
        {
            /* An error in the initializer needs to be recorded as an error
             * in the enclosing function or template, since the initializer
             * will be part of the stuct declaration.
             */
            global.increaseErrorCount();
            return setError();
        }

        if (checkFrameAccess(e.loc, sc, e.sd, e.elements.dim))
            return setError();

        e.type = e.stype ? e.stype : e.sd.type;
        result = e;
    }

    override void visit(CompoundLiteralExp cle)
    {
        static if (LOGSEMANTIC)
        {
            printf("CompoundLiteralExp::semantic('%s')\n", cle.toChars());
        }
        Type t = cle.type.typeSemantic(cle.loc, sc);
        auto init = initializerSemantic(cle.initializer, sc, t, INITnointerpret);
        auto e = initializerToExpression(init, t, (sc.flags & SCOPE.Cfile) != 0);
        if (!e)
        {
            error(cle.loc, "cannot convert initializer `%s` to expression", init.toChars());
            return setError();
        }
        result = e;
        return;
    }

    override void visit(TypeExp exp)
    {
        if (exp.type.ty == Terror)
            return setError();

        //printf("TypeExp::semantic(%s)\n", exp.type.toChars());
        Expression e;
        Type t;
        Dsymbol s;

        dmd.typesem.resolve(exp.type, exp.loc, sc, e, t, s, true);
        if (e)
        {
            // `(Type)` is actually `(var)` so if `(var)` is a member requiring `this`
            // then rewrite as `(this.var)` in case it would be followed by a DotVar
            // to fix https://issues.dlang.org/show_bug.cgi?id=9490
            VarExp ve = e.isVarExp();
            if (ve && ve.var && exp.parens && !ve.var.isStatic() && !(sc.stc & STC.static_) &&
                sc.func && sc.func.needThis && ve.var.isMember2())
            {
                // printf("apply fix for issue 9490: add `this.` to `%s`...\n", e.toChars());
                e = new DotVarExp(exp.loc, new ThisExp(exp.loc), ve.var, false);
            }
            //printf("e = %s %s\n", Token.toChars(e.op), e.toChars());
            e = e.expressionSemantic(sc);
        }
        else if (t)
        {
            //printf("t = %d %s\n", t.ty, t.toChars());
            exp.type = t.typeSemantic(exp.loc, sc);
            e = exp;
        }
        else if (s)
        {
            //printf("s = %s %s\n", s.kind(), s.toChars());
            e = symbolToExp(s, exp.loc, sc, true);
        }
        else
            assert(0);

        exp.type.checkComplexTransition(exp.loc, sc);

        result = e;
    }

    override void visit(ScopeExp exp)
    {
        static if (LOGSEMANTIC)
        {
            printf("+ScopeExp::semantic(%p '%s')\n", exp, exp.toChars());
        }
        if (exp.type)
        {
            result = exp;
            return;
        }

        ScopeDsymbol sds2 = exp.sds;
        TemplateInstance ti = sds2.isTemplateInstance();
        while (ti)
        {
            WithScopeSymbol withsym;
            if (!ti.findTempDecl(sc, &withsym) || !ti.semanticTiargs(sc))
                return setError();
            if (withsym && withsym.withstate.wthis)
            {
                Expression e = new VarExp(exp.loc, withsym.withstate.wthis);
                e = new DotTemplateInstanceExp(exp.loc, e, ti);
                result = e.expressionSemantic(sc);
                return;
            }
            if (ti.needsTypeInference(sc))
            {
                if (TemplateDeclaration td = ti.tempdecl.isTemplateDeclaration())
                {
                    Dsymbol p = td.toParentLocal();
                    FuncDeclaration fdthis = hasThis(sc);
                    AggregateDeclaration ad = p ? p.isAggregateDeclaration() : null;
                    if (fdthis && ad && fdthis.isMemberLocal() == ad && (td._scope.stc & STC.static_) == 0)
                    {
                        Expression e = new DotTemplateInstanceExp(exp.loc, new ThisExp(exp.loc), ti);
                        result = e.expressionSemantic(sc);
                        return;
                    }
                }
                else if (OverloadSet os = ti.tempdecl.isOverloadSet())
                {
                    FuncDeclaration fdthis = hasThis(sc);
                    AggregateDeclaration ad = os.parent.isAggregateDeclaration();
                    if (fdthis && ad && fdthis.isMemberLocal() == ad)
                    {
                        Expression e = new DotTemplateInstanceExp(exp.loc, new ThisExp(exp.loc), ti);
                        result = e.expressionSemantic(sc);
                        return;
                    }
                }
                // ti is an instance which requires IFTI.
                exp.sds = ti;
                exp.type = Type.tvoid;
                result = exp;
                return;
            }
            ti.dsymbolSemantic(sc);
            if (!ti.inst || ti.errors)
                return setError();

            Dsymbol s = ti.toAlias();
            if (s == ti)
            {
                exp.sds = ti;
                exp.type = Type.tvoid;
                result = exp;
                return;
            }
            sds2 = s.isScopeDsymbol();
            if (sds2)
            {
                ti = sds2.isTemplateInstance();
                //printf("+ sds2 = %s, '%s'\n", sds2.kind(), sds2.toChars());
                continue;
            }

            if (auto v = s.isVarDeclaration())
            {
                if (!v.type)
                {
                    exp.error("forward reference of %s `%s`", v.kind(), v.toChars());
                    return setError();
                }
                if ((v.storage_class & STC.manifest) && v._init)
                {
                    /* When an instance that will be converted to a constant exists,
                     * the instance representation "foo!tiargs" is treated like a
                     * variable name, and its recursive appearance check (note that
                     * it's equivalent with a recursive instantiation of foo) is done
                     * separately from the circular initialization check for the
                     * eponymous enum variable declaration.
                     *
                     *  template foo(T) {
                     *    enum bool foo = foo;    // recursive definition check (v.inuse)
                     *  }
                     *  template bar(T) {
                     *    enum bool bar = bar!T;  // recursive instantiation check (ti.inuse)
                     *  }
                     */
                    if (ti.inuse)
                    {
                        exp.error("recursive expansion of %s `%s`", ti.kind(), ti.toPrettyChars());
                        return setError();
                    }
                    v.checkDeprecated(exp.loc, sc);
                    auto e = v.expandInitializer(exp.loc);
                    ti.inuse++;
                    e = e.expressionSemantic(sc);
                    ti.inuse--;
                    result = e;
                    return;
                }
            }

            //printf("s = %s, '%s'\n", s.kind(), s.toChars());
            auto e = symbolToExp(s, exp.loc, sc, true);
            //printf("-1ScopeExp::semantic()\n");
            result = e;
            return;
        }

        //printf("sds2 = %s, '%s'\n", sds2.kind(), sds2.toChars());
        //printf("\tparent = '%s'\n", sds2.parent.toChars());
        sds2.dsymbolSemantic(sc);

        // (Aggregate|Enum)Declaration
        if (auto t = sds2.getType())
        {
            result = (new TypeExp(exp.loc, t)).expressionSemantic(sc);
            return;
        }

        if (auto td = sds2.isTemplateDeclaration())
        {
            result = (new TemplateExp(exp.loc, td)).expressionSemantic(sc);
            return;
        }

        exp.sds = sds2;
        exp.type = Type.tvoid;
        //printf("-2ScopeExp::semantic() %s\n", toChars());
        result = exp;
    }

    override void visit(NewExp exp)
    {
        static if (LOGSEMANTIC)
        {
            printf("NewExp::semantic() %s\n", exp.toChars());
            if (exp.thisexp)
                printf("\tthisexp = %s\n", exp.thisexp.toChars());
            printf("\tnewtype: %s\n", exp.newtype.toChars());
        }
        if (exp.type) // if semantic() already run
        {
            result = exp;
            return;
        }

        //for error messages if the argument in [] is not convertible to size_t
        const originalNewtype = exp.newtype;

        // https://issues.dlang.org/show_bug.cgi?id=11581
        // With the syntax `new T[edim]` or `thisexp.new T[edim]`,
        // T should be analyzed first and edim should go into arguments iff it's
        // not a tuple.
        Expression edim = null;
        if (!exp.arguments && exp.newtype.isTypeSArray())
        {
            auto ts = exp.newtype.isTypeSArray();
            edim = ts.dim;
            exp.newtype = ts.next;
        }

        ClassDeclaration cdthis = null;
        if (exp.thisexp)
        {
            exp.thisexp = exp.thisexp.expressionSemantic(sc);
            if (exp.thisexp.op == EXP.error)
                return setError();

            cdthis = exp.thisexp.type.isClassHandle();
            if (!cdthis)
            {
                exp.error("`this` for nested class must be a class type, not `%s`", exp.thisexp.type.toChars());
                return setError();
            }

            sc = sc.push(cdthis);
            exp.type = exp.newtype.typeSemantic(exp.loc, sc);
            sc = sc.pop();
        }
        else
        {
            exp.type = exp.newtype.typeSemantic(exp.loc, sc);
        }
        if (exp.type.ty == Terror)
            return setError();

        if (edim)
        {
            if (exp.type.toBasetype().ty == Ttuple)
            {
                // --> new T[edim]
                exp.type = new TypeSArray(exp.type, edim);
                exp.type = exp.type.typeSemantic(exp.loc, sc);
                if (exp.type.ty == Terror)
                    return setError();
            }
            else
            {
                // --> new T[](edim)
                exp.arguments = new Expressions();
                exp.arguments.push(edim);
                exp.type = exp.type.arrayOf();
            }
        }

        exp.newtype = exp.type; // in case type gets cast to something else
        Type tb = exp.type.toBasetype();
        //printf("tb: %s, deco = %s\n", tb.toChars(), tb.deco);
        if (arrayExpressionSemantic(exp.arguments, sc))
        {
            return setError();
        }
        //https://issues.dlang.org/show_bug.cgi?id=20547
        //exp.arguments are the "parameters" to [], not to a real function
        //so the errors that come from preFunctionParameters are misleading
        if (originalNewtype.ty == Tsarray)
        {
            if (preFunctionParameters(sc, exp.arguments, false))
            {
                exp.error("cannot create a `%s` with `new`", originalNewtype.toChars());
                return setError();
            }
        }
        else if (preFunctionParameters(sc, exp.arguments))
        {
            return setError();
        }

        if (exp.thisexp && tb.ty != Tclass)
        {
            exp.error("`.new` is only for allocating nested classes, not `%s`", tb.toChars());
            return setError();
        }

        const size_t nargs = exp.arguments ? exp.arguments.dim : 0;
        Expression newprefix = null;

        if (auto tc = tb.isTypeClass())
        {
            auto cd = tc.sym;
            cd.size(exp.loc);
            if (cd.sizeok != Sizeok.done)
                return setError();
            if (!cd.ctor)
                cd.ctor = cd.searchCtor();
            if (cd.noDefaultCtor && !nargs && !cd.defaultCtor)
            {
                exp.error("default construction is disabled for type `%s`", cd.type.toChars());
                return setError();
            }

            if (cd.isInterfaceDeclaration())
            {
                exp.error("cannot create instance of interface `%s`", cd.toChars());
                return setError();
            }

            if (cd.isAbstract())
            {
                exp.error("cannot create instance of abstract class `%s`", cd.toChars());
                for (size_t i = 0; i < cd.vtbl.dim; i++)
                {
                    FuncDeclaration fd = cd.vtbl[i].isFuncDeclaration();
                    if (fd && fd.isAbstract())
                    {
                        errorSupplemental(exp.loc, "function `%s` is not implemented",
                            fd.toFullSignature());
                    }
                }
                return setError();
            }
            // checkDeprecated() is already done in newtype.typeSemantic().

            if (cd.isNested())
            {
                /* We need a 'this' pointer for the nested class.
                 * Ensure we have the right one.
                 */
                Dsymbol s = cd.toParentLocal();

                //printf("cd isNested, parent = %s '%s'\n", s.kind(), s.toPrettyChars());
                if (auto cdn = s.isClassDeclaration())
                {
                    if (!cdthis)
                    {
                        if (!sc.hasThis)
                        {
                            string msg = "cannot construct " ~
                            (cd.isAnonymous ? "anonymous nested class" : "nested class `%s`") ~
                            " because no implicit `this` reference to outer class" ~
                            (cdn.isAnonymous ? "" : " `%s`") ~ " is available\0";

                            exp.error(msg.ptr, cd.toChars, cdn.toChars);
                            return setError();
                        }

                        // Supply an implicit 'this' and try again
                        exp.thisexp = new ThisExp(exp.loc);
                        for (Dsymbol sp = sc.parent; 1; sp = sp.toParentLocal())
                        {
                            ClassDeclaration cdp = sp.isClassDeclaration();
                            if (!cdp)
                                continue;
                            if (cdp == cdn || cdn.isBaseOf(cdp, null))
                                break;
                            // Add a '.outer' and try again
                            exp.thisexp = new DotIdExp(exp.loc, exp.thisexp, Id.outer);
                        }

                        exp.thisexp = exp.thisexp.expressionSemantic(sc);
                        if (exp.thisexp.op == EXP.error)
                            return setError();
                        cdthis = exp.thisexp.type.isClassHandle();
                    }
                    if (cdthis != cdn && !cdn.isBaseOf(cdthis, null))
                    {
                        //printf("cdthis = %s\n", cdthis.toChars());
                        exp.error("`this` for nested class must be of type `%s`, not `%s`",
                            cdn.toChars(), exp.thisexp.type.toChars());
                        return setError();
                    }
                    if (!MODimplicitConv(exp.thisexp.type.mod, exp.newtype.mod))
                    {
                        exp.error("nested type `%s` should have the same or weaker constancy as enclosing type `%s`",
                            exp.newtype.toChars(), exp.thisexp.type.toChars());
                        return setError();
                    }
                }
                else if (exp.thisexp)
                {
                    exp.error("`.new` is only for allocating nested classes");
                    return setError();
                }
                else if (auto fdn = s.isFuncDeclaration())
                {
                    // make sure the parent context fdn of cd is reachable from sc
                    if (!ensureStaticLinkTo(sc.parent, fdn))
                    {
                        exp.error("outer function context of `%s` is needed to `new` nested class `%s`",
                            fdn.toPrettyChars(), cd.toPrettyChars());
                        return setError();
                    }
                }
                else
                    assert(0);
            }
            else if (exp.thisexp)
            {
                exp.error("`.new` is only for allocating nested classes");
                return setError();
            }

            if (cd.vthis2)
            {
                if (AggregateDeclaration ad2 = cd.isMember2())
                {
                    Expression te = new ThisExp(exp.loc).expressionSemantic(sc);
                    if (te.op != EXP.error)
                        te = getRightThis(exp.loc, sc, ad2, te, cd);
                    if (te.op == EXP.error)
                    {
                        exp.error("need `this` of type `%s` needed to `new` nested class `%s`", ad2.toChars(), cd.toChars());
                        return setError();
                    }
                }
            }

            if (cd.disableNew)
            {
                exp.error("cannot allocate `class %s` with `new` because it is annotated with `@disable new()`",
                          originalNewtype.toChars());
                return setError();
            }

            if (cd.ctor)
            {
                FuncDeclaration f = resolveFuncCall(exp.loc, sc, cd.ctor, null, tb, exp.arguments, FuncResolveFlag.standard);
                if (!f || f.errors)
                    return setError();

                checkFunctionAttributes(exp, sc, f);
                checkAccess(cd, exp.loc, sc, f);

                TypeFunction tf = f.type.isTypeFunction();
                if (!exp.arguments)
                    exp.arguments = new Expressions();
                if (functionParameters(exp.loc, sc, tf, null, exp.type, exp.arguments, f, &exp.type, &exp.argprefix))
                    return setError();

                exp.member = f.isCtorDeclaration();
                assert(exp.member);
            }
            else
            {
                if (nargs)
                {
                    exp.error("no constructor for `%s`", cd.toChars());
                    return setError();
                }

                // https://issues.dlang.org/show_bug.cgi?id=19941
                // Run semantic on all field initializers to resolve any forward
                // references. This is the same as done for structs in sd.fill().
                for (ClassDeclaration c = cd; c; c = c.baseClass)
                {
                    foreach (v; c.fields)
                    {
                        if (v.inuse || v._scope is null || v._init is null ||
                            v._init.isVoidInitializer())
                            continue;
                        v.inuse++;
                        v._init = v._init.initializerSemantic(v._scope, v.type, INITinterpret);
                        v.inuse--;
                    }
                }
            }
        }
        else if (auto ts = tb.isTypeStruct())
        {
            auto sd = ts.sym;
            sd.size(exp.loc);
            if (sd.sizeok != Sizeok.done)
                return setError();
            if (!sd.ctor)
                sd.ctor = sd.searchCtor();
            if (sd.noDefaultCtor && !nargs)
            {
                exp.error("default construction is disabled for type `%s`", sd.type.toChars());
                return setError();
            }
            // checkDeprecated() is already done in newtype.typeSemantic().

            if (sd.disableNew)
            {
                exp.error("cannot allocate `struct %s` with `new` because it is annotated with `@disable new()`",
                          originalNewtype.toChars());
                return setError();
            }

            // https://issues.dlang.org/show_bug.cgi?id=22639
            // If the new expression has arguments, we either should call a
            // regular constructor of a copy constructor if the first argument
            // is the same type as the struct
            if (nargs && (sd.hasRegularCtor() || (sd.ctor && (*exp.arguments)[0].type.mutableOf() == sd.type.mutableOf())))
            {
                FuncDeclaration f = resolveFuncCall(exp.loc, sc, sd.ctor, null, tb, exp.arguments, FuncResolveFlag.standard);
                if (!f || f.errors)
                    return setError();

                checkFunctionAttributes(exp, sc, f);
                checkAccess(sd, exp.loc, sc, f);

                TypeFunction tf = f.type.isTypeFunction();
                if (!exp.arguments)
                    exp.arguments = new Expressions();
                if (functionParameters(exp.loc, sc, tf, null, exp.type, exp.arguments, f, &exp.type, &exp.argprefix))
                    return setError();

                exp.member = f.isCtorDeclaration();
                assert(exp.member);

                if (checkFrameAccess(exp.loc, sc, sd, sd.fields.dim))
                    return setError();
            }
            else
            {
                if (!exp.arguments)
                    exp.arguments = new Expressions();

                if (!sd.fit(exp.loc, sc, exp.arguments, tb))
                    return setError();

                if (!sd.fill(exp.loc, exp.arguments, false))
                    return setError();

                if (checkFrameAccess(exp.loc, sc, sd, exp.arguments ? exp.arguments.dim : 0))
                    return setError();

                /* Since a `new` allocation may escape, check each of the arguments for escaping
                 */
                foreach (arg; *exp.arguments)
                {
                    if (arg && checkNewEscape(sc, arg, false))
                        return setError();
                }
            }

            exp.type = exp.type.pointerTo();
        }
        else if (tb.ty == Tarray)
        {
            if (!nargs)
            {
                // https://issues.dlang.org/show_bug.cgi?id=20422
                // Without this check the compiler would give a misleading error
                exp.error("missing length argument for array");
                return setError();
            }

            Type tn = tb.nextOf().baseElemOf();
            Dsymbol s = tn.toDsymbol(sc);
            AggregateDeclaration ad = s ? s.isAggregateDeclaration() : null;
            if (ad && ad.noDefaultCtor)
            {
                exp.error("default construction is disabled for type `%s`", tb.nextOf().toChars());
                return setError();
            }
            for (size_t i = 0; i < nargs; i++)
            {
                if (tb.ty != Tarray)
                {
                    exp.error("too many arguments for array");
                    return setError();
                }

                Expression arg = (*exp.arguments)[i];
                arg = resolveProperties(sc, arg);
                arg = arg.implicitCastTo(sc, Type.tsize_t);
                if (arg.op == EXP.error)
                    return setError();
                arg = arg.optimize(WANTvalue);
                if (arg.op == EXP.int64 && cast(sinteger_t)arg.toInteger() < 0)
                {
                    exp.error("negative array index `%s`", arg.toChars());
                    return setError();
                }
                (*exp.arguments)[i] = arg;
                tb = tb.isTypeDArray().next.toBasetype();
            }
        }
        else if (tb.isscalar())
        {
            if (!nargs)
            {
            }
            else if (nargs == 1)
            {
                Expression e = (*exp.arguments)[0];
                e = e.implicitCastTo(sc, tb);
                (*exp.arguments)[0] = e;
            }
            else
            {
                exp.error("more than one argument for construction of `%s`", exp.type.toChars());
                return setError();
            }

            exp.type = exp.type.pointerTo();
        }
        else
        {
            exp.error("cannot create a `%s` with `new`", exp.type.toChars());
            return setError();
        }

        //printf("NewExp: '%s'\n", toChars());
        //printf("NewExp:type '%s'\n", type.toChars());
        semanticTypeInfo(sc, exp.type);

        if (newprefix)
        {
            result = Expression.combine(newprefix, exp);
            return;
        }
        result = exp;
    }

    override void visit(NewAnonClassExp e)
    {
        static if (LOGSEMANTIC)
        {
            printf("NewAnonClassExp::semantic() %s\n", e.toChars());
            //printf("thisexp = %p\n", thisexp);
            //printf("type: %s\n", type.toChars());
        }

        Expression d = new DeclarationExp(e.loc, e.cd);
        sc = sc.push(); // just create new scope
        sc.flags &= ~SCOPE.ctfe; // temporary stop CTFE
        d = d.expressionSemantic(sc);
        sc = sc.pop();

        if (!e.cd.errors && sc.intypeof && !sc.parent.inNonRoot())
        {
            ScopeDsymbol sds = sc.tinst ? cast(ScopeDsymbol)sc.tinst : sc._module;
            if (!sds.members)
                sds.members = new Dsymbols();
            sds.members.push(e.cd);
        }

        Expression n = new NewExp(e.loc, e.thisexp, e.cd.type, e.arguments);

        Expression c = new CommaExp(e.loc, d, n);
        result = c.expressionSemantic(sc);
    }

    override void visit(SymOffExp e)
    {
        static if (LOGSEMANTIC)
        {
            printf("SymOffExp::semantic('%s')\n", e.toChars());
        }
        //var.dsymbolSemantic(sc);
        if (!e.type)
            e.type = e.var.type.pointerTo();

        if (auto v = e.var.isVarDeclaration())
        {
            if (v.checkNestedReference(sc, e.loc))
                return setError();
        }
        else if (auto f = e.var.isFuncDeclaration())
        {
            if (f.checkNestedReference(sc, e.loc))
                return setError();
        }

        result = e;
    }

    override void visit(VarExp e)
    {
        static if (LOGSEMANTIC)
        {
            printf("VarExp::semantic(%s)\n", e.toChars());
        }

        auto vd = e.var.isVarDeclaration();
        auto fd = e.var.isFuncDeclaration();

        if (fd)
        {
            //printf("L%d fd = %s\n", __LINE__, f.toChars());
            if (!fd.functionSemantic())
                return setError();
        }

        if (!e.type)
            e.type = e.var.type;
        if (e.type && !e.type.deco)
        {
            auto decl = e.var.isDeclaration();
            if (decl)
                decl.inuse++;
            e.type = e.type.typeSemantic(e.loc, sc);
            if (decl)
                decl.inuse--;
        }

        /* Fix for 1161 doesn't work because it causes visibility
         * problems when instantiating imported templates passing private
         * variables as alias template parameters.
         */
        //checkAccess(loc, sc, NULL, var);

        if (vd)
        {
            if (vd.checkNestedReference(sc, e.loc))
                return setError();

            // https://issues.dlang.org/show_bug.cgi?id=12025
            // If the variable is not actually used in runtime code,
            // the purity violation error is redundant.
            //checkPurity(sc, vd);
        }
        else if (fd)
        {
            // TODO: If fd isn't yet resolved its overload, the checkNestedReference
            // call would cause incorrect validation.
            // Maybe here should be moved in CallExp, or AddrExp for functions.
            if (fd.checkNestedReference(sc, e.loc))
                return setError();
        }
        else if (auto od = e.var.isOverDeclaration())
        {
            e.type = Type.tvoid; // ambiguous type?
        }

        result = e;
    }

    override void visit(FuncExp exp)
    {
        static if (LOGSEMANTIC)
        {
            printf("FuncExp::semantic(%s)\n", exp.toChars());
            if (exp.fd.treq)
                printf("  treq = %s\n", exp.fd.treq.toChars());
        }

        if (exp.type)
        {
            result = exp;
            return;
        }

        Expression e = exp;
        uint olderrors;

        sc = sc.push(); // just create new scope
        sc.flags &= ~SCOPE.ctfe; // temporary stop CTFE
        sc.visibility = Visibility(Visibility.Kind.public_); // https://issues.dlang.org/show_bug.cgi?id=12506

        /* fd.treq might be incomplete type,
            * so should not semantic it.
            * void foo(T)(T delegate(int) dg){}
            * foo(a=>a); // in IFTI, treq == T delegate(int)
            */
        //if (fd.treq)
        //    fd.treq = fd.treq.dsymbolSemantic(loc, sc);

        exp.genIdent(sc);

        // Set target of return type inference
        if (exp.fd.treq && !exp.fd.type.nextOf())
        {
            TypeFunction tfv = null;
            if (exp.fd.treq.ty == Tdelegate || exp.fd.treq.isPtrToFunction())
                tfv = cast(TypeFunction)exp.fd.treq.nextOf();
            if (tfv)
            {
                TypeFunction tfl = cast(TypeFunction)exp.fd.type;
                tfl.next = tfv.nextOf();
            }
        }

        //printf("td = %p, treq = %p\n", td, fd.treq);
        if (exp.td)
        {
            assert(exp.td.parameters && exp.td.parameters.dim);
            exp.td.dsymbolSemantic(sc);
            exp.type = Type.tvoid; // temporary type

            if (exp.fd.treq) // defer type determination
            {
                FuncExp fe;
                if (exp.matchType(exp.fd.treq, sc, &fe) > MATCH.nomatch)
                    e = fe;
                else
                    e = ErrorExp.get();
            }
            goto Ldone;
        }

        olderrors = global.errors;
        exp.fd.dsymbolSemantic(sc);
        if (olderrors == global.errors)
        {
            exp.fd.semantic2(sc);
            if (olderrors == global.errors)
                exp.fd.semantic3(sc);
        }
        if (olderrors != global.errors)
        {
            if (exp.fd.type && exp.fd.type.ty == Tfunction && !exp.fd.type.nextOf())
                (cast(TypeFunction)exp.fd.type).next = Type.terror;
            e = ErrorExp.get();
            goto Ldone;
        }

        // Type is a "delegate to" or "pointer to" the function literal
        if ((exp.fd.isNested() && exp.fd.tok == TOK.delegate_) || (exp.tok == TOK.reserved && exp.fd.treq && exp.fd.treq.ty == Tdelegate))
        {
            // https://issues.dlang.org/show_bug.cgi?id=22686
            // if the delegate return type is an error
            // abort semantic of the FuncExp and propagate
            // the error
            if (exp.fd.type.isTypeError())
            {
                e = ErrorExp.get();
                goto Ldone;
            }
            exp.type = new TypeDelegate(exp.fd.type.isTypeFunction());
            exp.type = exp.type.typeSemantic(exp.loc, sc);

            exp.fd.tok = TOK.delegate_;
        }
        else
        {
            exp.type = new TypePointer(exp.fd.type);
            exp.type = exp.type.typeSemantic(exp.loc, sc);
            //type = fd.type.pointerTo();

            /* A lambda expression deduced to function pointer might become
                * to a delegate literal implicitly.
                *
                *   auto foo(void function() fp) { return 1; }
                *   assert(foo({}) == 1);
                *
                * So, should keep fd.tok == TOK.reserve if fd.treq == NULL.
                */
            if (exp.fd.treq && exp.fd.treq.ty == Tpointer)
            {
                // change to non-nested
                exp.fd.tok = TOK.function_;
                exp.fd.vthis = null;
            }
        }
        exp.fd.tookAddressOf++;

    Ldone:
        sc = sc.pop();
        result = e;
    }

    /**
     * Perform semantic analysis on function literals
     *
     * Test the following construct:
     * ---
     * (x, y, z) { return x + y + z; }(42, 84, 1992);
     * ---
     */
    Expression callExpSemantic(FuncExp exp, Scope* sc, Expressions* arguments)
    {
        if ((!exp.type || exp.type == Type.tvoid) && exp.td && arguments && arguments.dim)
        {
            for (size_t k = 0; k < arguments.dim; k++)
            {
                Expression checkarg = (*arguments)[k];
                if (checkarg.op == EXP.error)
                    return checkarg;
            }

            exp.genIdent(sc);

            assert(exp.td.parameters && exp.td.parameters.dim);
            exp.td.dsymbolSemantic(sc);

            TypeFunction tfl = cast(TypeFunction)exp.fd.type;
            size_t dim = tfl.parameterList.length;
            if (arguments.dim < dim)
            {
                // Default arguments are always typed, so they don't need inference.
                Parameter p = tfl.parameterList[arguments.dim];
                if (p.defaultArg)
                    dim = arguments.dim;
            }

            if ((tfl.parameterList.varargs == VarArg.none && arguments.dim > dim) ||
                arguments.dim < dim)
            {
                OutBuffer buf;
                foreach (idx, ref arg; *arguments)
                    buf.printf("%s%s", (idx ? ", ".ptr : "".ptr), arg.type.toChars());
                exp.error("function literal `%s%s` is not callable using argument types `(%s)`",
                          exp.fd.toChars(), parametersTypeToChars(tfl.parameterList),
                          buf.peekChars());
                exp.errorSupplemental("too %s arguments, expected `%d`, got `%d`",
                                      arguments.dim < dim ? "few".ptr : "many".ptr,
                                      cast(int)dim, cast(int)arguments.dim);
                return ErrorExp.get();
            }

            auto tiargs = new Objects();
            tiargs.reserve(exp.td.parameters.dim);

            for (size_t i = 0; i < exp.td.parameters.dim; i++)
            {
                TemplateParameter tp = (*exp.td.parameters)[i];
                assert(dim <= tfl.parameterList.length);
                foreach (u, p; tfl.parameterList)
                {
                    if (u == dim)
                        break;

                    if (p.type.ty == Tident && (cast(TypeIdentifier)p.type).ident == tp.ident)
                    {
                        Expression e = (*arguments)[u];
                        tiargs.push(e.type);
                        break;
                    }
                }
            }

            auto ti = new TemplateInstance(exp.loc, exp.td, tiargs);
            return (new ScopeExp(exp.loc, ti)).expressionSemantic(sc);
        }
        return exp.expressionSemantic(sc);
    }

    override void visit(CallExp exp)
    {
        static if (LOGSEMANTIC)
        {
            printf("CallExp::semantic() %s\n", exp.toChars());
        }
        if (exp.type)
        {
            result = exp;
            return; // semantic() already run
        }

        Objects* tiargs = null; // initial list of template arguments
        Expression ethis = null;
        Type tthis = null;
        Expression e1org = exp.e1;

        if (auto ce = exp.e1.isCommaExp())
        {
            /* Rewrite (a,b)(args) as (a,(b(args)))
             */
            exp.e1 = ce.e2;
            ce.e2 = exp;
            result = ce.expressionSemantic(sc);
            return;
        }
        if (DelegateExp de = exp.e1.isDelegateExp())
        {
            exp.e1 = new DotVarExp(de.loc, de.e1, de.func, de.hasOverloads);
            visit(exp);
            return;
        }
        if (FuncExp fe = exp.e1.isFuncExp())
        {
            if (arrayExpressionSemantic(exp.arguments, sc) || preFunctionParameters(sc, exp.arguments))
                return setError();

            // Run e1 semantic even if arguments have any errors
            exp.e1 = callExpSemantic(fe, sc, exp.arguments);
            if (exp.e1.op == EXP.error)
            {
                result = exp.e1;
                return;
            }
        }
        if (sc.flags & SCOPE.Cfile)
        {
            /* See if need to rewrite the AST because of cast/call ambiguity
             */
            if (auto e = castCallAmbiguity(exp, sc))
            {
                result = expressionSemantic(e, sc);
                return;
            }
        }

        if (Expression ex = resolveUFCS(sc, exp))
        {
            result = ex;
            return;
        }

        /* This recognizes:
         *  foo!(tiargs)(funcargs)
         */
        if (ScopeExp se = exp.e1.isScopeExp())
        {
            TemplateInstance ti = se.sds.isTemplateInstance();
            if (ti)
            {
                /* Attempt to instantiate ti. If that works, go with it.
                 * If not, go with partial explicit specialization.
                 */
                WithScopeSymbol withsym;
                if (!ti.findTempDecl(sc, &withsym) || !ti.semanticTiargs(sc))
                    return setError();
                if (withsym && withsym.withstate.wthis)
                {
                    exp.e1 = new VarExp(exp.e1.loc, withsym.withstate.wthis);
                    exp.e1 = new DotTemplateInstanceExp(exp.e1.loc, exp.e1, ti);
                    goto Ldotti;
                }
                if (ti.needsTypeInference(sc, 1))
                {
                    /* Go with partial explicit specialization
                     */
                    tiargs = ti.tiargs;
                    assert(ti.tempdecl);
                    if (TemplateDeclaration td = ti.tempdecl.isTemplateDeclaration())
                        exp.e1 = new TemplateExp(exp.loc, td);
                    else if (OverDeclaration od = ti.tempdecl.isOverDeclaration())
                        exp.e1 = new VarExp(exp.loc, od);
                    else
                        exp.e1 = new OverExp(exp.loc, ti.tempdecl.isOverloadSet());
                }
                else
                {
                    Expression e1x = exp.e1.expressionSemantic(sc);
                    if (e1x.op == EXP.error)
                    {
                        result = e1x;
                        return;
                    }
                    exp.e1 = e1x;
                }
            }
        }

        /* This recognizes:
         *  expr.foo!(tiargs)(funcargs)
         */
    Ldotti:
        if (DotTemplateInstanceExp se = exp.e1.isDotTemplateInstanceExp())
        {
            TemplateInstance ti = se.ti;
            {
                /* Attempt to instantiate ti. If that works, go with it.
                 * If not, go with partial explicit specialization.
                 */
                if (!se.findTempDecl(sc) || !ti.semanticTiargs(sc))
                    return setError();
                if (ti.needsTypeInference(sc, 1))
                {
                    /* Go with partial explicit specialization
                     */
                    tiargs = ti.tiargs;
                    assert(ti.tempdecl);
                    if (TemplateDeclaration td = ti.tempdecl.isTemplateDeclaration())
                        exp.e1 = new DotTemplateExp(exp.loc, se.e1, td);
                    else if (OverDeclaration od = ti.tempdecl.isOverDeclaration())
                    {
                        exp.e1 = new DotVarExp(exp.loc, se.e1, od, true);
                    }
                    else
                        exp.e1 = new DotExp(exp.loc, se.e1, new OverExp(exp.loc, ti.tempdecl.isOverloadSet()));
                }
                else
                {
                    Expression e1x = exp.e1.expressionSemantic(sc);
                    if (e1x.op == EXP.error)
                    {
                        result = e1x;
                        return;
                    }
                    exp.e1 = e1x;
                }
            }
        }

    Lagain:
        //printf("Lagain: %s\n", toChars());
        exp.f = null;
        if (exp.e1.op == EXP.this_ || exp.e1.op == EXP.super_)
        {
            // semantic() run later for these
        }
        else
        {
            if (DotIdExp die = exp.e1.isDotIdExp())
            {
                exp.e1 = die.expressionSemantic(sc);
                /* Look for e1 having been rewritten to expr.opDispatch!(string)
                 * We handle such earlier, so go back.
                 * Note that in the rewrite, we carefully did not run semantic() on e1
                 */
                if (exp.e1.op == EXP.dotTemplateInstance)
                {
                    goto Ldotti;
                }
            }
            else
            {
                __gshared int nest;
                if (++nest > global.recursionLimit)
                {
                    exp.error("recursive evaluation of `%s`", exp.toChars());
                    --nest;
                    return setError();
                }
                Expression ex = unaSemantic(exp, sc);
                --nest;
                if (ex)
                {
                    result = ex;
                    return;
                }
            }

            /* Look for e1 being a lazy parameter
             */
            if (VarExp ve = exp.e1.isVarExp())
            {
                if (ve.var.storage_class & STC.lazy_)
                {
                    // lazy parameters can be called without violating purity and safety
                    Type tw = ve.var.type;
                    Type tc = ve.var.type.substWildTo(MODFlags.const_);
                    auto tf = new TypeFunction(ParameterList(), tc, LINK.d, STC.safe | STC.pure_);
                    (tf = cast(TypeFunction)tf.typeSemantic(exp.loc, sc)).next = tw; // hack for bug7757
                    auto t = new TypeDelegate(tf);
                    ve.type = t.typeSemantic(exp.loc, sc);
                }
                VarDeclaration v = ve.var.isVarDeclaration();
                if (v && ve.checkPurity(sc, v))
                    return setError();
            }

            if (exp.e1.op == EXP.symbolOffset && (cast(SymOffExp)exp.e1).hasOverloads)
            {
                SymOffExp se = cast(SymOffExp)exp.e1;
                exp.e1 = new VarExp(se.loc, se.var, true);
                exp.e1 = exp.e1.expressionSemantic(sc);
            }
            else if (DotExp de = exp.e1.isDotExp())
            {
                if (de.e2.op == EXP.overloadSet)
                {
                    ethis = de.e1;
                    tthis = de.e1.type;
                    exp.e1 = de.e2;
                }
            }
            else if (exp.e1.op == EXP.star && exp.e1.type.ty == Tfunction)
            {
                // Rewrite (*fp)(arguments) to fp(arguments)
                exp.e1 = (cast(PtrExp)exp.e1).e1;
            }
            else if (exp.e1.op == EXP.type && (sc && sc.flags & SCOPE.Cfile))
            {
                const numArgs = exp.arguments ? exp.arguments.length : 0;

                /* Ambiguous cases arise from CParser where there is not enough
                 * information to determine if we have a function call or declaration.
                 *   type-name ( identifier ) ;
                 *   identifier ( identifier ) ;
                 * If exp.e1 is a type-name, then this is a declaration. C11 does not
                 * have type construction syntax, so don't convert this to a cast().
                 */
                if (numArgs == 1)
                {
                    Expression arg = (*exp.arguments)[0];
                    if (auto ie = (*exp.arguments)[0].isIdentifierExp())
                    {
                        TypeExp te = cast(TypeExp)exp.e1;
                        auto initializer = new VoidInitializer(ie.loc);
                        Dsymbol s = new VarDeclaration(ie.loc, te.type, ie.ident, initializer);
                        auto decls = new Dsymbols(1);
                        (*decls)[0] = s;
                        s = new LinkDeclaration(s.loc, LINK.c, decls);
                        result = new DeclarationExp(exp.loc, s);
                        result = result.expressionSemantic(sc);
                    }
                    else
                    {
                        arg.error("identifier or `(` expected");
                        result = ErrorExp.get();
                    }
                    return;
                }
                exp.error("identifier or `(` expected before `)`");
                result = ErrorExp.get();
                return;
            }
        }

        Type t1 = exp.e1.type ? exp.e1.type.toBasetype() : null;

        if (exp.e1.op == EXP.error)
        {
            result = exp.e1;
            return;
        }
        if (arrayExpressionSemantic(exp.arguments, sc) || preFunctionParameters(sc, exp.arguments))
            return setError();

        // Check for call operator overload
        if (t1)
        {
            if (t1.ty == Tstruct)
            {
                auto sd = (cast(TypeStruct)t1).sym;
                sd.size(exp.loc); // Resolve forward references to construct object
                if (sd.sizeok != Sizeok.done)
                    return setError();
                if (!sd.ctor)
                    sd.ctor = sd.searchCtor();
                /* If `sd.ctor` is a generated copy constructor, this means that it
                   is the single constructor that this struct has. In order to not
                   disable default construction, the ctor is nullified. The side effect
                   of this is that the generated copy constructor cannot be called
                   explicitly, but that is ok, because when calling a constructor the
                   default constructor should have priority over the generated copy
                   constructor.
                */
                if (sd.ctor)
                {
                    auto ctor = sd.ctor.isCtorDeclaration();
                    if (ctor && ctor.isCpCtor && ctor.isGenerated())
                        sd.ctor = null;
                }

                // First look for constructor
                if (exp.e1.op == EXP.type && sd.ctor)
                {
                    if (!sd.noDefaultCtor && !(exp.arguments && exp.arguments.dim))
                        goto Lx;

                    /* https://issues.dlang.org/show_bug.cgi?id=20695
                       If all constructors are copy constructors, then
                       try default construction.
                     */
                    if (!sd.hasRegularCtor &&
                        // https://issues.dlang.org/show_bug.cgi?id=22639
                        // we might still have a copy constructor that could be called
                        (*exp.arguments)[0].type.mutableOf != sd.type.mutableOf())
                        goto Lx;

                    auto sle = new StructLiteralExp(exp.loc, sd, null, exp.e1.type);
                    if (!sd.fill(exp.loc, sle.elements, true))
                        return setError();
                    if (checkFrameAccess(exp.loc, sc, sd, sle.elements.dim))
                        return setError();

                    // https://issues.dlang.org/show_bug.cgi?id=14556
                    // Set concrete type to avoid further redundant semantic().
                    sle.type = exp.e1.type;

                    /* Constructor takes a mutable object, so don't use
                     * the immutable initializer symbol.
                     */
                    sle.useStaticInit = false;

                    Expression e = sle;
                    if (auto cf = sd.ctor.isCtorDeclaration())
                    {
                        e = new DotVarExp(exp.loc, e, cf, true);
                    }
                    else if (auto td = sd.ctor.isTemplateDeclaration())
                    {
                        e = new DotIdExp(exp.loc, e, td.ident);
                    }
                    else if (auto os = sd.ctor.isOverloadSet())
                    {
                        e = new DotExp(exp.loc, e, new OverExp(exp.loc, os));
                    }
                    else
                        assert(0);
                    e = new CallExp(exp.loc, e, exp.arguments);
                    e = e.expressionSemantic(sc);
                    result = e;
                    return;
                }
                // No constructor, look for overload of opCall
                if (search_function(sd, Id.call))
                    goto L1;
                // overload of opCall, therefore it's a call
                if (exp.e1.op != EXP.type)
                {
                    if (sd.aliasthis && !isRecursiveAliasThis(exp.att1, exp.e1.type))
                    {
                        exp.e1 = resolveAliasThis(sc, exp.e1);
                        goto Lagain;
                    }
                    exp.error("%s `%s` does not overload ()", sd.kind(), sd.toChars());
                    return setError();
                }

                /* It's a struct literal
                 */
            Lx:
                Expression e = new StructLiteralExp(exp.loc, sd, exp.arguments, exp.e1.type);
                e = e.expressionSemantic(sc);
                result = e;
                return;
            }
            else if (t1.ty == Tclass)
            {
            L1:
                // Rewrite as e1.call(arguments)
                Expression e = new DotIdExp(exp.loc, exp.e1, Id.call);
                e = new CallExp(exp.loc, e, exp.arguments);
                e = e.expressionSemantic(sc);
                result = e;
                return;
            }
            else if (exp.e1.op == EXP.type && t1.isscalar())
            {
                Expression e;

                // Make sure to use the the enum type itself rather than its
                // base type
                // https://issues.dlang.org/show_bug.cgi?id=16346
                if (exp.e1.type.ty == Tenum)
                {
                    t1 = exp.e1.type;
                }

                if (!exp.arguments || exp.arguments.dim == 0)
                {
                    e = t1.defaultInitLiteral(exp.loc);
                }
                else if (exp.arguments.dim == 1)
                {
                    e = (*exp.arguments)[0];
                    e = e.implicitCastTo(sc, t1);
                    e = new CastExp(exp.loc, e, t1);
                }
                else
                {
                    exp.error("more than one argument for construction of `%s`", t1.toChars());
                    return setError();
                }
                e = e.expressionSemantic(sc);
                result = e;
                return;
            }
        }

        static FuncDeclaration resolveOverloadSet(Loc loc, Scope* sc,
            OverloadSet os, Objects* tiargs, Type tthis, Expressions* arguments)
        {
            FuncDeclaration f = null;
            foreach (s; os.a)
            {
                if (tiargs && s.isFuncDeclaration())
                    continue;
                if (auto f2 = resolveFuncCall(loc, sc, s, tiargs, tthis, arguments, FuncResolveFlag.quiet))
                {
                    if (f2.errors)
                        return null;
                    if (f)
                    {
                        /* Error if match in more than one overload set,
                         * even if one is a 'better' match than the other.
                         */
                        ScopeDsymbol.multiplyDefined(loc, f, f2);
                    }
                    else
                        f = f2;
                }
            }
            if (!f)
                .error(loc, "no overload matches for `%s`", os.toChars());
            else if (f.errors)
                f = null;
            return f;
        }

        bool isSuper = false;
        if (exp.e1.op == EXP.dotVariable && t1.ty == Tfunction || exp.e1.op == EXP.dotTemplateDeclaration)
        {
            UnaExp ue = cast(UnaExp)exp.e1;

            Expression ue1old = ue.e1; // need for 'right this' check
            DotVarExp dve;
            DotTemplateExp dte;
            Dsymbol s;
            if (exp.e1.op == EXP.dotVariable)
            {
                dve = cast(DotVarExp)exp.e1;
                dte = null;
                s = dve.var;
                tiargs = null;
            }
            else
            {
                dve = null;
                dte = cast(DotTemplateExp)exp.e1;
                s = dte.td;
            }

            // Do overload resolution
            exp.f = resolveFuncCall(exp.loc, sc, s, tiargs, ue.e1.type, exp.arguments, FuncResolveFlag.standard);
            if (!exp.f || exp.f.errors || exp.f.type.ty == Terror)
                return setError();

            if (exp.f.interfaceVirtual)
            {
                /* Cast 'this' to the type of the interface, and replace f with the interface's equivalent
                 */
                auto b = exp.f.interfaceVirtual;
                auto ad2 = b.sym;
                ue.e1 = ue.e1.castTo(sc, ad2.type.addMod(ue.e1.type.mod));
                ue.e1 = ue.e1.expressionSemantic(sc);
                auto vi = exp.f.findVtblIndex(&ad2.vtbl, cast(int)ad2.vtbl.dim);
                assert(vi >= 0);
                exp.f = ad2.vtbl[vi].isFuncDeclaration();
                assert(exp.f);
            }
            if (exp.f.needThis())
            {
                AggregateDeclaration ad = exp.f.isMemberLocal();
                ue.e1 = getRightThis(exp.loc, sc, ad, ue.e1, exp.f);
                if (ue.e1.op == EXP.error)
                {
                    result = ue.e1;
                    return;
                }
                ethis = ue.e1;
                tthis = ue.e1.type;
                if (!(exp.f.type.ty == Tfunction && (cast(TypeFunction)exp.f.type).isScopeQual))
                {
                    if (checkParamArgumentEscape(sc, exp.f, null, STC.undefined_, ethis, false, false))
                        return setError();
                }
            }

            /* Cannot call public functions from inside invariant
             * (because then the invariant would have infinite recursion)
             */
            if (sc.func && sc.func.isInvariantDeclaration() && ue.e1.op == EXP.this_ && exp.f.addPostInvariant())
            {
                exp.error("cannot call `public`/`export` function `%s` from invariant", exp.f.toChars());
                return setError();
            }

            if (!exp.ignoreAttributes)
                checkFunctionAttributes(exp, sc, exp.f);
            checkAccess(exp.loc, sc, ue.e1, exp.f);
            if (!exp.f.needThis())
            {
                exp.e1 = Expression.combine(ue.e1, new VarExp(exp.loc, exp.f, false));
            }
            else
            {
                if (ue1old.checkRightThis(sc))
                    return setError();
                if (exp.e1.op == EXP.dotVariable)
                {
                    dve.var = exp.f;
                    exp.e1.type = exp.f.type;
                }
                else
                {
                    exp.e1 = new DotVarExp(exp.loc, dte.e1, exp.f, false);
                    exp.e1 = exp.e1.expressionSemantic(sc);
                    if (exp.e1.op == EXP.error)
                        return setError();
                    ue = cast(UnaExp)exp.e1;
                }
                version (none)
                {
                    printf("ue.e1 = %s\n", ue.e1.toChars());
                    printf("f = %s\n", exp.f.toChars());
                    printf("t1 = %s\n", t1.toChars());
                    printf("e1 = %s\n", exp.e1.toChars());
                    printf("e1.type = %s\n", exp.e1.type.toChars());
                }

                // See if we need to adjust the 'this' pointer
                AggregateDeclaration ad = exp.f.isThis();
                ClassDeclaration cd = ue.e1.type.isClassHandle();
                if (ad && cd && ad.isClassDeclaration())
                {
                    if (ue.e1.op == EXP.dotType)
                    {
                        ue.e1 = (cast(DotTypeExp)ue.e1).e1;
                        exp.directcall = true;
                    }
                    else if (ue.e1.op == EXP.super_)
                        exp.directcall = true;
                    else if ((cd.storage_class & STC.final_) != 0) // https://issues.dlang.org/show_bug.cgi?id=14211
                        exp.directcall = true;

                    if (ad != cd)
                    {
                        ue.e1 = ue.e1.castTo(sc, ad.type.addMod(ue.e1.type.mod));
                        ue.e1 = ue.e1.expressionSemantic(sc);
                    }
                }
            }
            // If we've got a pointer to a function then deference it
            // https://issues.dlang.org/show_bug.cgi?id=16483
            if (exp.e1.type.isPtrToFunction())
            {
                Expression e = new PtrExp(exp.loc, exp.e1);
                e.type = exp.e1.type.nextOf();
                exp.e1 = e;
            }
            t1 = exp.e1.type;
        }
        else if (exp.e1.op == EXP.super_ || exp.e1.op == EXP.this_)
        {
            auto ad = sc.func ? sc.func.isThis() : null;
            auto cd = ad ? ad.isClassDeclaration() : null;

            isSuper = exp.e1.op == EXP.super_;
            if (isSuper)
            {
                // Base class constructor call
                if (!cd || !cd.baseClass || !sc.func.isCtorDeclaration())
                {
                    exp.error("super class constructor call must be in a constructor");
                    return setError();
                }
                if (!cd.baseClass.ctor)
                {
                    exp.error("no super class constructor for `%s`", cd.baseClass.toChars());
                    return setError();
                }
            }
            else
            {
                // `this` call expression must be inside a
                // constructor
                if (!ad || !sc.func.isCtorDeclaration())
                {
                    exp.error("constructor call must be in a constructor");
                    return setError();
                }

                // https://issues.dlang.org/show_bug.cgi?id=18719
                // If `exp` is a call expression to another constructor
                // then it means that all struct/class fields will be
                // initialized after this call.
                foreach (ref field; sc.ctorflow.fieldinit)
                {
                    field.csx |= CSX.this_ctor;
                }
            }

            if (!sc.intypeof && !(sc.ctorflow.callSuper & CSX.halt))
            {
                if (sc.inLoop || sc.ctorflow.callSuper & CSX.label)
                    exp.error("constructor calls not allowed in loops or after labels");
                if (sc.ctorflow.callSuper & (CSX.super_ctor | CSX.this_ctor))
                    exp.error("multiple constructor calls");
                if ((sc.ctorflow.callSuper & CSX.return_) && !(sc.ctorflow.callSuper & CSX.any_ctor))
                    exp.error("an earlier `return` statement skips constructor");
                sc.ctorflow.callSuper |= CSX.any_ctor | (isSuper ? CSX.super_ctor : CSX.this_ctor);
            }

            tthis = ad.type.addMod(sc.func.type.mod);
            auto ctor = isSuper ? cd.baseClass.ctor : ad.ctor;
            if (auto os = ctor.isOverloadSet())
                exp.f = resolveOverloadSet(exp.loc, sc, os, null, tthis, exp.arguments);
            else
                exp.f = resolveFuncCall(exp.loc, sc, ctor, null, tthis, exp.arguments, FuncResolveFlag.standard);

            if (!exp.f || exp.f.errors)
                return setError();

            checkFunctionAttributes(exp, sc, exp.f);
            checkAccess(exp.loc, sc, null, exp.f);

            exp.e1 = new DotVarExp(exp.e1.loc, exp.e1, exp.f, false);
            exp.e1 = exp.e1.expressionSemantic(sc);
            // https://issues.dlang.org/show_bug.cgi?id=21095
            if (exp.e1.op == EXP.error)
                return setError();
            t1 = exp.e1.type;

            // BUG: this should really be done by checking the static
            // call graph
            if (exp.f == sc.func)
            {
                exp.error("cyclic constructor call");
                return setError();
            }
        }
        else if (auto oe = exp.e1.isOverExp())
        {
            exp.f = resolveOverloadSet(exp.loc, sc, oe.vars, tiargs, tthis, exp.arguments);
            if (!exp.f)
                return setError();
            if (ethis)
                exp.e1 = new DotVarExp(exp.loc, ethis, exp.f, false);
            else
                exp.e1 = new VarExp(exp.loc, exp.f, false);
            goto Lagain;
        }
        else if (!t1)
        {
            exp.error("function expected before `()`, not `%s`", exp.e1.toChars());
            return setError();
        }
        else if (t1.ty == Terror)
        {
            return setError();
        }
        else if (t1.ty != Tfunction)
        {
            TypeFunction tf;
            const(char)* p;
            Dsymbol s;
            exp.f = null;
            if (auto fe = exp.e1.isFuncExp())
            {
                // function literal that direct called is always inferred.
                assert(fe.fd);
                exp.f = fe.fd;
                tf = cast(TypeFunction)exp.f.type;
                p = "function literal";
            }
            else if (t1.ty == Tdelegate)
            {
                TypeDelegate td = cast(TypeDelegate)t1;
                assert(td.next.ty == Tfunction);
                tf = cast(TypeFunction)td.next;
                p = "delegate";
            }
            else if (auto tfx = t1.isPtrToFunction())
            {
                tf = tfx;
                p = "function pointer";
            }
            else if (exp.e1.op == EXP.dotVariable && (cast(DotVarExp)exp.e1).var.isOverDeclaration())
            {
                DotVarExp dve = cast(DotVarExp)exp.e1;
                exp.f = resolveFuncCall(exp.loc, sc, dve.var, tiargs, dve.e1.type, exp.arguments, FuncResolveFlag.overloadOnly);
                if (!exp.f)
                    return setError();
                if (exp.f.needThis())
                {
                    dve.var = exp.f;
                    dve.type = exp.f.type;
                    dve.hasOverloads = false;
                    goto Lagain;
                }
                exp.e1 = new VarExp(dve.loc, exp.f, false);
                Expression e = new CommaExp(exp.loc, dve.e1, exp);
                result = e.expressionSemantic(sc);
                return;
            }
            else if (exp.e1.op == EXP.variable && (cast(VarExp)exp.e1).var.isOverDeclaration())
            {
                s = (cast(VarExp)exp.e1).var;
                goto L2;
            }
            else if (exp.e1.op == EXP.template_)
            {
                s = (cast(TemplateExp)exp.e1).td;
            L2:
                exp.f = resolveFuncCall(exp.loc, sc, s, tiargs, null, exp.arguments, FuncResolveFlag.standard);
                if (!exp.f || exp.f.errors)
                    return setError();
                if (exp.f.needThis())
                {
                    if (hasThis(sc))
                    {
                        // Supply an implicit 'this', as in
                        //    this.ident
                        exp.e1 = new DotVarExp(exp.loc, (new ThisExp(exp.loc)).expressionSemantic(sc), exp.f, false);
                        goto Lagain;
                    }
                    else if (isNeedThisScope(sc, exp.f))
                    {
                        exp.error("need `this` for `%s` of type `%s`", exp.f.toChars(), exp.f.type.toChars());
                        return setError();
                    }
                }
                exp.e1 = new VarExp(exp.e1.loc, exp.f, false);
                goto Lagain;
            }
            else
            {
                exp.error("function expected before `()`, not `%s` of type `%s`", exp.e1.toChars(), exp.e1.type.toChars());
                return setError();
            }

            const(char)* failMessage;
            Expression[] fargs = exp.arguments ? (*exp.arguments)[] : null;
            if (!tf.callMatch(null, fargs, 0, &failMessage, sc))
            {
                OutBuffer buf;
                buf.writeByte('(');
                argExpTypesToCBuffer(&buf, exp.arguments);
                buf.writeByte(')');
                if (tthis)
                    tthis.modToBuffer(&buf);

                //printf("tf = %s, args = %s\n", tf.deco, (*arguments)[0].type.deco);
                .error(exp.loc, "%s `%s%s` is not callable using argument types `%s`",
                    p, exp.e1.toChars(), parametersTypeToChars(tf.parameterList), buf.peekChars());
                if (failMessage)
                    errorSupplemental(exp.loc, "%s", failMessage);
                return setError();
            }
            // Purity and safety check should run after testing arguments matching
            if (exp.f)
            {
                exp.checkPurity(sc, exp.f);
                exp.checkSafety(sc, exp.f);
                exp.checkNogc(sc, exp.f);
                if (exp.f.checkNestedReference(sc, exp.loc))
                    return setError();
            }
            else if (sc.func && sc.intypeof != 1 && !(sc.flags & (SCOPE.ctfe | SCOPE.debug_)))
            {
                bool err = false;
                if (!tf.purity && sc.func.setImpure())
                {
                    exp.error("`pure` %s `%s` cannot call impure %s `%s`",
                        sc.func.kind(), sc.func.toPrettyChars(), p, exp.e1.toChars());
                    err = true;
                }
                if (!tf.isnogc && sc.func.setGC())
                {
                    exp.error("`@nogc` %s `%s` cannot call non-@nogc %s `%s`",
                        sc.func.kind(), sc.func.toPrettyChars(), p, exp.e1.toChars());
                    err = true;
                }
                if (tf.trust <= TRUST.system && sc.func.setUnsafe())
                {
                    exp.error("`@safe` %s `%s` cannot call `@system` %s `%s`",
                        sc.func.kind(), sc.func.toPrettyChars(), p, exp.e1.toChars());
                    err = true;
                }
                if (err)
                    return setError();
            }

            if (t1.ty == Tpointer)
            {
                Expression e = new PtrExp(exp.loc, exp.e1);
                e.type = tf;
                exp.e1 = e;
            }
            t1 = tf;
        }
        else if (VarExp ve = exp.e1.isVarExp())
        {
            // Do overload resolution
            exp.f = ve.var.isFuncDeclaration();
            assert(exp.f);
            tiargs = null;

            if (exp.f.overnext)
                exp.f = resolveFuncCall(exp.loc, sc, exp.f, tiargs, null, exp.arguments, FuncResolveFlag.overloadOnly);
            else
            {
                exp.f = exp.f.toAliasFunc();
                TypeFunction tf = cast(TypeFunction)exp.f.type;
                const(char)* failMessage;
                Expression[] fargs = exp.arguments ? (*exp.arguments)[] : null;
                if (!tf.callMatch(null, fargs, 0, &failMessage, sc))
                {
                    OutBuffer buf;
                    buf.writeByte('(');
                    argExpTypesToCBuffer(&buf, exp.arguments);
                    buf.writeByte(')');

                    //printf("tf = %s, args = %s\n", tf.deco, (*arguments)[0].type.deco);
                    .error(exp.loc, "%s `%s%s` is not callable using argument types `%s`",
                        exp.f.kind(), exp.f.toPrettyChars(), parametersTypeToChars(tf.parameterList), buf.peekChars());
                    if (failMessage)
                        errorSupplemental(exp.loc, "%s", failMessage);
                    exp.f = null;
                }
            }
            if (!exp.f || exp.f.errors)
                return setError();

            if (exp.f.needThis())
            {
                // Change the ancestor lambdas to delegate before hasThis(sc) call.
                if (exp.f.checkNestedReference(sc, exp.loc))
                    return setError();

                if (hasThis(sc))
                {
                    // Supply an implicit 'this', as in
                    //    this.ident
                    exp.e1 = new DotVarExp(exp.loc, (new ThisExp(exp.loc)).expressionSemantic(sc), ve.var);
                    // Note: we cannot use f directly, because further overload resolution
                    // through the supplied 'this' may cause different result.
                    goto Lagain;
                }
                else if (isNeedThisScope(sc, exp.f))
                {
                    // At this point it is possible that `exp.f` had an ambiguity error that was
                    // silenced because the previous call to `resolveFuncCall` was done using
                    // `FuncResolveFlag.overloadOnly`. To make sure that a proper error message
                    // is printed, redo the call with `FuncResolveFlag.standard`.
                    //
                    // https://issues.dlang.org/show_bug.cgi?id=22157
                    if (exp.f.overnext)
                        exp.f = resolveFuncCall(exp.loc, sc, exp.f, tiargs, null, exp.arguments, FuncResolveFlag.standard);

                    if (!exp.f || exp.f.errors)
                        return setError();

                    // If no error is printed, it means that `f` is the single matching overload
                    // and it needs `this`.
                    exp.error("need `this` for `%s` of type `%s`", exp.f.toChars(), exp.f.type.toChars());
                    return setError();
                }
            }

            checkFunctionAttributes(exp, sc, exp.f);
            checkAccess(exp.loc, sc, null, exp.f);
            if (exp.f.checkNestedReference(sc, exp.loc))
                return setError();

            ethis = null;
            tthis = null;

            if (ve.hasOverloads)
            {
                exp.e1 = new VarExp(ve.loc, exp.f, false);
                exp.e1.type = exp.f.type;
            }
            t1 = exp.f.type;
        }
        assert(t1.ty == Tfunction);

        Expression argprefix;
        if (!exp.arguments)
            exp.arguments = new Expressions();
        if (functionParameters(exp.loc, sc, cast(TypeFunction)t1, ethis, tthis, exp.arguments, exp.f, &exp.type, &argprefix))
            return setError();

        if (!exp.type)
        {
            exp.e1 = e1org; // https://issues.dlang.org/show_bug.cgi?id=10922
                        // avoid recursive expression printing
            exp.error("forward reference to inferred return type of function call `%s`", exp.toChars());
            return setError();
        }

        if (exp.f && exp.f.tintro)
        {
            Type t = exp.type;
            int offset = 0;
            TypeFunction tf = cast(TypeFunction)exp.f.tintro;
            if (tf.next.isBaseOf(t, &offset) && offset)
            {
                exp.type = tf.next;
                result = Expression.combine(argprefix, exp.castTo(sc, t));
                return;
            }
        }

        // Handle the case of a direct lambda call
        if (exp.f && exp.f.isFuncLiteralDeclaration() && sc.func && !sc.intypeof)
        {
            exp.f.tookAddressOf = 0;
        }

        result = Expression.combine(argprefix, exp);

        if (isSuper)
        {
            auto ad = sc.func ? sc.func.isThis() : null;
            auto cd = ad ? ad.isClassDeclaration() : null;
            if (cd && cd.classKind == ClassKind.cpp && exp.f && !exp.f.fbody)
            {
                // if super is defined in C++, it sets the vtable pointer to the base class
                // so we have to restore it, but still return 'this' from super() call:
                // (auto __vptrTmp = this.__vptr, auto __superTmp = super()), (this.__vptr = __vptrTmp, __superTmp)
                Loc loc = exp.loc;

                auto vptr = new DotIdExp(loc, new ThisExp(loc), Id.__vptr);
                auto vptrTmpDecl = copyToTemp(0, "__vptrTmp", vptr);
                auto declareVptrTmp = new DeclarationExp(loc, vptrTmpDecl);

                auto superTmpDecl = copyToTemp(0, "__superTmp", result);
                auto declareSuperTmp = new DeclarationExp(loc, superTmpDecl);

                auto declareTmps = new CommaExp(loc, declareVptrTmp, declareSuperTmp);

                auto restoreVptr = new AssignExp(loc, vptr.syntaxCopy(), new VarExp(loc, vptrTmpDecl));

                Expression e = new CommaExp(loc, declareTmps, new CommaExp(loc, restoreVptr, new VarExp(loc, superTmpDecl)));
                result = e.expressionSemantic(sc);
            }
        }

        // declare dual-context container
        if (exp.f && exp.f.hasDualContext() && !sc.intypeof && sc.func)
        {
            // check access to second `this`
            if (AggregateDeclaration ad2 = exp.f.isMember2())
            {
                Expression te = new ThisExp(exp.loc).expressionSemantic(sc);
                if (te.op != EXP.error)
                    te = getRightThis(exp.loc, sc, ad2, te, exp.f);
                if (te.op == EXP.error)
                {
                    exp.error("need `this` of type `%s` to call function `%s`", ad2.toChars(), exp.f.toChars());
                    return setError();
                }
            }
            exp.vthis2 = makeThis2Argument(exp.loc, sc, exp.f);
            Expression de = new DeclarationExp(exp.loc, exp.vthis2);
            result = Expression.combine(de, result);
            result = result.expressionSemantic(sc);
        }
    }

    override void visit(DeclarationExp e)
    {
        if (e.type)
        {
            result = e;
            return;
        }
        static if (LOGSEMANTIC)
        {
            printf("DeclarationExp::semantic() %s\n", e.toChars());
        }

        uint olderrors = global.errors;

        /* This is here to support extern(linkage) declaration,
         * where the extern(linkage) winds up being an AttribDeclaration
         * wrapper.
         */
        Dsymbol s = e.declaration;

        while (1)
        {
            AttribDeclaration ad = s.isAttribDeclaration();
            if (ad)
            {
                if (ad.decl && ad.decl.dim == 1)
                {
                    s = (*ad.decl)[0];
                    continue;
                }
            }
            break;
        }

        //printf("inserting '%s' %p into sc = %p\n", s.toChars(), s, sc);
        // Insert into both local scope and function scope.
        // Must be unique in both.
        if (s.ident)
        {
            VarDeclaration v = s.isVarDeclaration();
            if (v)
            {
                if (sc.flags & SCOPE.Cfile)
                {
                    /* Do semantic() on the type before inserting v into the symbol table
                     */
                    if (!v.originalType)
                        v.originalType = v.type.syntaxCopy();
                    Scope* sc2 = sc.push();
                    sc2.stc |= v.storage_class & STC.FUNCATTR;
                    sc2.linkage = LINK.c;       // account for the extern(C) in front of the declaration
                    v.inuse++;
                    v.type = v.type.typeSemantic(v.loc, sc2);
                    v.inuse--;
                    sc2.pop();
                }
                else
                {
                    /* Do semantic() on initializer first so this will be illegal:
                     *      int a = a;
                     */
                    e.declaration.dsymbolSemantic(sc);
                    s.parent = sc.parent;
                }
            }

            if (!sc.insert(s))
            {
                auto conflict = sc.search(Loc.initial, s.ident, null);
                e.error("declaration `%s` is already defined", s.toPrettyChars());
                errorSupplemental(conflict.loc, "`%s` `%s` is defined here",
                                  conflict.kind(), conflict.toChars());
                return setError();
            }

            if (v && (sc.flags & SCOPE.Cfile))
            {
                /* Do semantic() on initializer last so this will be legal:
                 *      int a = a;
                 */
                e.declaration.dsymbolSemantic(sc);
                s.parent = sc.parent;
            }

            if (sc.func)
            {
                // https://issues.dlang.org/show_bug.cgi?id=11720
                if ((s.isFuncDeclaration() ||
                     s.isAggregateDeclaration() ||
                     s.isEnumDeclaration() ||
                     s.isTemplateDeclaration() ||
                     v
                    ) && !sc.func.localsymtab.insert(s))
                {
                    // Get the previous symbol
                    Dsymbol originalSymbol = sc.func.localsymtab.lookup(s.ident);

                    // Perturb the name mangling so that the symbols can co-exist
                    // instead of colliding
                    s.localNum = cast(ushort)(originalSymbol.localNum + 1);
                    // 65535 should be enough for anyone
                    if (!s.localNum)
                    {
                        e.error("more than 65535 symbols with name `%s` generated", s.ident.toChars());
                        return setError();
                    }

                    // Replace originalSymbol with s, which updates the localCount
                    sc.func.localsymtab.update(s);

                    // The mangling change only works for D mangling
                }

                if (!(sc.flags & SCOPE.Cfile))
                {
                    /* https://issues.dlang.org/show_bug.cgi?id=21272
                     * If we are in a foreach body we need to extract the
                     * function containing the foreach
                     */
                    FuncDeclaration fes_enclosing_func;
                    if (sc.func && sc.func.fes)
                        fes_enclosing_func = sc.enclosing.enclosing.func;

                    // Disallow shadowing
                    for (Scope* scx = sc.enclosing; scx && (scx.func == sc.func || (fes_enclosing_func && scx.func == fes_enclosing_func)); scx = scx.enclosing)
                    {
                        Dsymbol s2;
                        if (scx.scopesym && scx.scopesym.symtab && (s2 = scx.scopesym.symtab.lookup(s.ident)) !is null && s != s2)
                        {
                            // allow STC.local symbols to be shadowed
                            // TODO: not really an optimal design
                            auto decl = s2.isDeclaration();
                            if (!decl || !(decl.storage_class & STC.local))
                            {
                                if (sc.func.fes)
                                {
                                    e.deprecation("%s `%s` is shadowing %s `%s`. Rename the `foreach` variable.", s.kind(), s.ident.toChars(), s2.kind(), s2.toPrettyChars());
                                }
                                else
                                {
                                    e.error("%s `%s` is shadowing %s `%s`", s.kind(), s.ident.toChars(), s2.kind(), s2.toPrettyChars());
                                    return setError();
                                }
                            }
                        }
                    }
                }
            }
        }
        if (!s.isVarDeclaration())
        {
            Scope* sc2 = sc;
            if (sc2.stc & (STC.pure_ | STC.nothrow_ | STC.nogc))
                sc2 = sc.push();
            sc2.stc &= ~(STC.pure_ | STC.nothrow_ | STC.nogc);
            e.declaration.dsymbolSemantic(sc2);
            if (sc2 != sc)
                sc2.pop();
            s.parent = sc.parent;
        }
        if (global.errors == olderrors)
        {
            e.declaration.semantic2(sc);
            if (global.errors == olderrors)
            {
                e.declaration.semantic3(sc);
            }
        }
        // todo: error in declaration should be propagated.

        e.type = Type.tvoid;
        result = e;
    }

    override void visit(TypeidExp exp)
    {
        static if (LOGSEMANTIC)
        {
            printf("TypeidExp::semantic() %s\n", exp.toChars());
        }
        Type ta = isType(exp.obj);
        Expression ea = isExpression(exp.obj);
        Dsymbol sa = isDsymbol(exp.obj);
        //printf("ta %p ea %p sa %p\n", ta, ea, sa);

        if (ta)
        {
            dmd.typesem.resolve(ta, exp.loc, sc, ea, ta, sa, true);
        }

        if (ea)
        {
            if (auto sym = getDsymbol(ea))
                ea = symbolToExp(sym, exp.loc, sc, false);
            else
                ea = ea.expressionSemantic(sc);
            ea = resolveProperties(sc, ea);
            ta = ea.type;
            if (ea.op == EXP.type)
                ea = null;
        }

        if (!ta)
        {
            //printf("ta %p ea %p sa %p\n", ta, ea, sa);
            exp.error("no type for `typeid(%s)`", ea ? ea.toChars() : (sa ? sa.toChars() : ""));
            return setError();
        }

        ta.checkComplexTransition(exp.loc, sc);

        Expression e;
        auto tb = ta.toBasetype();
        if (ea && tb.ty == Tclass)
        {
            if (tb.toDsymbol(sc).isClassDeclaration().classKind == ClassKind.cpp)
            {
                error(exp.loc, "runtime type information is not supported for `extern(C++)` classes");
                e = ErrorExp.get();
            }
            else if (!Type.typeinfoclass)
            {
                error(exp.loc, "`object.TypeInfo_Class` could not be found, but is implicitly used");
                e = ErrorExp.get();
            }
            else
            {
                /* Get the dynamic type, which is .classinfo
                */
                ea = ea.expressionSemantic(sc);
                e = new TypeidExp(ea.loc, ea);
                e.type = Type.typeinfoclass.type;
            }
        }
        else if (ta.ty == Terror)
        {
            e = ErrorExp.get();
        }
        else
        {
            // Handle this in the glue layer
            e = new TypeidExp(exp.loc, ta);
            e.type = getTypeInfoType(exp.loc, ta, sc);

            semanticTypeInfo(sc, ta);

            if (ea)
            {
                e = new CommaExp(exp.loc, ea, e); // execute ea
                e = e.expressionSemantic(sc);
            }
        }
        result = e;
    }

    override void visit(TraitsExp e)
    {
        result = semanticTraits(e, sc);
    }

    override void visit(HaltExp e)
    {
        static if (LOGSEMANTIC)
        {
            printf("HaltExp::semantic()\n");
        }
        e.type = Type.tnoreturn;
        result = e;
    }

    override void visit(IsExp e)
    {
        /* is(targ id tok tspec)
         * is(targ id :  tok2)
         * is(targ id == tok2)
         */
        Type tded = null;

        void yes()
        {
            //printf("yes\n");
            if (!e.id)
            {
                result = IntegerExp.createBool(true);
                return;
            }

            Dsymbol s;
            Tuple tup = isTuple(tded);
            if (tup)
                s = new TupleDeclaration(e.loc, e.id, &tup.objects);
            else
                s = new AliasDeclaration(e.loc, e.id, tded);
            s.dsymbolSemantic(sc);

            /* The reason for the !tup is unclear. It fails Phobos unittests if it is not there.
             * More investigation is needed.
             */
            if (!tup && !sc.insert(s))
            {
                auto conflict = sc.search(Loc.initial, s.ident, null);
                e.error("declaration `%s` is already defined", s.toPrettyChars());
                errorSupplemental(conflict.loc, "`%s` `%s` is defined here",
                                  conflict.kind(), conflict.toChars());
            }

            unSpeculative(sc, s);

            result = IntegerExp.createBool(true);
        }
        void no()
        {
            result = IntegerExp.createBool(false);
            //printf("no\n");
        }

        static if (LOGSEMANTIC)
        {
            printf("IsExp::semantic(%s)\n", e.toChars());
        }
        if (e.id && !(sc.flags & SCOPE.condition))
        {
            e.error("can only declare type aliases within `static if` conditionals or `static assert`s");
            return setError();
        }

        if (e.tok2 == TOK.package_ || e.tok2 == TOK.module_) // These is() expressions are special because they can work on modules, not just types.
        {
            const oldErrors = global.startGagging();
            Dsymbol sym = e.targ.toDsymbol(sc);
            global.endGagging(oldErrors);

            if (sym is null)
                return no();
            Package p = resolveIsPackage(sym);
            if (p is null)
                return no();
            if (e.tok2 == TOK.package_ && p.isModule()) // Note that isModule() will return null for package modules because they're not actually instances of Module.
                return no();
            else if(e.tok2 == TOK.module_ && !(p.isModule() || p.isPackageMod()))
                return no();
            tded = e.targ;
            return yes();
        }

        {
            Scope* sc2 = sc.copy(); // keep sc.flags
            sc2.tinst = null;
            sc2.minst = null;
            sc2.flags |= SCOPE.fullinst;
            Type t = e.targ.trySemantic(e.loc, sc2);
            sc2.pop();
            if (!t) // errors, so condition is false
                return no();
            e.targ = t;
        }

        if (e.tok2 != TOK.reserved)
        {
            switch (e.tok2)
            {
            case TOK.struct_:
                if (e.targ.ty != Tstruct)
                    return no();
                if ((cast(TypeStruct)e.targ).sym.isUnionDeclaration())
                    return no();
                tded = e.targ;
                break;

            case TOK.union_:
                if (e.targ.ty != Tstruct)
                    return no();
                if (!(cast(TypeStruct)e.targ).sym.isUnionDeclaration())
                    return no();
                tded = e.targ;
                break;

            case TOK.class_:
                if (e.targ.ty != Tclass)
                    return no();
                if ((cast(TypeClass)e.targ).sym.isInterfaceDeclaration())
                    return no();
                tded = e.targ;
                break;

            case TOK.interface_:
                if (e.targ.ty != Tclass)
                    return no();
                if (!(cast(TypeClass)e.targ).sym.isInterfaceDeclaration())
                    return no();
                tded = e.targ;
                break;

            case TOK.const_:
                if (!e.targ.isConst())
                    return no();
                tded = e.targ;
                break;

            case TOK.immutable_:
                if (!e.targ.isImmutable())
                    return no();
                tded = e.targ;
                break;

            case TOK.shared_:
                if (!e.targ.isShared())
                    return no();
                tded = e.targ;
                break;

            case TOK.inout_:
                if (!e.targ.isWild())
                    return no();
                tded = e.targ;
                break;

            case TOK.super_:
                // If class or interface, get the base class and interfaces
                if (e.targ.ty != Tclass)
                    return no();
                else
                {
                    ClassDeclaration cd = (cast(TypeClass)e.targ).sym;
                    auto args = new Parameters();
                    args.reserve(cd.baseclasses.dim);
                    if (cd.semanticRun < PASS.semanticdone)
                        cd.dsymbolSemantic(null);
                    for (size_t i = 0; i < cd.baseclasses.dim; i++)
                    {
                        BaseClass* b = (*cd.baseclasses)[i];
                        args.push(new Parameter(STC.in_, b.type, null, null, null));
                    }
                    tded = new TypeTuple(args);
                }
                break;

            case TOK.enum_:
                if (e.targ.ty != Tenum)
                    return no();
                if (e.id)
                    tded = (cast(TypeEnum)e.targ).sym.getMemtype(e.loc);
                else
                    tded = e.targ;

                if (tded.ty == Terror)
                    return setError();
                break;

            case TOK.delegate_:
                if (e.targ.ty != Tdelegate)
                    return no();
                tded = (cast(TypeDelegate)e.targ).next; // the underlying function type
                break;

            case TOK.function_:
            case TOK.parameters:
                {
                    if (e.targ.ty != Tfunction)
                        return no();
                    tded = e.targ;

                    /* Generate tuple from function parameter types.
                     */
                    assert(tded.ty == Tfunction);
                    auto tdedf = tded.isTypeFunction();
                    auto args = new Parameters();
                    foreach (i, arg; tdedf.parameterList)
                    {
                        assert(arg && arg.type);
                        /* If one of the default arguments was an error,
                           don't return an invalid tuple
                         */
                        if (e.tok2 == TOK.parameters && arg.defaultArg && arg.defaultArg.op == EXP.error)
                            return setError();
                        args.push(new Parameter(arg.storageClass, arg.type, (e.tok2 == TOK.parameters) ? arg.ident : null, (e.tok2 == TOK.parameters) ? arg.defaultArg : null, arg.userAttribDecl));
                    }
                    tded = new TypeTuple(args);
                    break;
                }
            case TOK.return_:
                /* Get the 'return type' for the function,
                 * delegate, or pointer to function.
                 */
                if (auto tf = e.targ.isFunction_Delegate_PtrToFunction())
                    tded = tf.next;
                else
                    return no();
                break;

            case TOK.argumentTypes:
                /* Generate a type tuple of the equivalent types used to determine if a
                 * function argument of this type can be passed in registers.
                 * The results of this are highly platform dependent, and intended
                 * primarly for use in implementing va_arg().
                 */
                tded = target.toArgTypes(e.targ);
                if (!tded)
                    return no();
                // not valid for a parameter
                break;

            case TOK.vector:
                if (e.targ.ty != Tvector)
                    return no();
                tded = (cast(TypeVector)e.targ).basetype;
                break;

            default:
                assert(0);
            }

            // https://issues.dlang.org/show_bug.cgi?id=18753
            if (tded)
                return yes();
            return no();
        }
        else if (e.tspec && !e.id && !(e.parameters && e.parameters.dim))
        {
            /* Evaluate to true if targ matches tspec
             * is(targ == tspec)
             * is(targ : tspec)
             */
            e.tspec = e.tspec.typeSemantic(e.loc, sc);
            //printf("targ  = %s, %s\n", e.targ.toChars(), e.targ.deco);
            //printf("tspec = %s, %s\n", e.tspec.toChars(), e.tspec.deco);

            if (e.tok == TOK.colon)
            {
                // current scope is itself deprecated, or deprecations are not errors
                const bool deprecationAllowed = sc.isDeprecated
                    || global.params.useDeprecated != DiagnosticReporting.error;
                const bool preventAliasThis = e.targ.hasDeprecatedAliasThis && !deprecationAllowed;

                if (preventAliasThis && e.targ.ty == Tstruct)
                {
                    if ((cast(TypeStruct) e.targ).implicitConvToWithoutAliasThis(e.tspec))
                        return yes();
                    else
                        return no();
                }
                else if (preventAliasThis && e.targ.ty == Tclass)
                {
                    if ((cast(TypeClass) e.targ).implicitConvToWithoutAliasThis(e.tspec))
                        return yes();
                    else
                        return no();
                }
                else if (e.targ.implicitConvTo(e.tspec))
                    return yes();
                else
                    return no();
            }
            else /* == */
            {
                if (e.targ.equals(e.tspec))
                    return yes();
                else
                    return no();
            }
        }
        else if (e.tspec)
        {
            /* Evaluate to true if targ matches tspec.
             * If true, declare id as an alias for the specialized type.
             * is(targ == tspec, tpl)
             * is(targ : tspec, tpl)
             * is(targ id == tspec)
             * is(targ id : tspec)
             * is(targ id == tspec, tpl)
             * is(targ id : tspec, tpl)
             */
            Identifier tid = e.id ? e.id : Identifier.generateId("__isexp_id");
            e.parameters.insert(0, new TemplateTypeParameter(e.loc, tid, null, null));

            Objects dedtypes = Objects(e.parameters.dim);
            dedtypes.zero();

            MATCH m = deduceType(e.targ, sc, e.tspec, e.parameters, &dedtypes, null, 0, e.tok == TOK.equal);
            //printf("targ: %s\n", targ.toChars());
            //printf("tspec: %s\n", tspec.toChars());
            if (m == MATCH.nomatch || (m != MATCH.exact && e.tok == TOK.equal))
            {
                return no();
            }
            else
            {
                tded = cast(Type)dedtypes[0];
                if (!tded)
                    tded = e.targ;
                Objects tiargs = Objects(1);
                tiargs[0] = e.targ;

                /* Declare trailing parameters
                 */
                for (size_t i = 1; i < e.parameters.dim; i++)
                {
                    TemplateParameter tp = (*e.parameters)[i];
                    Declaration s = null;

                    m = tp.matchArg(e.loc, sc, &tiargs, i, e.parameters, &dedtypes, &s);
                    if (m == MATCH.nomatch)
                        return no();
                    s.dsymbolSemantic(sc);
                    if (!sc.insert(s))
                    {
                        auto conflict = sc.search(Loc.initial, s.ident, null);
                        e.error("declaration `%s` is already defined", s.toPrettyChars());
                        errorSupplemental(conflict.loc, "`%s` `%s` is defined here",
                                          conflict.kind(), conflict.toChars());
                    }

                    unSpeculative(sc, s);
                }
                return yes();
            }
        }
        else if (e.id)
        {
            /* Declare id as an alias for type targ. Evaluate to true
             * is(targ id)
             */
            tded = e.targ;
        }
        return yes();
    }

    override void visit(BinAssignExp exp)
    {
        if (exp.type)
        {
            result = exp;
            return;
        }

        Expression e = exp.op_overload(sc);
        if (e)
        {
            result = e;
            return;
        }

        if (exp.e1.op == EXP.arrayLength)
        {
            // arr.length op= e2;
            e = rewriteOpAssign(exp);
            e = e.expressionSemantic(sc);
            result = e;
            return;
        }
        if (exp.e1.op == EXP.slice || exp.e1.type.ty == Tarray || exp.e1.type.ty == Tsarray)
        {
            if (checkNonAssignmentArrayOp(exp.e1))
                return setError();

            if (exp.e1.op == EXP.slice)
                (cast(SliceExp)exp.e1).arrayop = true;

            // T[] op= ...
            if (exp.e2.implicitConvTo(exp.e1.type.nextOf()))
            {
                // T[] op= T
                exp.e2 = exp.e2.castTo(sc, exp.e1.type.nextOf());
            }
            else if (Expression ex = typeCombine(exp, sc))
            {
                result = ex;
                return;
            }
            exp.type = exp.e1.type;
            result = arrayOp(exp, sc);
            return;
        }

        exp.e1 = exp.e1.expressionSemantic(sc);
        exp.e1 = exp.e1.modifiableLvalue(sc, exp.e1);
        exp.e1 = exp.e1.optimize(WANTvalue, /*keepLvalue*/ true);
        exp.type = exp.e1.type;

        if (auto ad = isAggregate(exp.e1.type))
        {
            if (const s = search_function(ad, Id.opOpAssign))
            {
                error(exp.loc, "none of the `opOpAssign` overloads of `%s` are callable for `%s` of type `%s`", ad.toChars(), exp.e1.toChars(), exp.e1.type.toChars());
                return setError();
            }
        }
        if (exp.e1.checkScalar() ||
            exp.e1.checkReadModifyWrite(exp.op, exp.e2) ||
            exp.e1.checkSharedAccess(sc))
            return setError();

        int arith = (exp.op == EXP.addAssign || exp.op == EXP.minAssign || exp.op == EXP.mulAssign || exp.op == EXP.divAssign || exp.op == EXP.modAssign || exp.op == EXP.powAssign);
        int bitwise = (exp.op == EXP.andAssign || exp.op == EXP.orAssign || exp.op == EXP.xorAssign);
        int shift = (exp.op == EXP.leftShiftAssign || exp.op == EXP.rightShiftAssign || exp.op == EXP.unsignedRightShiftAssign);

        if (bitwise && exp.type.toBasetype().ty == Tbool)
            exp.e2 = exp.e2.implicitCastTo(sc, exp.type);
        else if (exp.checkNoBool())
            return setError();

        if ((exp.op == EXP.addAssign || exp.op == EXP.minAssign) && exp.e1.type.toBasetype().ty == Tpointer && exp.e2.type.toBasetype().isintegral())
        {
            result = scaleFactor(exp, sc);
            return;
        }

        if (Expression ex = typeCombine(exp, sc))
        {
            result = ex;
            return;
        }

        if (arith && (exp.checkArithmeticBin() || exp.checkSharedAccessBin(sc)))
            return setError();
        if ((bitwise || shift) && (exp.checkIntegralBin() || exp.checkSharedAccessBin(sc)))
            return setError();

        if (shift)
        {
            if (exp.e2.type.toBasetype().ty != Tvector)
                exp.e2 = exp.e2.castTo(sc, Type.tshiftcnt);
        }

        if (!target.isVectorOpSupported(exp.type.toBasetype(), exp.op, exp.e2.type.toBasetype()))
        {
            result = exp.incompatibleTypes();
            return;
        }

        if (exp.e1.op == EXP.error || exp.e2.op == EXP.error)
            return setError();

        e = exp.checkOpAssignTypes(sc);
        if (e.op == EXP.error)
        {
            result = e;
            return;
        }

        assert(e.op == EXP.assign || e == exp);
        result = (cast(BinExp)e).reorderSettingAAElem(sc);
    }

    private Expression compileIt(MixinExp exp)
    {
        OutBuffer buf;
        if (expressionsToString(buf, sc, exp.exps))
            return null;

        uint errors = global.errors;
        const len = buf.length;
        const str = buf.extractChars()[0 .. len];
        scope p = new Parser!ASTCodegen(exp.loc, sc._module, str, false);
        p.nextToken();
        //printf("p.loc.linnum = %d\n", p.loc.linnum);

        Expression e = p.parseExpression();
        if (global.errors != errors)
            return null;

        if (p.token.value != TOK.endOfFile)
        {
            exp.error("incomplete mixin expression `%s`", str.ptr);
            return null;
        }
        return e;
    }

    override void visit(MixinExp exp)
    {
        /* https://dlang.org/spec/expression.html#mixin_expressions
         */

        static if (LOGSEMANTIC)
        {
            printf("MixinExp::semantic('%s')\n", exp.toChars());
        }

        auto e = compileIt(exp);
        if (!e)
            return setError();
        result = e.expressionSemantic(sc);
    }

    override void visit(ImportExp e)
    {
        static if (LOGSEMANTIC)
        {
            printf("ImportExp::semantic('%s')\n", e.toChars());
        }

        auto se = semanticString(sc, e.e1, "file name argument");
        if (!se)
            return setError();
        se = se.toUTF8(sc);

        auto namez = se.toStringz().ptr;
        if (!global.filePath)
        {
            e.error("need `-J` switch to import text file `%s`", namez);
            return setError();
        }

        /* Be wary of CWE-22: Improper Limitation of a Pathname to a Restricted Directory
         * ('Path Traversal') attacks.
         * https://cwe.mitre.org/data/definitions/22.html
         */

        if (FileName.absolute(namez))
        {
            e.error("absolute path is not allowed in import expression: `%s`", se.toChars());
            return setError();
        }

        auto idxReserved = FileName.findReservedChar(namez);
        if (idxReserved != size_t.max)
        {
            e.error("`%s` is  not a valid filename on this platform", se.toChars());
            e.errorSupplemental("Character `'%c'` is reserved and cannot be used", namez[idxReserved]);
            return setError();
        }

        if (FileName.refersToParentDir(namez))
        {
            e.error("path refers to parent (`..`) directory: `%s`", se.toChars());
            return setError();
        }

        auto name = FileName.searchPath(global.filePath, namez, false);
        if (!name)
        {
            e.error("file `%s` cannot be found or not in a path specified with `-J`", se.toChars());
            e.errorSupplemental("Path(s) searched (as provided by `-J`):");
            foreach (idx, path; *global.filePath)
            {
                const attr = FileName.exists(path);
                const(char)* err = attr == 2 ? "" :
                    (attr == 1 ? " (not a directory)" : " (path not found)");
                e.errorSupplemental("[%llu]: `%s`%s", cast(ulong)idx, path, err);
            }
            return setError();
        }

        sc._module.contentImportedFiles.push(name);
        if (global.params.verbose)
        {
            const slice = se.peekString();
            message("file      %.*s\t(%s)", cast(int)slice.length, slice.ptr, name);
        }
        if (global.params.moduleDeps.buffer !is null)
        {
            OutBuffer* ob = global.params.moduleDeps.buffer;
            Module imod = sc._module;

            if (!global.params.moduleDeps.name)
                ob.writestring("depsFile ");
            ob.writestring(imod.toPrettyChars());
            ob.writestring(" (");
            escapePath(ob, imod.srcfile.toChars());
            ob.writestring(") : ");
            if (global.params.moduleDeps.name)
                ob.writestring("string : ");
            ob.write(se.peekString());
            ob.writestring(" (");
            escapePath(ob, name);
            ob.writestring(")");
            ob.writenl();
        }
        if (global.params.makeDeps.doOutput)
        {
            global.params.makeDeps.files.push(name);
        }

        {
            auto fileName = FileName(name.toDString);
            if (auto fmResult = global.fileManager.lookup(fileName))
            {
                se = new StringExp(e.loc, fmResult);
            }
            else
            {
                auto readResult = File.read(name.toDString);
                if (!readResult.success)
                {
                    e.error("cannot read file `%s`", name);
                    return setError();
                }
                else
                {
                    // take ownership of buffer (probably leaking)
                    auto data = readResult.extractSlice();
                    se = new StringExp(e.loc, data);
                    global.fileManager.add(fileName, data);
                }
            }
        }
        result = se.expressionSemantic(sc);
    }

    override void visit(AssertExp exp)
    {
        // https://dlang.org/spec/expression.html#assert_expressions
        static if (LOGSEMANTIC)
        {
            printf("AssertExp::semantic('%s')\n", exp.toChars());
        }

        const generateMsg = !exp.msg && global.params.checkAction == CHECKACTION.context && global.params.useAssert == CHECKENABLE.on;
        Expression temporariesPrefix;

        if (generateMsg)
        // no message - use assert expression as msg
        {
            if (!verifyHookExist(exp.loc, *sc, Id._d_assert_fail, "generating assert messages"))
                return setError();

            /*
            {
              auto a = e1, b = e2;
              assert(a == b, _d_assert_fail!"=="(a, b));
            }()
            */

            /*
            Stores the result of an operand expression into a temporary
            if necessary, e.g. if it is an impure fuction call containing side
            effects as in https://issues.dlang.org/show_bug.cgi?id=20114

            Params:
                op = an expression which may require a temporary (added to
                     `temporariesPrefix`: `auto tmp = op`) and will be replaced
                     by `tmp` if necessary

            Returns: (possibly replaced) `op`
            */
            Expression maybePromoteToTmp(ref Expression op)
            {
                // https://issues.dlang.org/show_bug.cgi?id=20989
                // Flag that _d_assert_fail will never dereference `array.ptr` to avoid safety
                // errors for `assert(!array.ptr)` => `_d_assert_fail!"!"(array.ptr)`
                {
                    auto die = op.isDotIdExp();
                    if (die && die.ident == Id.ptr)
                        die.noderef = true;
                }

                op = op.expressionSemantic(sc);
                op = resolveProperties(sc, op);

                // Detect assert's using static operator overloads (e.g. `"var" in environment`)
                if (auto te = op.isTypeExp())
                {
                    // Replace the TypeExp with it's textual representation
                    // Including "..." in the error message isn't quite right but
                    // proper solutions require more drastic changes, e.g. directly
                    // using miniFormat and combine instead of calling _d_assert_fail
                    auto name = new StringExp(te.loc, te.toString());
                    return name.expressionSemantic(sc);
                }

                // Create a temporary for expressions with side effects
                // Defensively assume that function calls may have side effects even
                // though it's not detected by hasSideEffect (e.g. `debug puts("Hello")` )
                // Rewriting CallExp's also avoids some issues with the inliner/debug generation
                if (op.hasSideEffect(true))
                {
                    // Don't create an invalid temporary for void-expressions
                    // Further semantic will issue an appropriate error
                    if (op.type.ty == Tvoid)
                        return op;

                    // https://issues.dlang.org/show_bug.cgi?id=21590
                    // Don't create unnecessary temporaries and detect `assert(a = b)`
                    if (op.isAssignExp() || op.isBinAssignExp())
                    {
                        auto left = (cast(BinExp) op).e1;

                        // Find leftmost expression to handle other rewrites,
                        // e.g. --(++a) => a += 1 -= 1
                        while (left.isAssignExp() || left.isBinAssignExp())
                            left = (cast(BinExp) left).e1;

                        // Only use the assignee if it's a variable and skip
                        // other lvalues (e.g. ref's returned by functions)
                        if (left.isVarExp())
                            return left;

                        // Sanity check that `op` can be converted to boolean
                        // But don't raise errors for assignments enclosed in another expression
                        if (op is exp.e1)
                            op.toBoolean(sc);
                    }

                    // Tuples with side-effects already receive a temporary during semantic
                    if (op.type.isTypeTuple())
                    {
                        auto te = op.isTupleExp();
                        assert(te);

                        // Create a new tuple without the associated temporary
                        auto res = new TupleExp(op.loc, te.exps);
                        return res.expressionSemantic(sc);
                    }

                    const stc = op.isLvalue() ? STC.ref_ : 0;
                    auto tmp = copyToTemp(stc, "__assertOp", op);
                    tmp.dsymbolSemantic(sc);

                    auto decl = new DeclarationExp(op.loc, tmp);
                    temporariesPrefix = Expression.combine(temporariesPrefix, decl);

                    op = new VarExp(op.loc, tmp);
                    op = op.expressionSemantic(sc);
                }
                return op;
            }

            // if the assert condition is a mixin expression, try to compile it
            if (auto ce = exp.e1.isMixinExp())
            {
                if (auto e1 = compileIt(ce))
                    exp.e1 = e1;
            }

            Expressions* es;
            Objects* tiargs;
            Loc loc = exp.e1.loc;

            const op = exp.e1.op;
            bool isEqualsCallExpression;
            if (const callExp = exp.e1.isCallExp())
            {
                // https://issues.dlang.org/show_bug.cgi?id=20331
                // callExp.f may be null if the assert contains a call to
                // a function pointer or literal
                if (const callExpFunc = callExp.f)
                {
                    const callExpIdent = callExpFunc.ident;
                    isEqualsCallExpression = callExpIdent == Id.__equals ||
                                             callExpIdent == Id.eq;
                }
            }
            if (op == EXP.equal || op == EXP.notEqual ||
                op == EXP.lessThan || op == EXP.greaterThan ||
                op == EXP.lessOrEqual || op == EXP.greaterOrEqual ||
                op == EXP.identity || op == EXP.notIdentity ||
                op == EXP.in_ ||
                isEqualsCallExpression)
            {
                es = new Expressions(3);
                tiargs = new Objects(1);

                if (isEqualsCallExpression)
                {
                    auto callExp = cast(CallExp) exp.e1;
                    auto args = callExp.arguments;

                    // structs with opEquals get rewritten to a DotVarExp:
                    // a.opEquals(b)
                    // https://issues.dlang.org/show_bug.cgi?id=20100
                    if (args.length == 1)
                    {
                        auto dv = callExp.e1.isDotVarExp();
                        assert(dv);

                        // runtime args
                        (*es)[1] = maybePromoteToTmp(dv.e1);
                        (*es)[2] = maybePromoteToTmp((*args)[0]);
                    }
                    else
                    {
                        // runtime args
                        (*es)[1] = maybePromoteToTmp((*args)[0]);
                        (*es)[2] = maybePromoteToTmp((*args)[1]);
                    }
                }
                else
                {
                    auto binExp = cast(EqualExp) exp.e1;

                    // runtime args
                    (*es)[1] = maybePromoteToTmp(binExp.e1);
                    (*es)[2] = maybePromoteToTmp(binExp.e2);
                }

                // template args
                Expression comp = new StringExp(loc, isEqualsCallExpression ? "==" : EXPtoString(exp.e1.op));
                comp = comp.expressionSemantic(sc);
                (*es)[0] = comp;
                (*tiargs)[0] = (*es)[1].type;
            }

            // Format exp.e1 before any additional boolean conversion
            // Ignore &&/|| because "assert(...) failed" is more informative than "false != true"
            else if (op != EXP.andAnd && op != EXP.orOr)
            {
                es = new Expressions(2);
                tiargs = new Objects(1);

                if (auto ne = exp.e1.isNotExp())
                {
                    // Fetch the (potential non-bool) expression and fold
                    // (n) negations into (n % 2) negations, e.g. !!a => a
                    for (bool neg = true; ; neg = !neg)
                    {
                        if (auto ne2 = ne.e1.isNotExp())
                            ne = ne2;
                        else
                        {
                            (*es)[0] = new StringExp(loc, neg ? "!" : "");
                            (*es)[1] = maybePromoteToTmp(ne.e1);
                            break;
                        }
                    }
                }
                else
                {   // Simply format exp.e1
                    (*es)[0] = new StringExp(loc, "");
                    (*es)[1] = maybePromoteToTmp(exp.e1);
                }

                (*tiargs)[0] = (*es)[1].type;

                // Passing __ctfe to auto ref infers ref and aborts compilation:
                // "cannot modify compiler-generated variable __ctfe"
                auto ve = (*es)[1].isVarExp();
                if (ve && ve.var.ident == Id.ctfe)
                {
                    exp.msg = new StringExp(loc, "assert(__ctfe) failed!");
                    goto LSkip;
                }
            }
            else
            {
                OutBuffer buf;
                buf.printf("%s failed", exp.toChars());
                exp.msg = new StringExp(Loc.initial, buf.extractSlice());
                goto LSkip;
            }

            Expression __assertFail = new IdentifierExp(exp.loc, Id.empty);
            auto assertFail = new DotIdExp(loc, __assertFail, Id.object);

            auto dt = new DotTemplateInstanceExp(loc, assertFail, Id._d_assert_fail, tiargs);
            auto ec = CallExp.create(loc, dt, es);
            exp.msg = ec;
        }

        LSkip:
        if (Expression ex = unaSemantic(exp, sc))
        {
            result = ex;
            return;
        }

        exp.e1 = resolveProperties(sc, exp.e1);
        // BUG: see if we can do compile time elimination of the Assert
        exp.e1 = exp.e1.optimize(WANTvalue);
        exp.e1 = exp.e1.toBoolean(sc);

        if (exp.e1.op == EXP.error)
        {
            result = exp.e1;
            return;
        }

        if (exp.msg)
        {
            exp.msg = expressionSemantic(exp.msg, sc);
            exp.msg = resolveProperties(sc, exp.msg);
            exp.msg = exp.msg.implicitCastTo(sc, Type.tchar.constOf().arrayOf());
            exp.msg = exp.msg.optimize(WANTvalue);
            checkParamArgumentEscape(sc, null, null, STC.undefined_, exp.msg, true, false);
        }

        if (exp.msg && exp.msg.op == EXP.error)
        {
            result = exp.msg;
            return;
        }

        auto f1 = checkNonAssignmentArrayOp(exp.e1);
        auto f2 = exp.msg && checkNonAssignmentArrayOp(exp.msg);
        if (f1 || f2)
            return setError();

        if (exp.e1.toBool().hasValue(false))
        {
            /* This is an `assert(0)` which means halt program execution
             */
            FuncDeclaration fd = sc.parent.isFuncDeclaration();
            if (fd)
                fd.hasReturnExp |= 4;
            sc.ctorflow.orCSX(CSX.halt);

            if (global.params.useAssert == CHECKENABLE.off)
            {
                Expression e = new HaltExp(exp.loc);
                e = e.expressionSemantic(sc);
                result = e;
                return;
            }

            // Only override the type when it isn't already some flavour of noreturn,
            // e.g. when this assert was generated by defaultInitLiteral
            if (!exp.type || !exp.type.isTypeNoreturn())
                exp.type = Type.tnoreturn;
        }
        else
            exp.type = Type.tvoid;

        result = !temporariesPrefix
            ? exp
            : Expression.combine(temporariesPrefix, exp).expressionSemantic(sc);
    }

    override void visit(ThrowExp te)
    {
        import dmd.statementsem;

        if (StatementSemanticVisitor.throwSemantic(te.loc, te.e1, sc))
            result = te;
        else
            setError();
    }

    override void visit(DotIdExp exp)
    {
        static if (LOGSEMANTIC)
        {
            printf("DotIdExp::semantic(this = %p, '%s')\n", exp, exp.toChars());
            //printf("e1.op = %d, '%s'\n", e1.op, Token.toChars(e1.op));
        }

        if (sc.flags & SCOPE.Cfile)
        {
            /* See if need to rewrite the AST because of cast/call ambiguity
             */
            if (auto e = castCallAmbiguity(exp, sc))
            {
                result = expressionSemantic(e, sc);
                return;
            }
        }

        if (exp.arrow) // ImportC only
            exp.e1 = exp.e1.expressionSemantic(sc).arrayFuncConv(sc);

        if (sc.flags & SCOPE.Cfile)
        {
            if (exp.ident == Id.__xalignof && exp.e1.isTypeExp())
            {
                // C11 6.5.3 says _Alignof only applies to types
                Expression e;
                Type t;
                Dsymbol s;
                dmd.typesem.resolve(exp.e1.type, exp.e1.loc, sc, e, t, s, true);
                if (e)
                {
                    exp.e1.error("argument to `_Alignof` must be a type");
                    return setError();
                }
                else if (t)
                {
                    // Note similarity to getProperty() implementation of __xalignof
                    const explicitAlignment = t.alignment();
                    const naturalAlignment = t.alignsize();
                    const actualAlignment = (explicitAlignment.isDefault() ? naturalAlignment : explicitAlignment.get());
                    result = new IntegerExp(exp.loc, actualAlignment, Type.tsize_t);
                }
                else if (s)
                {
                    exp.e1.error("argument to `_Alignof` must be a type");
                    return setError();
                }
                else
                    assert(0);
                return;
            }
        }

        if (sc.flags & SCOPE.Cfile && exp.ident != Id.__sizeof)
        {
            result = fieldLookup(exp.e1, sc, exp.ident);
            return;
        }

        Expression e = exp.semanticY(sc, 1);

        if (e && isDotOpDispatch(e))
        {
            auto ode = e;
            uint errors = global.startGagging();
            e = resolvePropertiesX(sc, e);
            // Any error or if 'e' is not resolved, go to UFCS
            if (global.endGagging(errors) || e is ode)
                e = null; /* fall down to UFCS */
            else
            {
                result = e;
                return;
            }
        }
        if (!e) // if failed to find the property
        {
            /* If ident is not a valid property, rewrite:
             *   e1.ident
             * as:
             *   .ident(e1)
             */
            e = resolveUFCSProperties(sc, exp);
        }
        result = e;
    }

    override void visit(DotTemplateExp e)
    {
        if (e.type)
        {
            result = e;
            return;
        }
        if (Expression ex = unaSemantic(e, sc))
        {
            result = ex;
            return;
        }
        // 'void' like TemplateExp
        e.type = Type.tvoid;
        result = e;
    }

    override void visit(DotVarExp exp)
    {
        static if (LOGSEMANTIC)
        {
            printf("DotVarExp::semantic('%s')\n", exp.toChars());
        }
        if (exp.type)
        {
            result = exp;
            return;
        }

        exp.var = exp.var.toAlias().isDeclaration();

        exp.e1 = exp.e1.expressionSemantic(sc);

        if (auto tup = exp.var.isTupleDeclaration())
        {
            /* Replace:
             *  e1.tuple(a, b, c)
             * with:
             *  tuple(e1.a, e1.b, e1.c)
             */
            Expression e0;
            Expression ev = sc.func ? extractSideEffect(sc, "__tup", e0, exp.e1) : exp.e1;

            auto exps = new Expressions();
            exps.reserve(tup.objects.dim);
            for (size_t i = 0; i < tup.objects.dim; i++)
            {
                RootObject o = (*tup.objects)[i];
                Expression e;
                Declaration var;
                if (o.dyncast() == DYNCAST.expression)
                {
                    e = cast(Expression)o;
                    if (auto se = e.isDsymbolExp())
                        var = se.s.isDeclaration();
                    else if (auto ve = e.isVarExp())
                        if (!ve.var.isFuncDeclaration())
                            // Exempt functions for backwards compatibility reasons.
                            // See: https://issues.dlang.org/show_bug.cgi?id=20470#c1
                            var = ve.var;
                }
                else if (o.dyncast() == DYNCAST.dsymbol)
                {
                    Dsymbol s = cast(Dsymbol) o;
                    Declaration d = s.isDeclaration();
                    if (!d || d.isFuncDeclaration())
                        // Exempt functions for backwards compatibility reasons.
                        // See: https://issues.dlang.org/show_bug.cgi?id=20470#c1
                        e = new DsymbolExp(exp.loc, s);
                    else
                        var = d;
                }
                else if (o.dyncast() == DYNCAST.type)
                {
                    e = new TypeExp(exp.loc, cast(Type)o);
                }
                else
                {
                    exp.error("`%s` is not an expression", o.toChars());
                    return setError();
                }
                if (var)
                    e = new DotVarExp(exp.loc, ev, var);
                exps.push(e);
            }

            Expression e = new TupleExp(exp.loc, e0, exps);
            e = e.expressionSemantic(sc);
            result = e;
            return;
        }

        exp.e1 = exp.e1.addDtorHook(sc);

        Type t1 = exp.e1.type;

        if (FuncDeclaration fd = exp.var.isFuncDeclaration())
        {
            // for functions, do checks after overload resolution
            if (!fd.functionSemantic())
                return setError();

            /* https://issues.dlang.org/show_bug.cgi?id=13843
             * If fd obviously has no overloads, we should
             * normalize AST, and it will give a chance to wrap fd with FuncExp.
             */
            if ((fd.isNested() && !fd.isThis()) || fd.isFuncLiteralDeclaration())
            {
                // (e1, fd)
                auto e = symbolToExp(fd, exp.loc, sc, false);
                result = Expression.combine(exp.e1, e);
                return;
            }

            exp.type = fd.type;
            assert(exp.type);
        }
        else if (OverDeclaration od = exp.var.isOverDeclaration())
        {
            exp.type = Type.tvoid; // ambiguous type?
        }
        else
        {
            exp.type = exp.var.type;
            if (!exp.type && global.errors) // var is goofed up, just return error.
                return setError();
            assert(exp.type);

            if (t1.ty == Tpointer)
                t1 = t1.nextOf();

            exp.type = exp.type.addMod(t1.mod);

            // https://issues.dlang.org/show_bug.cgi?id=23109
            // Run semantic on the DotVarExp type
            if (auto handle = exp.type.isClassHandle())
            {
                if (handle.semanticRun < PASS.semanticdone && !handle.isBaseInfoComplete())
                    handle.dsymbolSemantic(null);
            }

            Dsymbol vparent = exp.var.toParent();
            AggregateDeclaration ad = vparent ? vparent.isAggregateDeclaration() : null;
            if (Expression e1x = getRightThis(exp.loc, sc, ad, exp.e1, exp.var, 1))
                exp.e1 = e1x;
            else
            {
                /* Later checkRightThis will report correct error for invalid field variable access.
                 */
                Expression e = new VarExp(exp.loc, exp.var);
                e = e.expressionSemantic(sc);
                result = e;
                return;
            }
            checkAccess(exp.loc, sc, exp.e1, exp.var);

            VarDeclaration v = exp.var.isVarDeclaration();
            if (v && (v.isDataseg() || (v.storage_class & STC.manifest)))
            {
                Expression e = expandVar(WANTvalue, v);
                if (e)
                {
                    result = e;
                    return;
                }
            }

            if (v && (v.isDataseg() || // fix https://issues.dlang.org/show_bug.cgi?id=8238
                      (!v.needThis() && v.semanticRun > PASS.initial)))  // fix https://issues.dlang.org/show_bug.cgi?id=17258
            {
                // (e1, v)
                checkAccess(exp.loc, sc, exp.e1, v);
                Expression e = new VarExp(exp.loc, v);
                e = new CommaExp(exp.loc, exp.e1, e);
                e = e.expressionSemantic(sc);
                result = e;
                return;
            }
        }
        //printf("-DotVarExp::semantic('%s')\n", toChars());
        result = exp;
    }

    override void visit(DotTemplateInstanceExp exp)
    {
        static if (LOGSEMANTIC)
        {
            printf("DotTemplateInstanceExp::semantic('%s')\n", exp.toChars());
        }
        if (exp.type)
        {
            result = exp;
            return;
        }
        // Indicate we need to resolve by UFCS.
        Expression e = exp.semanticY(sc, 1);
        if (!e)
            e = resolveUFCSProperties(sc, exp);
        if (e is exp)
            e.type = Type.tvoid; // Unresolved type, because it needs inference
        result = e;
    }

    override void visit(DelegateExp e)
    {
        static if (LOGSEMANTIC)
        {
            printf("DelegateExp::semantic('%s')\n", e.toChars());
        }
        if (e.type)
        {
            result = e;
            return;
        }

        e.e1 = e.e1.expressionSemantic(sc);

        e.type = new TypeDelegate(e.func.type.isTypeFunction());
        e.type = e.type.typeSemantic(e.loc, sc);

        FuncDeclaration f = e.func.toAliasFunc();
        AggregateDeclaration ad = f.isMemberLocal();
        if (f.needThis())
            e.e1 = getRightThis(e.loc, sc, ad, e.e1, f);
        if (e.e1.op == EXP.error)
            return setError();

        if (f.type.ty == Tfunction)
        {
            TypeFunction tf = cast(TypeFunction)f.type;
            if (!MODmethodConv(e.e1.type.mod, f.type.mod))
            {
                OutBuffer thisBuf, funcBuf;
                MODMatchToBuffer(&thisBuf, e.e1.type.mod, tf.mod);
                MODMatchToBuffer(&funcBuf, tf.mod, e.e1.type.mod);
                e.error("%smethod `%s` is not callable using a %s`%s`",
                    funcBuf.peekChars(), f.toPrettyChars(), thisBuf.peekChars(), e.e1.toChars());
                return setError();
            }
        }
        if (ad && ad.isClassDeclaration() && ad.type != e.e1.type)
        {
            // A downcast is required for interfaces
            // https://issues.dlang.org/show_bug.cgi?id=3706
            e.e1 = new CastExp(e.loc, e.e1, ad.type);
            e.e1 = e.e1.expressionSemantic(sc);
        }
        result = e;
        // declare dual-context container
        if (f.hasDualContext() && !sc.intypeof && sc.func)
        {
            // check access to second `this`
            if (AggregateDeclaration ad2 = f.isMember2())
            {
                Expression te = new ThisExp(e.loc).expressionSemantic(sc);
                if (te.op != EXP.error)
                    te = getRightThis(e.loc, sc, ad2, te, f);
                if (te.op == EXP.error)
                {
                    e.error("need `this` of type `%s` to make delegate from function `%s`", ad2.toChars(), f.toChars());
                    return setError();
                }
            }
            VarDeclaration vthis2 = makeThis2Argument(e.loc, sc, f);
            e.vthis2 = vthis2;
            Expression de = new DeclarationExp(e.loc, vthis2);
            result = Expression.combine(de, result);
            result = result.expressionSemantic(sc);
        }
    }

    override void visit(DotTypeExp exp)
    {
        static if (LOGSEMANTIC)
        {
            printf("DotTypeExp::semantic('%s')\n", exp.toChars());
        }
        if (exp.type)
        {
            result = exp;
            return;
        }

        if (auto e = unaSemantic(exp, sc))
        {
            result = e;
            return;
        }

        exp.type = exp.sym.getType().addMod(exp.e1.type.mod);
        result = exp;
    }

    override void visit(AddrExp exp)
    {
        static if (LOGSEMANTIC)
        {
            printf("AddrExp::semantic('%s')\n", exp.toChars());
        }
        if (exp.type)
        {
            result = exp;
            return;
        }

        if (Expression ex = unaSemantic(exp, sc))
        {
            result = ex;
            return;
        }

        if (sc.flags & SCOPE.Cfile)
        {
            /* Special handling for &"string"/&(T[]){0, 1}
             * since C regards string/array literals as lvalues
             */
            auto e = exp.e1;
            if(e.isStringExp() || e.isArrayLiteralExp())
            {
                e.type = typeSemantic(e.type, Loc.initial, sc);
                // if type is already a pointer exp is an illegal expression of the form `&(&"")`
                if (!e.type.isTypePointer())
                {
                    e.type = e.type.pointerTo();
                    result = e;
                    return;
                }
                else
                {
                    // `toLvalue` call further below is upon exp.e1, omitting & from the error message
                    exp.toLvalue(sc, null);
                    return setError();
                }
            }
        }

        int wasCond = exp.e1.op == EXP.question;

        if (exp.e1.op == EXP.dotTemplateInstance)
        {
            DotTemplateInstanceExp dti = cast(DotTemplateInstanceExp)exp.e1;
            TemplateInstance ti = dti.ti;
            {
                //assert(ti.needsTypeInference(sc));
                ti.dsymbolSemantic(sc);
                if (!ti.inst || ti.errors) // if template failed to expand
                    return setError();

                Dsymbol s = ti.toAlias();
                FuncDeclaration f = s.isFuncDeclaration();
                if (f)
                {
                    exp.e1 = new DotVarExp(exp.e1.loc, dti.e1, f);
                    exp.e1 = exp.e1.expressionSemantic(sc);
                }
            }
        }
        else if (exp.e1.op == EXP.scope_)
        {
            TemplateInstance ti = (cast(ScopeExp)exp.e1).sds.isTemplateInstance();
            if (ti)
            {
                //assert(ti.needsTypeInference(sc));
                ti.dsymbolSemantic(sc);
                if (!ti.inst || ti.errors) // if template failed to expand
                    return setError();

                Dsymbol s = ti.toAlias();
                FuncDeclaration f = s.isFuncDeclaration();
                if (f)
                {
                    exp.e1 = new VarExp(exp.e1.loc, f);
                    exp.e1 = exp.e1.expressionSemantic(sc);
                }
            }
        }
        /* https://issues.dlang.org/show_bug.cgi?id=809
         *
         * If the address of a lazy variable is taken,
         * the expression is rewritten so that the type
         * of it is the delegate type. This means that
         * the symbol is not going to represent a call
         * to the delegate anymore, but rather, the
         * actual symbol.
         */
        if (auto ve = exp.e1.isVarExp())
        {
            if (ve.var.storage_class & STC.lazy_)
            {
                exp.e1 = exp.e1.expressionSemantic(sc);
                exp.e1 = resolveProperties(sc, exp.e1);
                if (auto callExp = exp.e1.isCallExp())
                {
                    if (callExp.e1.type.toBasetype().ty == Tdelegate)
                    {
                        /* https://issues.dlang.org/show_bug.cgi?id=20551
                         *
                         * Cannot take address of lazy parameter in @safe code
                         * because it might end up being a pointer to undefined
                         * memory.
                         */
                        if (sc.func && !sc.intypeof && !(sc.flags & SCOPE.debug_))
                        {
                            if (sc.func.setUnsafe(false, exp.loc,
                                "cannot take address of lazy parameter `%s` in `@safe` function `%s`", ve, sc.func))
                            {
                                setError();
                                return;
                            }
                        }
                        VarExp ve2 = callExp.e1.isVarExp();
                        ve2.delegateWasExtracted = true;
                        ve2.var.storage_class |= STC.scope_;
                        result = ve2;
                        return;
                    }
                }
            }
        }

        exp.e1 = exp.e1.toLvalue(sc, null);
        if (exp.e1.op == EXP.error)
        {
            result = exp.e1;
            return;
        }
        if (checkNonAssignmentArrayOp(exp.e1))
            return setError();

        if (!exp.e1.type)
        {
            exp.error("cannot take address of `%s`", exp.e1.toChars());
            return setError();
        }
        if (auto dve = exp.e1.isDotVarExp())
        {
            /* https://issues.dlang.org/show_bug.cgi?id=22749
             * Error about taking address of any bit-field, regardless of
             * whether SCOPE.Cfile is set.
             */
            if (auto bf = dve.var.isBitFieldDeclaration())
            {
                exp.error("cannot take address of bit-field `%s`", bf.toChars());
                return setError();
            }
        }

        bool hasOverloads;
        if (auto f = isFuncAddress(exp, &hasOverloads))
        {
            if (!hasOverloads && f.checkForwardRef(exp.loc))
                return setError();
        }
        else if (!exp.e1.type.deco)
        {
            // try to resolve the type
            exp.e1.type = exp.e1.type.typeSemantic(exp.e1.loc, null);
            if (!exp.e1.type.deco)  // still couldn't resolve it
            {
                if (auto ve = exp.e1.isVarExp())
                {
                    Declaration d = ve.var;
                    exp.error("forward reference to %s `%s`", d.kind(), d.toChars());
                }
                else
                    exp.error("forward reference to type `%s` of expression `%s`", exp.e1.type.toChars(), exp.e1.toChars());
                return setError();
            }
        }

        exp.type = exp.e1.type.pointerTo();

        // See if this should really be a delegate
        if (exp.e1.op == EXP.dotVariable)
        {
            DotVarExp dve = cast(DotVarExp)exp.e1;
            FuncDeclaration f = dve.var.isFuncDeclaration();
            if (f)
            {
                f = f.toAliasFunc(); // FIXME, should see overloads
                                     // https://issues.dlang.org/show_bug.cgi?id=1983
                if (!dve.hasOverloads)
                    f.tookAddressOf++;

                Expression e;
                if (f.needThis())
                    e = new DelegateExp(exp.loc, dve.e1, f, dve.hasOverloads);
                else // It is a function pointer. Convert &v.f() --> (v, &V.f())
                    e = new CommaExp(exp.loc, dve.e1, new AddrExp(exp.loc, new VarExp(exp.loc, f, dve.hasOverloads)));
                e = e.expressionSemantic(sc);
                result = e;
                return;
            }

            // Look for misaligned pointer in @safe mode
            if (checkUnsafeAccess(sc, dve, !exp.type.isMutable(), true))
                return setError();
        }
        else if (exp.e1.op == EXP.variable)
        {
            VarExp ve = cast(VarExp)exp.e1;
            VarDeclaration v = ve.var.isVarDeclaration();
            if (v)
            {
                if (!checkAddressVar(sc, exp.e1, v))
                    return setError();

                ve.checkPurity(sc, v);
            }
            FuncDeclaration f = ve.var.isFuncDeclaration();
            if (f)
            {
                /* Because nested functions cannot be overloaded,
                 * mark here that we took its address because castTo()
                 * may not be called with an exact match.
                 */
                if (!ve.hasOverloads || (f.isNested() && !f.needThis()))
                    f.tookAddressOf++;
                if (f.isNested() && !f.needThis())
                {
                    if (f.isFuncLiteralDeclaration())
                    {
                        if (!f.FuncDeclaration.isNested())
                        {
                            /* Supply a 'null' for a this pointer if no this is available
                             */
                            Expression e = new DelegateExp(exp.loc, new NullExp(exp.loc, Type.tnull), f, ve.hasOverloads);
                            e = e.expressionSemantic(sc);
                            result = e;
                            return;
                        }
                    }
                    Expression e = new DelegateExp(exp.loc, exp.e1, f, ve.hasOverloads);
                    e = e.expressionSemantic(sc);
                    result = e;
                    return;
                }
                if (f.needThis())
                {
                    if (hasThis(sc))
                    {
                        /* Should probably supply 'this' after overload resolution,
                         * not before.
                         */
                        Expression ethis = new ThisExp(exp.loc);
                        Expression e = new DelegateExp(exp.loc, ethis, f, ve.hasOverloads);
                        e = e.expressionSemantic(sc);
                        result = e;
                        return;
                    }
                    if (sc.func && !sc.intypeof && !(sc.flags & SCOPE.debug_))
                    {
                        sc.func.setUnsafe(false, exp.loc,
                            "`this` reference necessary to take address of member `%s` in `@safe` function `%s`",
                            f, sc.func);
                    }
                }
            }
        }
        else if (exp.e1.op == EXP.index)
        {
            /* For:
             *   int[3] a;
             *   &a[i]
             * check 'a' the same as for a regular variable
             */
            if (VarDeclaration v = expToVariable(exp.e1))
            {
                exp.e1.checkPurity(sc, v);
            }
        }
        else if (wasCond)
        {
            /* a ? b : c was transformed to *(a ? &b : &c), but we still
             * need to do safety checks
             */
            assert(exp.e1.op == EXP.star);
            PtrExp pe = cast(PtrExp)exp.e1;
            assert(pe.e1.op == EXP.question);
            CondExp ce = cast(CondExp)pe.e1;
            assert(ce.e1.op == EXP.address);
            assert(ce.e2.op == EXP.address);

            // Re-run semantic on the address expressions only
            ce.e1.type = null;
            ce.e1 = ce.e1.expressionSemantic(sc);
            ce.e2.type = null;
            ce.e2 = ce.e2.expressionSemantic(sc);
        }
        result = exp.optimize(WANTvalue);
    }

    override void visit(PtrExp exp)
    {
        static if (LOGSEMANTIC)
        {
            printf("PtrExp::semantic('%s')\n", exp.toChars());
        }
        if (exp.type)
        {
            result = exp;
            return;
        }

        Expression e = exp.op_overload(sc);
        if (e)
        {
            result = e;
            return;
        }

        exp.e1 = exp.e1.arrayFuncConv(sc);

        Type tb = exp.e1.type.toBasetype();
        switch (tb.ty)
        {
        case Tpointer:
            exp.type = (cast(TypePointer)tb).next;
            break;

        case Tsarray:
        case Tarray:
            if (isNonAssignmentArrayOp(exp.e1))
                goto default;
            exp.error("using `*` on an array is no longer supported; use `*(%s).ptr` instead", exp.e1.toChars());
            exp.type = (cast(TypeArray)tb).next;
            exp.e1 = exp.e1.castTo(sc, exp.type.pointerTo());
            break;

        case Terror:
            return setError();

        case Tnull:
            exp.type = Type.tnoreturn;  // typeof(*null) is bottom type
            break;

        default:
            exp.error("can only `*` a pointer, not a `%s`", exp.e1.type.toChars());
            goto case Terror;
        }

        if (exp.checkValue())
            return setError();

        result = exp;
    }

    override void visit(NegExp exp)
    {
        static if (LOGSEMANTIC)
        {
            printf("NegExp::semantic('%s')\n", exp.toChars());
        }
        if (exp.type)
        {
            result = exp;
            return;
        }

        Expression e = exp.op_overload(sc);
        if (e)
        {
            result = e;
            return;
        }

        fix16997(sc, exp);
        exp.type = exp.e1.type;
        Type tb = exp.type.toBasetype();
        if (tb.ty == Tarray || tb.ty == Tsarray)
        {
            if (!isArrayOpValid(exp.e1))
            {
                result = arrayOpInvalidError(exp);
                return;
            }
            result = exp;
            return;
        }
        if (!target.isVectorOpSupported(tb, exp.op))
        {
            result = exp.incompatibleTypes();
            return;
        }
        if (exp.e1.checkNoBool())
            return setError();
        if (exp.e1.checkArithmetic() ||
            exp.e1.checkSharedAccess(sc))
            return setError();

        result = exp;
    }

    override void visit(UAddExp exp)
    {
        static if (LOGSEMANTIC)
        {
            printf("UAddExp::semantic('%s')\n", exp.toChars());
        }
        assert(!exp.type);

        Expression e = exp.op_overload(sc);
        if (e)
        {
            result = e;
            return;
        }

        fix16997(sc, exp);
        if (!target.isVectorOpSupported(exp.e1.type.toBasetype(), exp.op))
        {
            result = exp.incompatibleTypes();
            return;
        }
        if (exp.e1.checkNoBool())
            return setError();
        if (exp.e1.checkArithmetic())
            return setError();
        if (exp.e1.checkSharedAccess(sc))
            return setError();

        result = exp.e1;
    }

    override void visit(ComExp exp)
    {
        if (exp.type)
        {
            result = exp;
            return;
        }

        Expression e = exp.op_overload(sc);
        if (e)
        {
            result = e;
            return;
        }

        fix16997(sc, exp);
        exp.type = exp.e1.type;
        Type tb = exp.type.toBasetype();
        if (tb.ty == Tarray || tb.ty == Tsarray)
        {
            if (!isArrayOpValid(exp.e1))
            {
                result = arrayOpInvalidError(exp);
                return;
            }
            result = exp;
            return;
        }
        if (!target.isVectorOpSupported(tb, exp.op))
        {
            result = exp.incompatibleTypes();
            return;
        }
        if (exp.e1.checkNoBool())
            return setError();
        if (exp.e1.checkIntegral() ||
            exp.e1.checkSharedAccess(sc))
            return setError();

        result = exp;
    }

    override void visit(NotExp e)
    {
        if (e.type)
        {
            result = e;
            return;
        }

        e.setNoderefOperand();

        // Note there is no operator overload
        if (Expression ex = unaSemantic(e, sc))
        {
            result = ex;
            return;
        }

        // for static alias this: https://issues.dlang.org/show_bug.cgi?id=17684
        if (e.e1.op == EXP.type)
            e.e1 = resolveAliasThis(sc, e.e1);

        e.e1 = resolveProperties(sc, e.e1);
        e.e1 = e.e1.toBoolean(sc);
        if (e.e1.type == Type.terror)
        {
            result = e.e1;
            return;
        }

        if (!target.isVectorOpSupported(e.e1.type.toBasetype(), e.op))
        {
            result = e.incompatibleTypes();
        }
        // https://issues.dlang.org/show_bug.cgi?id=13910
        // Today NotExp can take an array as its operand.
        if (checkNonAssignmentArrayOp(e.e1))
            return setError();

        e.type = (sc && sc.flags & SCOPE.Cfile) ? Type.tint32 : Type.tbool;
        result = e;
    }

    override void visit(DeleteExp exp)
    {
        // @@@DEPRECATED_2.109@@@
        // 1. Deprecated since 2.079
        // 2. Error since 2.099
        // 3. Removal of keyword, "delete" can be used for other identities
        if (!exp.isRAII)
        {
            error(exp.loc, "the `delete` keyword is obsolete");
            errorSupplemental(exp.loc, "use `object.destroy()` (and `core.memory.GC.free()` if applicable) instead");
            return setError();
        }

        Expression e = exp;

        if (Expression ex = unaSemantic(exp, sc))
        {
            result = ex;
            return;
        }
        exp.e1 = resolveProperties(sc, exp.e1);
        exp.e1 = exp.e1.modifiableLvalue(sc, null);
        if (exp.e1.op == EXP.error)
        {
            result = exp.e1;
            return;
        }
        exp.type = Type.tvoid;

        Type tb = exp.e1.type.toBasetype();

        /* Now that `delete` in user code is an error, we only get here when
         * `isRAII` has been set to true for the deletion of a `scope class`.  */
        if (tb.ty != Tclass)
        {
            exp.error("cannot delete type `%s`", exp.e1.type.toChars());
            return setError();
        }

        ClassDeclaration cd = (cast(TypeClass)tb).sym;
        if (cd.isCOMinterface())
        {
            /* Because COM classes are deleted by IUnknown.Release()
             */
            exp.error("cannot `delete` instance of COM interface `%s`", cd.toChars());
            return setError();
        }

        bool err = false;
        if (cd.dtor)
        {
            err |= !cd.dtor.functionSemantic();
            err |= exp.checkPurity(sc, cd.dtor);
            err |= exp.checkSafety(sc, cd.dtor);
            err |= exp.checkNogc(sc, cd.dtor);
        }
        if (err)
            return setError();

        result = e;
    }

    override void visit(CastExp exp)
    {
        static if (LOGSEMANTIC)
        {
            printf("CastExp::semantic('%s')\n", exp.toChars());
        }
        //static int x; assert(++x < 10);
        if (exp.type)
        {
            result = exp;
            return;
        }

        if ((sc && sc.flags & SCOPE.Cfile) &&
            exp.to && (exp.to.ty == Tident || exp.to.ty == Tsarray) &&
            (exp.e1.op == EXP.address || exp.e1.op == EXP.star ||
             exp.e1.op == EXP.uadd || exp.e1.op == EXP.negate))
        {
            /* Ambiguous cases arise from CParser if type-name is just an identifier.
             *   ( identifier ) cast-expression
             *   ( identifier [expression]) cast-expression
             * If we determine that `identifier` is a variable, and cast-expression
             * is one of the unary operators (& * + -), then rewrite this cast
             * as a binary expression.
             */
            Loc loc = exp.loc;
            Type t;
            Expression e;
            Dsymbol s;
            exp.to.resolve(loc, sc, e, t, s);
            if (e !is null)
            {
                if (auto ex = exp.e1.isAddrExp())       // (ident) &exp -> (ident & exp)
                    result = new AndExp(loc, e, ex.e1);
                else if (auto ex = exp.e1.isPtrExp())   // (ident) *exp -> (ident * exp)
                    result = new MulExp(loc, e, ex.e1);
                else if (auto ex = exp.e1.isUAddExp())  // (ident) +exp -> (ident + exp)
                    result = new AddExp(loc, e, ex.e1);
                else if (auto ex = exp.e1.isNegExp())   // (ident) -exp -> (ident - exp)
                    result = new MinExp(loc, e, ex.e1);

                assert(result);
                result = result.expressionSemantic(sc);
                return;
            }
        }

        if (exp.to)
        {
            exp.to = exp.to.typeSemantic(exp.loc, sc);
            if (exp.to == Type.terror)
                return setError();

            if (!exp.to.hasPointers())
                exp.setNoderefOperand();

            // When e1 is a template lambda, this cast may instantiate it with
            // the type 'to'.
            exp.e1 = inferType(exp.e1, exp.to);
        }

        if (auto e = unaSemantic(exp, sc))
        {
            result = e;
            return;
        }

        if (exp.to && !exp.to.isTypeSArray() && !exp.to.isTypeFunction())
            exp.e1 = exp.e1.arrayFuncConv(sc);

        // for static alias this: https://issues.dlang.org/show_bug.cgi?id=17684
        if (exp.e1.op == EXP.type)
            exp.e1 = resolveAliasThis(sc, exp.e1);

        auto e1x = resolveProperties(sc, exp.e1);
        if (e1x.op == EXP.error)
        {
            result = e1x;
            return;
        }
        if (e1x.checkType())
            return setError();
        exp.e1 = e1x;

        if (!exp.e1.type)
        {
            exp.error("cannot cast `%s`", exp.e1.toChars());
            return setError();
        }

        // https://issues.dlang.org/show_bug.cgi?id=19954
        if (exp.e1.type.ty == Ttuple)
        {
            if (exp.to)
            {
                if (TypeTuple tt = exp.to.isTypeTuple())
                {
                    if (exp.e1.type.implicitConvTo(tt))
                    {
                        result = exp.e1.castTo(sc, tt);
                        return;
                    }
                }
            }
            TupleExp te = exp.e1.isTupleExp();
            if (te.exps.dim == 1)
                exp.e1 = (*te.exps)[0];
        }

        // only allow S(x) rewrite if cast specified S explicitly.
        // See https://issues.dlang.org/show_bug.cgi?id=18545
        const bool allowImplicitConstruction = exp.to !is null;

        if (!exp.to) // Handle cast(const) and cast(immutable), etc.
        {
            exp.to = exp.e1.type.castMod(exp.mod);
            exp.to = exp.to.typeSemantic(exp.loc, sc);

            if (exp.to == Type.terror)
                return setError();
        }

        if (exp.to.ty == Ttuple)
        {
            exp.error("cannot cast `%s` of type `%s` to tuple type `%s`", exp.e1.toChars(), exp.e1.type.toChars(), exp.to.toChars());
            return setError();
        }

        // cast(void) is used to mark e1 as unused, so it is safe
        if (exp.to.ty == Tvoid)
        {
            exp.type = exp.to;
            result = exp;
            return;
        }

        if (!exp.to.equals(exp.e1.type) && exp.mod == cast(ubyte)~0)
        {
            if (Expression e = exp.op_overload(sc))
            {
                result = e.implicitCastTo(sc, exp.to);
                return;
            }
        }

        Type t1b = exp.e1.type.toBasetype();
        Type tob = exp.to.toBasetype();

        if (allowImplicitConstruction && tob.ty == Tstruct && !tob.equals(t1b))
        {
            /* Look to replace:
             *  cast(S)t
             * with:
             *  S(t)
             */

            // Rewrite as to.call(e1)
            Expression e = new TypeExp(exp.loc, exp.to);
            e = new CallExp(exp.loc, e, exp.e1);
            e = e.trySemantic(sc);
            if (e)
            {
                result = e;
                return;
            }
        }

        if (!t1b.equals(tob) && (t1b.ty == Tarray || t1b.ty == Tsarray))
        {
            if (checkNonAssignmentArrayOp(exp.e1))
                return setError();
        }

        // Look for casting to a vector type
        if (tob.ty == Tvector && t1b.ty != Tvector)
        {
            result = new VectorExp(exp.loc, exp.e1, exp.to);
            result = result.expressionSemantic(sc);
            return;
        }

        Expression ex = exp.e1.castTo(sc, exp.to);
        if (ex.op == EXP.error)
        {
            result = ex;
            return;
        }

        // Check for unsafe casts
        if (!sc.intypeof &&
            !(sc.flags & SCOPE.debug_) &&
            !isSafeCast(ex, t1b, tob) &&
            (!sc.func && sc.stc & STC.safe || sc.func && sc.func.setUnsafe()))
        {
            exp.error("cast from `%s` to `%s` not allowed in safe code", exp.e1.type.toChars(), exp.to.toChars());
            return setError();
        }

        // `object.__ArrayCast` is a rewrite of an old runtime hook `_d_arraycast`. `_d_arraycast` was not built
        // to handle certain casts.  Those casts which `object.__ArrayCast` does not support are filtered out.
        // See `e2ir.toElemCast` for other types of casts.  If `object.__ArrayCast` is improved to support more
        // casts these conditions and potentially some logic in `e2ir.toElemCast` can be removed.
        if (tob.ty == Tarray)
        {
            // https://issues.dlang.org/show_bug.cgi?id=19840
            if (auto ad = isAggregate(t1b))
            {
                if (ad.aliasthis)
                {
                    Expression e = resolveAliasThis(sc, exp.e1);
                    e = new CastExp(exp.loc, e, exp.to);
                    result = e.expressionSemantic(sc);
                    return;
                }
            }

            if(t1b.ty == Tarray && exp.e1.op != EXP.arrayLiteral && (sc.flags & SCOPE.ctfe) == 0)
            {
                auto tFrom = t1b.nextOf();
                auto tTo = tob.nextOf();

                // https://issues.dlang.org/show_bug.cgi?id=20130
                if (exp.e1.op != EXP.string_ || !ex.isStringExp)
                {
                    const uint fromSize = cast(uint)tFrom.size();
                    const uint toSize = cast(uint)tTo.size();
                    if (fromSize == SIZE_INVALID || toSize == SIZE_INVALID)
                        return setError();

                    // If array element sizes do not match, we must adjust the dimensions
                    if (fromSize != toSize)
                    {
                        if (!verifyHookExist(exp.loc, *sc, Id.__ArrayCast, "casting array of structs"))
                            return setError();

                        // A runtime check is needed in case arrays don't line up.  That check should
                        // be done in the implementation of `object.__ArrayCast`
                        if (toSize == 0 || (fromSize % toSize) != 0)
                        {
                            // lower to `object.__ArrayCast!(TFrom, TTo)(from)`

                            // fully qualify as `object.__ArrayCast`
                            Expression id = new IdentifierExp(exp.loc, Id.empty);
                            auto dotid = new DotIdExp(exp.loc, id, Id.object);

                            auto tiargs = new Objects();
                            tiargs.push(tFrom);
                            tiargs.push(tTo);
                            auto dt = new DotTemplateInstanceExp(exp.loc, dotid, Id.__ArrayCast, tiargs);

                            auto arguments = new Expressions();
                            arguments.push(exp.e1);
                            Expression ce = new CallExp(exp.loc, dt, arguments);

                            result = expressionSemantic(ce, sc);
                            return;
                        }
                    }
                }
            }
        }

        if (sc && sc.flags & SCOPE.Cfile)
        {
            /* C11 6.5.4-5: A cast does not yield an lvalue.
             * So ensure that castTo does not strip away the cast so that this
             * can be enforced in other semantic visitor methods.
             */
            if (!ex.isCastExp())
            {
                ex = new CastExp(exp.loc, ex, exp.to);
                ex.type = exp.to;
            }
        }
        result = ex;
    }

    override void visit(VectorExp exp)
    {
        static if (LOGSEMANTIC)
        {
            printf("VectorExp::semantic('%s')\n", exp.toChars());
        }
        if (exp.type)
        {
            result = exp;
            return;
        }

        exp.e1 = exp.e1.expressionSemantic(sc);
        exp.type = exp.to.typeSemantic(exp.loc, sc);
        if (exp.e1.op == EXP.error || exp.type.ty == Terror)
        {
            result = exp.e1;
            return;
        }

        Type tb = exp.type.toBasetype();
        assert(tb.ty == Tvector);
        TypeVector tv = cast(TypeVector)tb;
        Type te = tv.elementType();
        exp.dim = cast(int)(tv.size(exp.loc) / te.size(exp.loc));

        bool checkElem(Expression elem)
        {
            if (elem.isConst() == 1)
                return false;

             exp.error("constant expression expected, not `%s`", elem.toChars());
             return true;
        }

        exp.e1 = exp.e1.optimize(WANTvalue);
        bool res;
        if (exp.e1.op == EXP.arrayLiteral)
        {
            foreach (i; 0 .. exp.dim)
            {
                // Do not stop on first error - check all AST nodes even if error found
                res |= checkElem(exp.e1.isArrayLiteralExp()[i]);
            }
        }
        else if (exp.e1.type.ty == Tvoid)
            checkElem(exp.e1);

        result = res ? ErrorExp.get() : exp;
    }

    override void visit(VectorArrayExp e)
    {
        static if (LOGSEMANTIC)
        {
            printf("VectorArrayExp::semantic('%s')\n", e.toChars());
        }
        if (!e.type)
        {
            unaSemantic(e, sc);
            e.e1 = resolveProperties(sc, e.e1);

            if (e.e1.op == EXP.error)
            {
                result = e.e1;
                return;
            }
            assert(e.e1.type.ty == Tvector);
            e.type = e.e1.type.isTypeVector().basetype;
        }
        result = e;
    }

    override void visit(SliceExp exp)
    {
        static if (LOGSEMANTIC)
        {
            printf("SliceExp::semantic('%s')\n", exp.toChars());
        }
        if (exp.type)
        {
            result = exp;
            return;
        }

        // operator overloading should be handled in ArrayExp already.
        if (Expression ex = unaSemantic(exp, sc))
        {
            result = ex;
            return;
        }
        exp.e1 = resolveProperties(sc, exp.e1);
        if (exp.e1.op == EXP.type && exp.e1.type.ty != Ttuple)
        {
            if (exp.lwr || exp.upr)
            {
                exp.error("cannot slice type `%s`", exp.e1.toChars());
                return setError();
            }
            Expression e = new TypeExp(exp.loc, exp.e1.type.arrayOf());
            result = e.expressionSemantic(sc);
            return;
        }
        if (!exp.lwr && !exp.upr)
        {
            if (exp.e1.op == EXP.arrayLiteral)
            {
                // Convert [a,b,c][] to [a,b,c]
                Type t1b = exp.e1.type.toBasetype();
                Expression e = exp.e1;
                if (t1b.ty == Tsarray)
                {
                    e = e.copy();
                    e.type = t1b.nextOf().arrayOf();
                }
                result = e;
                return;
            }
            if (exp.e1.op == EXP.slice)
            {
                // Convert e[][] to e[]
                SliceExp se = cast(SliceExp)exp.e1;
                if (!se.lwr && !se.upr)
                {
                    result = se;
                    return;
                }
            }
            if (isArrayOpOperand(exp.e1))
            {
                // Convert (a[]+b[])[] to a[]+b[]
                result = exp.e1;
                return;
            }
        }
        if (exp.e1.op == EXP.error)
        {
            result = exp.e1;
            return;
        }
        if (exp.e1.type.ty == Terror)
            return setError();

        Type t1b = exp.e1.type.toBasetype();
        if (auto tp = t1b.isTypePointer())
        {
            if (t1b.isPtrToFunction())
            {
                exp.error("cannot slice function pointer `%s`", exp.e1.toChars());
                return setError();
            }
            if (!exp.lwr || !exp.upr)
            {
                exp.error("upper and lower bounds are needed to slice a pointer");
                if (auto ad = isAggregate(tp.next.toBasetype()))
                {
                    auto s = search_function(ad, Id.index);
                    if (!s) s = search_function(ad, Id.slice);
                    if (s)
                    {
                        auto fd = s.isFuncDeclaration();
                        if ((fd && !fd.getParameterList().length) || s.isTemplateDeclaration())
                        {
                            exp.errorSupplemental(
                                "pointer `%s` points to an aggregate that defines an `%s`, perhaps you meant `(*%s)[]`",
                                exp.e1.toChars(),
                                s.ident.toChars(),
                                exp.e1.toChars()
                            );
                        }

                    }
                }

                return setError();
            }
            if (sc.func && !sc.intypeof && !(sc.flags & SCOPE.debug_))
            {
                if (sc.func.setUnsafe(false, exp.loc, "pointer slicing not allowed in safe functions"))
                    return setError();
            }
        }
        else if (t1b.ty == Tarray)
        {
        }
        else if (t1b.ty == Tsarray)
        {
        }
        else if (t1b.ty == Ttuple)
        {
            if (!exp.lwr && !exp.upr)
            {
                result = exp.e1;
                return;
            }
            if (!exp.lwr || !exp.upr)
            {
                exp.error("need upper and lower bound to slice tuple");
                return setError();
            }
        }
        else if (t1b.ty == Tvector)
        {
            // Convert e1 to corresponding static array
            TypeVector tv1 = cast(TypeVector)t1b;
            t1b = tv1.basetype;
            t1b = t1b.castMod(tv1.mod);
            exp.e1.type = t1b;
        }
        else
        {
            exp.error("`%s` cannot be sliced with `[]`", t1b.ty == Tvoid ? exp.e1.toChars() : t1b.toChars());
            return setError();
        }

        /* Run semantic on lwr and upr.
         */
        Scope* scx = sc;
        if (t1b.ty == Tsarray || t1b.ty == Tarray || t1b.ty == Ttuple)
        {
            // Create scope for 'length' variable
            ScopeDsymbol sym = new ArrayScopeSymbol(sc, exp);
            sym.parent = sc.scopesym;
            sc = sc.push(sym);
        }
        if (exp.lwr)
        {
            if (t1b.ty == Ttuple)
                sc = sc.startCTFE();
            exp.lwr = exp.lwr.expressionSemantic(sc);
            exp.lwr = resolveProperties(sc, exp.lwr);
            if (t1b.ty == Ttuple)
                sc = sc.endCTFE();
            exp.lwr = exp.lwr.implicitCastTo(sc, Type.tsize_t);
        }
        if (exp.upr)
        {
            if (t1b.ty == Ttuple)
                sc = sc.startCTFE();
            exp.upr = exp.upr.expressionSemantic(sc);
            exp.upr = resolveProperties(sc, exp.upr);
            if (t1b.ty == Ttuple)
                sc = sc.endCTFE();
            exp.upr = exp.upr.implicitCastTo(sc, Type.tsize_t);
        }
        if (sc != scx)
            sc = sc.pop();
        if (exp.lwr && exp.lwr.type == Type.terror || exp.upr && exp.upr.type == Type.terror)
            return setError();

        if (t1b.ty == Ttuple)
        {
            exp.lwr = exp.lwr.ctfeInterpret();
            exp.upr = exp.upr.ctfeInterpret();
            uinteger_t i1 = exp.lwr.toUInteger();
            uinteger_t i2 = exp.upr.toUInteger();

            TupleExp te;
            TypeTuple tup;
            size_t length;
            if (exp.e1.op == EXP.tuple) // slicing an expression tuple
            {
                te = cast(TupleExp)exp.e1;
                tup = null;
                length = te.exps.dim;
            }
            else if (exp.e1.op == EXP.type) // slicing a type tuple
            {
                te = null;
                tup = cast(TypeTuple)t1b;
                length = Parameter.dim(tup.arguments);
            }
            else
                assert(0);

            if (i2 < i1 || length < i2)
            {
                exp.error("string slice `[%llu .. %llu]` is out of bounds", i1, i2);
                return setError();
            }

            size_t j1 = cast(size_t)i1;
            size_t j2 = cast(size_t)i2;
            Expression e;
            if (exp.e1.op == EXP.tuple)
            {
                auto exps = new Expressions(j2 - j1);
                for (size_t i = 0; i < j2 - j1; i++)
                {
                    (*exps)[i] = (*te.exps)[j1 + i];
                }
                e = new TupleExp(exp.loc, te.e0, exps);
            }
            else
            {
                auto args = new Parameters();
                args.reserve(j2 - j1);
                for (size_t i = j1; i < j2; i++)
                {
                    Parameter arg = Parameter.getNth(tup.arguments, i);
                    args.push(arg);
                }
                e = new TypeExp(exp.e1.loc, new TypeTuple(args));
            }
            e = e.expressionSemantic(sc);
            result = e;
            return;
        }

        exp.type = t1b.nextOf().arrayOf();
        // Allow typedef[] -> typedef[]
        if (exp.type.equals(t1b))
            exp.type = exp.e1.type;

        // We might know $ now
        setLengthVarIfKnown(exp.lengthVar, t1b);

        if (exp.lwr && exp.upr)
        {
            exp.lwr = exp.lwr.optimize(WANTvalue);
            exp.upr = exp.upr.optimize(WANTvalue);

            IntRange lwrRange = getIntRange(exp.lwr);
            IntRange uprRange = getIntRange(exp.upr);

            if (t1b.ty == Tsarray || t1b.ty == Tarray)
            {
                Expression el = new ArrayLengthExp(exp.loc, exp.e1);
                el = el.expressionSemantic(sc);
                el = el.optimize(WANTvalue);
                if (el.op == EXP.int64 && t1b.ty == Tsarray)
                {
                    // Array length is known at compile-time. Upper is in bounds if it fits length.
                    dinteger_t length = el.toInteger();
                    auto bounds = IntRange(SignExtendedNumber(0), SignExtendedNumber(length));
                    exp.upperIsInBounds = bounds.contains(uprRange);
                    if (exp.lwr.op == EXP.int64 && exp.upr.op == EXP.int64 && exp.lwr.toInteger() > exp.upr.toInteger())
                    {
                        exp.error("in slice `%s[%llu .. %llu]`, lower bound is greater than upper bound", exp.e1.toChars, exp.lwr.toInteger(), exp.upr.toInteger());
                        return setError();
                    }
                    if (exp.upr.op == EXP.int64 && exp.upr.toInteger() > length)
                    {
                        exp.error("in slice `%s[%llu .. %llu]`, upper bound is greater than array length `%llu`", exp.e1.toChars, exp.lwr.toInteger(), exp.upr.toInteger(), length);
                        return setError();
                    }
                }
                else if (exp.upr.op == EXP.int64 && exp.upr.toInteger() == 0)
                {
                    // Upper slice expression is '0'. Value is always in bounds.
                    exp.upperIsInBounds = true;
                }
                else if (exp.upr.op == EXP.variable && (cast(VarExp)exp.upr).var.ident == Id.dollar)
                {
                    // Upper slice expression is '$'. Value is always in bounds.
                    exp.upperIsInBounds = true;
                }
            }
            else if (t1b.ty == Tpointer)
            {
                exp.upperIsInBounds = true;
            }
            else
                assert(0);

            exp.lowerIsLessThanUpper = (lwrRange.imax <= uprRange.imin);

            //printf("upperIsInBounds = %d lowerIsLessThanUpper = %d\n", exp.upperIsInBounds, exp.lowerIsLessThanUpper);
        }

        result = exp;
    }

    override void visit(ArrayLengthExp e)
    {
        static if (LOGSEMANTIC)
        {
            printf("ArrayLengthExp::semantic('%s')\n", e.toChars());
        }
        if (e.type)
        {
            result = e;
            return;
        }

        if (Expression ex = unaSemantic(e, sc))
        {
            result = ex;
            return;
        }
        e.e1 = resolveProperties(sc, e.e1);

        e.type = Type.tsize_t;
        result = e;
    }

    override void visit(ArrayExp exp)
    {
        static if (LOGSEMANTIC)
        {
            printf("ArrayExp::semantic('%s')\n", exp.toChars());
        }
        assert(!exp.type);

        if (sc.flags & SCOPE.Cfile)
        {
            /* See if need to rewrite the AST because of cast/call ambiguity
             */
            if (auto e = castCallAmbiguity(exp, sc))
            {
                result = expressionSemantic(e, sc);
                return;
            }
        }

        result = exp.carraySemantic(sc);  // C semantics
        if (result)
            return;

        Expression e = exp.op_overload(sc);
        if (e)
        {
            result = e;
            return;
        }

        if (isAggregate(exp.e1.type))
            exp.error("no `[]` operator overload for type `%s`", exp.e1.type.toChars());
        else if (exp.e1.op == EXP.type && exp.e1.type.ty != Ttuple)
            exp.error("static array of `%s` with multiple lengths not allowed", exp.e1.type.toChars());
        else if (isIndexableNonAggregate(exp.e1.type))
            exp.error("only one index allowed to index `%s`", exp.e1.type.toChars());
        else
            exp.error("cannot use `[]` operator on expression of type `%s`", exp.e1.type.toChars());

        result = ErrorExp.get();
    }

    override void visit(DotExp exp)
    {
        static if (LOGSEMANTIC)
        {
            printf("DotExp::semantic('%s')\n", exp.toChars());
            if (exp.type)
                printf("\ttype = %s\n", exp.type.toChars());
        }
        exp.e1 = exp.e1.expressionSemantic(sc);
        exp.e2 = exp.e2.expressionSemantic(sc);

        if (exp.e1.op == EXP.type)
        {
            result = exp.e2;
            return;
        }
        if (exp.e2.op == EXP.type)
        {
            result = exp.e2;
            return;
        }
        if (auto te = exp.e2.isTemplateExp())
        {
            Expression e = new DotTemplateExp(exp.loc, exp.e1, te.td);
            result = e.expressionSemantic(sc);
            return;
        }
        if (!exp.type)
            exp.type = exp.e2.type;
        result = exp;
    }

    override void visit(CommaExp e)
    {
        //printf("Semantic.CommaExp() %s\n", e.toChars());
        if (e.type)
        {
            result = e;
            return;
        }

        // Allow `((a,b),(x,y))`
        if (e.allowCommaExp)
        {
            CommaExp.allow(e.e1);
            CommaExp.allow(e.e2);
        }

        if (Expression ex = binSemanticProp(e, sc))
        {
            result = ex;
            return;
        }
        e.e1 = e.e1.addDtorHook(sc);

        if (checkNonAssignmentArrayOp(e.e1))
            return setError();

        // Comma expressions trigger this conversion
        e.e2 = e.e2.arrayFuncConv(sc);

        e.type = e.e2.type;
        result = e;

        if (sc.flags & SCOPE.Cfile)
            return;

        if (e.type is Type.tvoid)
        {
            checkMustUse(e.e1, sc);
            discardValue(e.e1);
        }
        else if (!e.allowCommaExp && !e.isGenerated)
            e.error("using the result of a comma expression is not allowed");
    }

    override void visit(IntervalExp e)
    {
        static if (LOGSEMANTIC)
        {
            printf("IntervalExp::semantic('%s')\n", e.toChars());
        }
        if (e.type)
        {
            result = e;
            return;
        }

        Expression le = e.lwr;
        le = le.expressionSemantic(sc);
        le = resolveProperties(sc, le);

        Expression ue = e.upr;
        ue = ue.expressionSemantic(sc);
        ue = resolveProperties(sc, ue);

        if (le.op == EXP.error)
        {
            result = le;
            return;
        }
        if (ue.op == EXP.error)
        {
            result = ue;
            return;
        }

        e.lwr = le;
        e.upr = ue;

        e.type = Type.tvoid;
        result = e;
    }

    override void visit(DelegatePtrExp e)
    {
        static if (LOGSEMANTIC)
        {
            printf("DelegatePtrExp::semantic('%s')\n", e.toChars());
        }
        if (!e.type)
        {
            unaSemantic(e, sc);
            e.e1 = resolveProperties(sc, e.e1);

            if (e.e1.op == EXP.error)
            {
                result = e.e1;
                return;
            }
            e.type = Type.tvoidptr;
        }
        result = e;
    }

    override void visit(DelegateFuncptrExp e)
    {
        static if (LOGSEMANTIC)
        {
            printf("DelegateFuncptrExp::semantic('%s')\n", e.toChars());
        }
        if (!e.type)
        {
            unaSemantic(e, sc);
            e.e1 = resolveProperties(sc, e.e1);
            if (e.e1.op == EXP.error)
            {
                result = e.e1;
                return;
            }
            e.type = e.e1.type.nextOf().pointerTo();
        }
        result = e;
    }

    override void visit(IndexExp exp)
    {
        static if (LOGSEMANTIC)
        {
            printf("IndexExp::semantic('%s')\n", exp.toChars());
        }
        if (exp.type)
        {
            result = exp;
            return;
        }

        // operator overloading should be handled in ArrayExp already.
        if (!exp.e1.type)
            exp.e1 = exp.e1.expressionSemantic(sc).arrayFuncConv(sc);
        assert(exp.e1.type); // semantic() should already be run on it
        if (exp.e1.op == EXP.type && exp.e1.type.ty != Ttuple)
        {
            exp.e2 = exp.e2.expressionSemantic(sc);
            exp.e2 = resolveProperties(sc, exp.e2);
            Type nt;
            if (exp.e2.op == EXP.type)
                nt = new TypeAArray(exp.e1.type, exp.e2.type);
            else
                nt = new TypeSArray(exp.e1.type, exp.e2);
            Expression e = new TypeExp(exp.loc, nt);
            result = e.expressionSemantic(sc);
            return;
        }
        if (exp.e1.op == EXP.error)
        {
            result = exp.e1;
            return;
        }
        if (exp.e1.type.ty == Terror)
            return setError();

        // Note that unlike C we do not implement the int[ptr]

        Type t1b = exp.e1.type.toBasetype();

        if (t1b.ty == Tvector)
        {
            // Convert e1 to corresponding static array
            TypeVector tv1 = cast(TypeVector)t1b;
            t1b = tv1.basetype;
            t1b = t1b.castMod(tv1.mod);
            exp.e1.type = t1b;
        }

        /* Run semantic on e2
         */
        Scope* scx = sc;
        if (t1b.ty == Tsarray || t1b.ty == Tarray || t1b.ty == Ttuple)
        {
            // Create scope for 'length' variable
            ScopeDsymbol sym = new ArrayScopeSymbol(sc, exp);
            sym.parent = sc.scopesym;
            sc = sc.push(sym);
        }
        if (t1b.ty == Ttuple)
            sc = sc.startCTFE();
        exp.e2 = exp.e2.expressionSemantic(sc).arrayFuncConv(sc);
        exp.e2 = resolveProperties(sc, exp.e2);
        if (t1b.ty == Ttuple)
            sc = sc.endCTFE();
        if (exp.e2.op == EXP.tuple)
        {
            TupleExp te = cast(TupleExp)exp.e2;
            if (te.exps && te.exps.dim == 1)
                exp.e2 = Expression.combine(te.e0, (*te.exps)[0]); // bug 4444 fix
        }
        if (sc != scx)
            sc = sc.pop();
        if (exp.e2.type == Type.terror)
            return setError();

        if (checkNonAssignmentArrayOp(exp.e1))
            return setError();

        switch (t1b.ty)
        {
        case Tpointer:
            if (t1b.isPtrToFunction())
            {
                exp.error("cannot index function pointer `%s`", exp.e1.toChars());
                return setError();
            }
            exp.e2 = exp.e2.implicitCastTo(sc, Type.tsize_t);
            if (exp.e2.type == Type.terror)
                return setError();
            exp.e2 = exp.e2.optimize(WANTvalue);
            if (exp.e2.op == EXP.int64 && exp.e2.toInteger() == 0)
            {
            }
            else if (sc.func && !(sc.flags & SCOPE.debug_))
            {
                if (sc.func.setUnsafe(false, exp.loc,
                    "`@safe` function `%s` cannot index pointer `%s`", sc.func, exp.e1))
                    return setError();
            }
            exp.type = (cast(TypeNext)t1b).next;
            break;

        case Tarray:
            exp.e2 = exp.e2.implicitCastTo(sc, Type.tsize_t);
            if (exp.e2.type == Type.terror)
                return setError();
            exp.type = (cast(TypeNext)t1b).next;
            break;

        case Tsarray:
            {
                exp.e2 = exp.e2.implicitCastTo(sc, Type.tsize_t);
                if (exp.e2.type == Type.terror)
                    return setError();
                exp.type = t1b.nextOf();
                break;
            }
        case Taarray:
            {
                TypeAArray taa = cast(TypeAArray)t1b;
                /* We can skip the implicit conversion if they differ only by
                 * constness
                 * https://issues.dlang.org/show_bug.cgi?id=2684
                 * see also bug https://issues.dlang.org/show_bug.cgi?id=2954 b
                 */
                if (!arrayTypeCompatibleWithoutCasting(exp.e2.type, taa.index))
                {
                    exp.e2 = exp.e2.implicitCastTo(sc, taa.index); // type checking
                    if (exp.e2.type == Type.terror)
                        return setError();
                }

                semanticTypeInfo(sc, taa);

                exp.type = taa.next;
                break;
            }
        case Ttuple:
            {
                exp.e2 = exp.e2.implicitCastTo(sc, Type.tsize_t);
                if (exp.e2.type == Type.terror)
                    return setError();

                exp.e2 = exp.e2.ctfeInterpret();
                uinteger_t index = exp.e2.toUInteger();

                TupleExp te;
                TypeTuple tup;
                size_t length;
                if (exp.e1.op == EXP.tuple)
                {
                    te = cast(TupleExp)exp.e1;
                    tup = null;
                    length = te.exps.dim;
                }
                else if (exp.e1.op == EXP.type)
                {
                    te = null;
                    tup = cast(TypeTuple)t1b;
                    length = Parameter.dim(tup.arguments);
                }
                else
                    assert(0);

                if (length <= index)
                {
                    exp.error("array index `[%llu]` is outside array bounds `[0 .. %llu]`", index, cast(ulong)length);
                    return setError();
                }
                Expression e;
                if (exp.e1.op == EXP.tuple)
                {
                    e = (*te.exps)[cast(size_t)index];
                    e = Expression.combine(te.e0, e);
                }
                else
                    e = new TypeExp(exp.e1.loc, Parameter.getNth(tup.arguments, cast(size_t)index).type);
                result = e;
                return;
            }
        default:
            exp.error("`%s` must be an array or pointer type, not `%s`", exp.e1.toChars(), exp.e1.type.toChars());
            return setError();
        }

        // We might know $ now
        setLengthVarIfKnown(exp.lengthVar, t1b);

        if (t1b.ty == Tsarray || t1b.ty == Tarray)
        {
            Expression el = new ArrayLengthExp(exp.loc, exp.e1);
            el = el.expressionSemantic(sc);
            el = el.optimize(WANTvalue);
            if (el.op == EXP.int64)
            {
                exp.e2 = exp.e2.optimize(WANTvalue);
                dinteger_t length = el.toInteger();
                if (length)
                {
                    auto bounds = IntRange(SignExtendedNumber(0), SignExtendedNumber(length - 1));
                    // OR it in, because it might already be set for C array indexing
                    exp.indexIsInBounds |= bounds.contains(getIntRange(exp.e2));
                }
                else if (sc.flags & SCOPE.Cfile && t1b.ty == Tsarray)
                {
                    if (auto ve = exp.e1.isVarExp())
                    {
                        /* Rewrite 0-length C array ve[exp.e2] as *(ve + exp.e2)
                         */
                        auto vp = ve.castTo(sc, t1b.isTypeSArray().next.pointerTo());
                        auto e = new AddExp(exp.loc, vp, exp.e2);
                        auto pe = new PtrExp(exp.loc, e);
                        result = pe.expressionSemantic(sc).optimize(WANTvalue);
                        return;
                    }
                }
            }
        }

        result = exp;
    }

    override void visit(PostExp exp)
    {
        static if (LOGSEMANTIC)
        {
            printf("PostExp::semantic('%s')\n", exp.toChars());
        }
        if (exp.type)
        {
            result = exp;
            return;
        }

        if (sc.flags & SCOPE.Cfile)
        {
            /* See if need to rewrite the AST because of cast/call ambiguity
             */
            if (auto e = castCallAmbiguity(exp, sc))
            {
                result = expressionSemantic(e, sc);
                return;
            }
        }

        if (Expression ex = binSemantic(exp, sc))
        {
            result = ex;
            return;
        }
        Expression e1x = resolveProperties(sc, exp.e1);
        if (e1x.op == EXP.error)
        {
            result = e1x;
            return;
        }
        exp.e1 = e1x;

        Expression e = exp.op_overload(sc);
        if (e)
        {
            result = e;
            return;
        }

        if (exp.e1.checkReadModifyWrite(exp.op))
            return setError();

        if (exp.e1.op == EXP.slice)
        {
            const(char)* s = exp.op == EXP.plusPlus ? "increment" : "decrement";
            exp.error("cannot post-%s array slice `%s`, use pre-%s instead", s, exp.e1.toChars(), s);
            return setError();
        }

        Type t1 = exp.e1.type.toBasetype();
        if (t1.ty == Tclass || t1.ty == Tstruct || exp.e1.op == EXP.arrayLength)
        {
            /* Check for operator overloading,
             * but rewrite in terms of ++e instead of e++
             */

            /* If e1 is not trivial, take a reference to it
             */
            Expression de = null;
            if (exp.e1.op != EXP.variable && exp.e1.op != EXP.arrayLength)
            {
                // ref v = e1;
                auto v = copyToTemp(STC.ref_, "__postref", exp.e1);
                de = new DeclarationExp(exp.loc, v);
                exp.e1 = new VarExp(exp.e1.loc, v);
            }

            /* Rewrite as:
             * auto tmp = e1; ++e1; tmp
             */
            auto tmp = copyToTemp(0, "__pitmp", exp.e1);
            Expression ea = new DeclarationExp(exp.loc, tmp);

            Expression eb = exp.e1.syntaxCopy();
            eb = new PreExp(exp.op == EXP.plusPlus ? EXP.prePlusPlus : EXP.preMinusMinus, exp.loc, eb);

            Expression ec = new VarExp(exp.loc, tmp);

            // Combine de,ea,eb,ec
            if (de)
                ea = new CommaExp(exp.loc, de, ea);
            e = new CommaExp(exp.loc, ea, eb);
            e = new CommaExp(exp.loc, e, ec);
            e = e.expressionSemantic(sc);
            result = e;
            return;
        }

        exp.e1 = exp.e1.modifiableLvalue(sc, exp.e1);
        exp.e1 = exp.e1.optimize(WANTvalue, /*keepLvalue*/ true);

        e = exp;
        if (exp.e1.checkScalar() ||
            exp.e1.checkSharedAccess(sc))
            return setError();
        if (exp.e1.checkNoBool())
            return setError();

        if (exp.e1.type.ty == Tpointer)
            e = scaleFactor(exp, sc);
        else
            exp.e2 = exp.e2.castTo(sc, exp.e1.type);
        e.type = exp.e1.type;
        result = e;
    }

    override void visit(PreExp exp)
    {
        Expression e = exp.op_overload(sc);
        // printf("PreExp::semantic('%s')\n", toChars());
        if (e)
        {
            result = e;
            return;
        }

        // Rewrite as e1+=1 or e1-=1
        if (exp.op == EXP.prePlusPlus)
            e = new AddAssignExp(exp.loc, exp.e1, IntegerExp.literal!1);
        else
            e = new MinAssignExp(exp.loc, exp.e1, IntegerExp.literal!1);
        result = e.expressionSemantic(sc);
    }

    /*
     * Get the expression initializer for a specific struct
     *
     * Params:
     *  sd = the struct for which the expression initializer is needed
     *  loc = the location of the initializer
     *  sc = the scope where the expression is located
     *  t = the type of the expression
     *
     * Returns:
     *  The expression initializer or error expression if any errors occured
     */
    private Expression getInitExp(StructDeclaration sd, Loc loc, Scope* sc, Type t)
    {
        if (sd.zeroInit && !sd.isNested())
        {
            // https://issues.dlang.org/show_bug.cgi?id=14606
            // Always use BlitExp for the special expression: (struct = 0)
            return IntegerExp.literal!0;
        }

        if (sd.isNested())
        {
            auto sle = new StructLiteralExp(loc, sd, null, t);
            if (!sd.fill(loc, sle.elements, true))
                return ErrorExp.get();
            if (checkFrameAccess(loc, sc, sd, sle.elements.dim))
                return ErrorExp.get();

            sle.type = t;
            return sle;
        }

        return t.defaultInit(loc);
    }

    override void visit(AssignExp exp)
    {
        static if (LOGSEMANTIC)
        {
<<<<<<< HEAD
            if (ae.op == EXP.blit)      printf("BlitExp.semantic('%s')\n", ae.toChars());
            if (ae.op == EXP.assign)    printf("AssignExp.semantic('%s')\n", ae.toChars());
            if (ae.op == EXP.construct) printf("ConstructExp.semantic('%s')\n", ae.toChars());
=======
            if (exp.op == EXP.blit)      printf("BlitExp.toElem('%s')\n", exp.toChars());
            if (exp.op == EXP.assign)    printf("AssignExp.toElem('%s')\n", exp.toChars());
            if (exp.op == EXP.construct) printf("ConstructExp.toElem('%s')\n", exp.toChars());
>>>>>>> a53934d1
        }

        void setResult(Expression e, int line = __LINE__)
        {
            //printf("line %d\n", line);
            result = e;
        }

        if (exp.type)
        {
            return setResult(exp);
        }

        Expression e1old = exp.e1;

        if (auto e2comma = exp.e2.isCommaExp())
        {
            if (!e2comma.isGenerated && !(sc.flags & SCOPE.Cfile))
                exp.error("using the result of a comma expression is not allowed");

            /* Rewrite to get rid of the comma from rvalue
             *   e1=(e0,e2) => e0,(e1=e2)
             */
            Expression e0;
            exp.e2 = Expression.extractLast(e2comma, e0);
            Expression e = Expression.combine(e0, exp);
            return setResult(e.expressionSemantic(sc));
        }

        /* Look for operator overloading of a[arguments] = e2.
         * Do it before e1.expressionSemantic() otherwise the ArrayExp will have been
         * converted to unary operator overloading already.
         */
        if (auto ae = exp.e1.isArrayExp())
        {
            Expression res;

            ae.e1 = ae.e1.expressionSemantic(sc);
            ae.e1 = resolveProperties(sc, ae.e1);
            Expression ae1old = ae.e1;

            const(bool) maybeSlice =
                (ae.arguments.dim == 0 ||
                 ae.arguments.dim == 1 && (*ae.arguments)[0].op == EXP.interval);

            IntervalExp ie = null;
            if (maybeSlice && ae.arguments.dim)
            {
                assert((*ae.arguments)[0].op == EXP.interval);
                ie = cast(IntervalExp)(*ae.arguments)[0];
            }
            while (true)
            {
                if (ae.e1.op == EXP.error)
                    return setResult(ae.e1);

                Expression e0 = null;
                Expression ae1save = ae.e1;
                ae.lengthVar = null;

                Type t1b = ae.e1.type.toBasetype();
                AggregateDeclaration ad = isAggregate(t1b);
                if (!ad)
                    break;
                if (search_function(ad, Id.indexass))
                {
                    // Deal with $
                    res = resolveOpDollar(sc, ae, &e0);
                    if (!res) // a[i..j] = e2 might be: a.opSliceAssign(e2, i, j)
                        goto Lfallback;
                    if (res.op == EXP.error)
                        return setResult(res);

                    res = exp.e2.expressionSemantic(sc);
                    if (res.op == EXP.error)
                        return setResult(res);
                    exp.e2 = res;

                    /* Rewrite (a[arguments] = e2) as:
                     *      a.opIndexAssign(e2, arguments)
                     */
                    Expressions* a = ae.arguments.copy();
                    a.insert(0, exp.e2);
                    res = new DotIdExp(exp.loc, ae.e1, Id.indexass);
                    res = new CallExp(exp.loc, res, a);
                    if (maybeSlice) // a[] = e2 might be: a.opSliceAssign(e2)
                        res = res.trySemantic(sc);
                    else
                        res = res.expressionSemantic(sc);
                    if (res)
                        return setResult(Expression.combine(e0, res));
                }

            Lfallback:
                if (maybeSlice && search_function(ad, Id.sliceass))
                {
                    // Deal with $
                    res = resolveOpDollar(sc, ae, ie, &e0);
                    if (res.op == EXP.error)
                        return setResult(res);

                    res = exp.e2.expressionSemantic(sc);
                    if (res.op == EXP.error)
                        return setResult(res);

                    exp.e2 = res;

                    /* Rewrite (a[i..j] = e2) as:
                     *      a.opSliceAssign(e2, i, j)
                     */
                    auto a = new Expressions();
                    a.push(exp.e2);
                    if (ie)
                    {
                        a.push(ie.lwr);
                        a.push(ie.upr);
                    }
                    res = new DotIdExp(exp.loc, ae.e1, Id.sliceass);
                    res = new CallExp(exp.loc, res, a);
                    res = res.expressionSemantic(sc);
                    return setResult(Expression.combine(e0, res));
                }

                // No operator overloading member function found yet, but
                // there might be an alias this to try.
                if (ad.aliasthis && !isRecursiveAliasThis(ae.att1, ae.e1.type))
                {
                    /* Rewrite (a[arguments] op e2) as:
                     *      a.aliasthis[arguments] op e2
                     */
                    ae.e1 = resolveAliasThis(sc, ae1save, true);
                    if (ae.e1)
                        continue;
                }
                break;
            }
            ae.e1 = ae1old; // recovery
            ae.lengthVar = null;
        }

        /* Run this.e1 semantic.
         */
        {
            Expression e1x = exp.e1;

            /* With UFCS, e.f = value
             * Could mean:
             *      .f(e, value)
             * or:
             *      .f(e) = value
             */
            if (auto dti = e1x.isDotTemplateInstanceExp())
            {
                Expression e = dti.semanticY(sc, 1);
                if (!e)
                {
                    return setResult(resolveUFCSProperties(sc, e1x, exp.e2));
                }

                e1x = e;
            }
            else if (sc.flags & SCOPE.Cfile && e1x.isDotIdExp())
            {
                auto die = e1x.isDotIdExp();
                e1x = fieldLookup(die.e1, sc, die.ident);
            }
            else if (auto die = e1x.isDotIdExp())
            {
                Expression e = die.semanticY(sc, 1);
                if (e && isDotOpDispatch(e))
                {
                    /* https://issues.dlang.org/show_bug.cgi?id=19687
                     *
                     * On this branch, e2 is semantically analyzed in resolvePropertiesX,
                     * but that call is done with gagged errors. That is the only time when
                     * semantic gets ran on e2, that is why the error never gets to be printed.
                     * In order to make sure that UFCS is tried with correct parameters, e2
                     * needs to have semantic ran on it.
                     */
                    auto ode = e;
                    exp.e2 = exp.e2.expressionSemantic(sc);
                    uint errors = global.startGagging();
                    e = resolvePropertiesX(sc, e, exp.e2);
                    // Any error or if 'e' is not resolved, go to UFCS
                    if (global.endGagging(errors) || e is ode)
                        e = null; /* fall down to UFCS */
                    else
                        return setResult(e);
                }
                if (!e)
                    return setResult(resolveUFCSProperties(sc, e1x, exp.e2));
                e1x = e;
            }
            else
            {
                if (auto se = e1x.isSliceExp())
                    se.arrayop = true;

                e1x = e1x.expressionSemantic(sc);
            }

            /* We have f = value.
             * Could mean:
             *      f(value)
             * or:
             *      f() = value
             */
            if (Expression e = resolvePropertiesX(sc, e1x, exp.e2))
                return setResult(e);

            if (e1x.checkRightThis(sc))
            {
                return setError();
            }
            exp.e1 = e1x;
            assert(exp.e1.type);
        }
        Type t1 = exp.e1.type.toBasetype();

        /* Run this.e2 semantic.
         * Different from other binary expressions, the analysis of e2
         * depends on the result of e1 in assignments.
         */
        {
            Expression e2x = inferType(exp.e2, t1.baseElemOf());
            e2x = e2x.expressionSemantic(sc);
            if (!t1.isTypeSArray())
                e2x = e2x.arrayFuncConv(sc);
            e2x = resolveProperties(sc, e2x);
            if (e2x.op == EXP.type)
                e2x = resolveAliasThis(sc, e2x); //https://issues.dlang.org/show_bug.cgi?id=17684
            if (e2x.op == EXP.error)
                return setResult(e2x);
            // We delay checking the value for structs/classes as these might have
            // an opAssign defined.
            if ((t1.ty != Tstruct && t1.ty != Tclass && e2x.checkValue()) ||
                e2x.checkSharedAccess(sc))
                return setError();
            exp.e2 = e2x;
        }

        /* Rewrite tuple assignment as a tuple of assignments.
         */
        {
            Expression e2x = exp.e2;

        Ltupleassign:
            if (exp.e1.op == EXP.tuple && e2x.op == EXP.tuple)
            {
                TupleExp tup1 = cast(TupleExp)exp.e1;
                TupleExp tup2 = cast(TupleExp)e2x;
                size_t dim = tup1.exps.dim;
                Expression e = null;
                if (dim != tup2.exps.dim)
                {
                    exp.error("mismatched tuple lengths, %d and %d", cast(int)dim, cast(int)tup2.exps.dim);
                    return setError();
                }
                if (dim == 0)
                {
                    e = IntegerExp.literal!0;
                    e = new CastExp(exp.loc, e, Type.tvoid); // avoid "has no effect" error
                    e = Expression.combine(tup1.e0, tup2.e0, e);
                }
                else
                {
                    auto exps = new Expressions(dim);
                    for (size_t i = 0; i < dim; i++)
                    {
                        Expression ex1 = (*tup1.exps)[i];
                        Expression ex2 = (*tup2.exps)[i];
                        (*exps)[i] = new AssignExp(exp.loc, ex1, ex2);
                    }
                    e = new TupleExp(exp.loc, Expression.combine(tup1.e0, tup2.e0), exps);
                }
                return setResult(e.expressionSemantic(sc));
            }

            /* Look for form: e1 = e2.aliasthis.
             */
            if (exp.e1.op == EXP.tuple)
            {
                TupleDeclaration td = isAliasThisTuple(e2x);
                if (!td)
                    goto Lnomatch;

                assert(exp.e1.type.ty == Ttuple);
                TypeTuple tt = cast(TypeTuple)exp.e1.type;

                Expression e0;
                Expression ev = extractSideEffect(sc, "__tup", e0, e2x);

                auto iexps = new Expressions();
                iexps.push(ev);
                for (size_t u = 0; u < iexps.dim; u++)
                {
                Lexpand:
                    Expression e = (*iexps)[u];

                    Parameter arg = Parameter.getNth(tt.arguments, u);
                    //printf("[%d] iexps.dim = %d, ", u, iexps.dim);
                    //printf("e = (%s %s, %s), ", Token.toChars[e.op], e.toChars(), e.type.toChars());
                    //printf("arg = (%s, %s)\n", arg.toChars(), arg.type.toChars());

                    if (!arg || !e.type.implicitConvTo(arg.type))
                    {
                        // expand initializer to tuple
                        if (expandAliasThisTuples(iexps, u) != -1)
                        {
                            if (iexps.dim <= u)
                                break;
                            goto Lexpand;
                        }
                        goto Lnomatch;
                    }
                }
                e2x = new TupleExp(e2x.loc, e0, iexps);
                e2x = e2x.expressionSemantic(sc);
                if (e2x.op == EXP.error)
                {
                    result = e2x;
                    return;
                }
                // Do not need to overwrite this.e2
                goto Ltupleassign;
            }
        Lnomatch:
        }

        /* Inside constructor, if this is the first assignment of object field,
         * rewrite this to initializing the field.
         */
        if (exp.op == EXP.assign
            && exp.e1.checkModifiable(sc) == Modifiable.initialization)
        {
            //printf("[%s] change to init - %s\n", exp.loc.toChars(), exp.toChars());
            auto t = exp.type;
            exp = new ConstructExp(exp.loc, exp.e1, exp.e2);
            exp.type = t;

            // https://issues.dlang.org/show_bug.cgi?id=13515
            // set Index::modifiable flag for complex AA element initialization
            if (auto ie1 = exp.e1.isIndexExp())
            {
                Expression e1x = ie1.markSettingAAElem();
                if (e1x.op == EXP.error)
                {
                    result = e1x;
                    return;
                }
            }
        }
        else if (exp.op == EXP.construct && exp.e1.op == EXP.variable &&
                 (cast(VarExp)exp.e1).var.storage_class & (STC.out_ | STC.ref_))
        {
            exp.memset = MemorySet.referenceInit;
        }

        if (exp.op == EXP.assign)  // skip EXP.blit and EXP.construct, which are initializations
        {
            exp.e1.checkSharedAccess(sc);
            checkUnsafeAccess(sc, exp.e1, false, true);
        }

        checkUnsafeAccess(sc, exp.e2, true, true); // Initializer must always be checked

        /* If it is an assignment from a 'foreign' type,
         * check for operator overloading.
         */
        if (exp.memset == MemorySet.referenceInit)
        {
            // If this is an initialization of a reference,
            // do nothing
        }
        else if (t1.ty == Tstruct)
        {
            auto e1x = exp.e1;
            auto e2x = exp.e2;
            auto sd = (cast(TypeStruct)t1).sym;

            if (exp.op == EXP.construct)
            {
                Type t2 = e2x.type.toBasetype();
                if (t2.ty == Tstruct && sd == (cast(TypeStruct)t2).sym)
                {
                    sd.size(exp.loc);
                    if (sd.sizeok != Sizeok.done)
                        return setError();
                    if (!sd.ctor)
                        sd.ctor = sd.searchCtor();

                    // https://issues.dlang.org/show_bug.cgi?id=15661
                    // Look for the form from last of comma chain.
                    auto e2y = lastComma(e2x);

                    CallExp ce = (e2y.op == EXP.call) ? cast(CallExp)e2y : null;
                    DotVarExp dve = (ce && ce.e1.op == EXP.dotVariable)
                        ? cast(DotVarExp)ce.e1 : null;
                    if (sd.ctor && ce && dve && dve.var.isCtorDeclaration() &&
                        // https://issues.dlang.org/show_bug.cgi?id=19389
                        dve.e1.op != EXP.dotVariable &&
                        e2y.type.implicitConvTo(t1))
                    {
                        /* Look for form of constructor call which is:
                         *    __ctmp.ctor(arguments...)
                         */

                        /* Before calling the constructor, initialize
                         * variable with a bit copy of the default
                         * initializer
                         */
                        Expression einit = getInitExp(sd, exp.loc, sc, t1);
                        if (einit.op == EXP.error)
                        {
                            result = einit;
                            return;
                        }

                        auto ae = new BlitExp(exp.loc, exp.e1, einit);
                        ae.type = e1x.type;

                        /* Replace __ctmp being constructed with e1.
                         * We need to copy constructor call expression,
                         * because it may be used in other place.
                         */
                        auto dvx = cast(DotVarExp)dve.copy();
                        dvx.e1 = e1x;
                        auto cx = cast(CallExp)ce.copy();
                        cx.e1 = dvx;
                        if (checkConstructorEscape(sc, cx, false))
                            return setError();

                        Expression e0;
                        Expression.extractLast(e2x, e0);

                        auto e = Expression.combine(e0, ae, cx);
                        e = e.expressionSemantic(sc);
                        result = e;
                        return;
                    }
                    // https://issues.dlang.org/show_bug.cgi?id=21586
                    // Rewrite CondExp or e1 will miss direct construction, e.g.
                    // e1 = a ? S(1) : ...; -> AST: e1 = a ? (S(0)).this(1) : ...;
                    // a temporary created and an extra destructor call.
                    // AST will be rewritten to:
                    // a ? e1 = 0, e1.this(1) : ...; -> blitting plus construction
                    if (e2x.op == EXP.question)
                    {
                        /* Rewrite as:
                         *  a ? e1 = b : e1 = c;
                         */
                        CondExp econd = cast(CondExp)e2x;
                        Expression ea1 = new ConstructExp(econd.e1.loc, e1x, econd.e1);
                        Expression ea2 = new ConstructExp(econd.e2.loc, e1x, econd.e2);
                        Expression e = new CondExp(exp.loc, econd.econd, ea1, ea2);
                        result = e.expressionSemantic(sc);
                        return;
                    }
                    if (sd.postblit || sd.hasCopyCtor)
                    {
                        /* We have a copy constructor for this
                         */

                        if (e2x.isLvalue())
                        {
                            if (sd.hasCopyCtor)
                            {
                                /* Rewrite as:
                                 * e1 = init, e1.copyCtor(e2);
                                 */
                                Expression einit = new BlitExp(exp.loc, exp.e1, getInitExp(sd, exp.loc, sc, t1));
                                einit.type = e1x.type;

                                Expression e;
                                e = new DotIdExp(exp.loc, e1x, Id.ctor);
                                e = new CallExp(exp.loc, e, e2x);
                                e = new CommaExp(exp.loc, einit, e);

                                //printf("e: %s\n", e.toChars());

                                result = e.expressionSemantic(sc);
                                return;
                            }
                            else
                            {
                                if (!e2x.type.implicitConvTo(e1x.type))
                                {
                                    exp.error("conversion error from `%s` to `%s`",
                                        e2x.type.toChars(), e1x.type.toChars());
                                    return setError();
                                }

                                /* Rewrite as:
                                 *  (e1 = e2).postblit();
                                 *
                                 * Blit assignment e1 = e2 returns a reference to the original e1,
                                 * then call the postblit on it.
                                 */
                                Expression e = e1x.copy();
                                e.type = e.type.mutableOf();
                                if (e.type.isShared && !sd.type.isShared)
                                    e.type = e.type.unSharedOf();
                                e = new BlitExp(exp.loc, e, e2x);
                                e = new DotVarExp(exp.loc, e, sd.postblit, false);
                                e = new CallExp(exp.loc, e);
                                result = e.expressionSemantic(sc);
                                return;
                            }
                        }
                        else
                        {
                            /* The struct value returned from the function is transferred
                             * so should not call the destructor on it.
                             */
                            e2x = valueNoDtor(e2x);
                        }
                    }

                    // https://issues.dlang.org/show_bug.cgi?id=19251
                    // if e2 cannot be converted to e1.type, maybe there is an alias this
                    if (!e2x.implicitConvTo(t1))
                    {
                        AggregateDeclaration ad2 = isAggregate(e2x.type);
                        if (ad2 && ad2.aliasthis && !isRecursiveAliasThis(exp.att2, exp.e2.type))
                        {
                            /* Rewrite (e1 op e2) as:
                             *      (e1 op e2.aliasthis)
                             */
                            exp.e2 = new DotIdExp(exp.e2.loc, exp.e2, ad2.aliasthis.ident);
                            result = exp.expressionSemantic(sc);
                            return;
                        }
                    }
                }
                else if (!e2x.implicitConvTo(t1))
                {
                    sd.size(exp.loc);
                    if (sd.sizeok != Sizeok.done)
                        return setError();
                    if (!sd.ctor)
                        sd.ctor = sd.searchCtor();

                    if (sd.ctor)
                    {
                        /* Look for implicit constructor call
                         * Rewrite as:
                         *  e1 = init, e1.ctor(e2)
                         */

                        /* Fix Issue 5153 : https://issues.dlang.org/show_bug.cgi?id=5153
                         * Using `new` to initialize a struct object is a common mistake, but
                         * the error message from the compiler is not very helpful in that
                         * case. If exp.e2 is a NewExp and the type of new is the same as
                         * the type as exp.e1 (struct in this case), then we know for sure
                         * that the user wants to instantiate a struct. This is done to avoid
                         * issuing an error when the user actually wants to call a constructor
                         * which receives a class object.
                         *
                         * Foo f = new Foo2(0); is a valid expression if Foo has a constructor
                         * which receives an instance of a Foo2 class
                         */
                        if (exp.e2.op == EXP.new_)
                        {
                            auto newExp = cast(NewExp)(exp.e2);
                            if (newExp.newtype && newExp.newtype == t1)
                            {
                                error(exp.loc, "cannot implicitly convert expression `%s` of type `%s` to `%s`",
                                      newExp.toChars(), newExp.type.toChars(), t1.toChars());
                                errorSupplemental(exp.loc, "Perhaps remove the `new` keyword?");
                                return setError();
                            }
                        }

                        Expression einit = new BlitExp(exp.loc, e1x, getInitExp(sd, exp.loc, sc, t1));
                        einit.type = e1x.type;

                        Expression e;
                        e = new DotIdExp(exp.loc, e1x, Id.ctor);
                        e = new CallExp(exp.loc, e, e2x);
                        e = new CommaExp(exp.loc, einit, e);
                        e = e.expressionSemantic(sc);
                        result = e;
                        return;
                    }
                    if (search_function(sd, Id.call))
                    {
                        /* Look for static opCall
                         * https://issues.dlang.org/show_bug.cgi?id=2702
                         * Rewrite as:
                         *  e1 = typeof(e1).opCall(arguments)
                         */
                        e2x = typeDotIdExp(e2x.loc, e1x.type, Id.call);
                        e2x = new CallExp(exp.loc, e2x, exp.e2);

                        e2x = e2x.expressionSemantic(sc);
                        e2x = resolveProperties(sc, e2x);
                        if (e2x.op == EXP.error)
                        {
                            result = e2x;
                            return;
                        }
                        if (e2x.checkValue() || e2x.checkSharedAccess(sc))
                            return setError();
                    }
                }
                else // https://issues.dlang.org/show_bug.cgi?id=11355
                {
                    AggregateDeclaration ad2 = isAggregate(e2x.type);
                    if (ad2 && ad2.aliasthis && !isRecursiveAliasThis(exp.att2, exp.e2.type))
                    {
                        /* Rewrite (e1 op e2) as:
                         *      (e1 op e2.aliasthis)
                         */
                        exp.e2 = new DotIdExp(exp.e2.loc, exp.e2, ad2.aliasthis.ident);
                        result = exp.expressionSemantic(sc);
                        return;
                    }
                }
            }
            else if (exp.op == EXP.assign)
            {
                if (e1x.op == EXP.index && (cast(IndexExp)e1x).e1.type.toBasetype().ty == Taarray)
                {
                    /*
                     * Rewrite:
                     *      aa[key] = e2;
                     * as:
                     *      ref __aatmp = aa;
                     *      ref __aakey = key;
                     *      ref __aaval = e2;
                     *      (__aakey in __aatmp
                     *          ? __aatmp[__aakey].opAssign(__aaval)
                     *          : ConstructExp(__aatmp[__aakey], __aaval));
                     */
                    // ensure we keep the expr modifiable
                    Expression esetting = (cast(IndexExp)e1x).markSettingAAElem();
                    if (esetting.op == EXP.error)
                    {
                        result = esetting;
                        return;
                    }
                    assert(esetting.op == EXP.index);
                    IndexExp ie = cast(IndexExp) esetting;
                    Type t2 = e2x.type.toBasetype();

                    Expression e0 = null;
                    Expression ea = extractSideEffect(sc, "__aatmp", e0, ie.e1);
                    Expression ek = extractSideEffect(sc, "__aakey", e0, ie.e2);
                    Expression ev = extractSideEffect(sc, "__aaval", e0, e2x);

                    AssignExp ae = cast(AssignExp)exp.copy();
                    ae.e1 = new IndexExp(exp.loc, ea, ek);
                    ae.e1 = ae.e1.expressionSemantic(sc);
                    ae.e1 = ae.e1.optimize(WANTvalue);
                    ae.e2 = ev;
                    Expression e = ae.op_overload(sc);
                    if (e)
                    {
                        Expression ey = null;
                        if (t2.ty == Tstruct && sd == t2.toDsymbol(sc))
                        {
                            ey = ev;
                        }
                        else if (!ev.implicitConvTo(ie.type) && sd.ctor)
                        {
                            // Look for implicit constructor call
                            // Rewrite as S().ctor(e2)
                            ey = new StructLiteralExp(exp.loc, sd, null);
                            ey = new DotIdExp(exp.loc, ey, Id.ctor);
                            ey = new CallExp(exp.loc, ey, ev);
                            ey = ey.trySemantic(sc);
                        }
                        if (ey)
                        {
                            Expression ex;
                            ex = new IndexExp(exp.loc, ea, ek);
                            ex = ex.expressionSemantic(sc);
                            ex = ex.modifiableLvalue(sc, ex); // allocate new slot
                            ex = ex.optimize(WANTvalue);

                            ey = new ConstructExp(exp.loc, ex, ey);
                            ey = ey.expressionSemantic(sc);
                            if (ey.op == EXP.error)
                            {
                                result = ey;
                                return;
                            }
                            ex = e;

                            // https://issues.dlang.org/show_bug.cgi?id=14144
                            // The whole expression should have the common type
                            // of opAssign() return and assigned AA entry.
                            // Even if there's no common type, expression should be typed as void.
                            if (!typeMerge(sc, EXP.question, ex, ey))
                            {
                                ex = new CastExp(ex.loc, ex, Type.tvoid);
                                ey = new CastExp(ey.loc, ey, Type.tvoid);
                            }
                            e = new CondExp(exp.loc, new InExp(exp.loc, ek, ea), ex, ey);
                        }
                        e = Expression.combine(e0, e);
                        e = e.expressionSemantic(sc);
                        result = e;
                        return;
                    }
                }
                else
                {
                    Expression e = exp.op_overload(sc);
                    if (e)
                    {
                        result = e;
                        return;
                    }
                }
            }
            else
                assert(exp.op == EXP.blit);

            if (e2x.checkValue())
                return setError();

            exp.e1 = e1x;
            exp.e2 = e2x;
        }
        else if (t1.ty == Tclass)
        {
            // Disallow assignment operator overloads for same type
            if (exp.op == EXP.assign && !exp.e2.implicitConvTo(exp.e1.type))
            {
                Expression e = exp.op_overload(sc);
                if (e)
                {
                    result = e;
                    return;
                }
            }
            if (exp.e2.checkValue())
                return setError();
        }
        else if (t1.ty == Tsarray)
        {
            // SliceExp cannot have static array type without context inference.
            assert(exp.e1.op != EXP.slice);
            Expression e1x = exp.e1;
            Expression e2x = exp.e2;

            /* C strings come through as static arrays. May need to adjust the size of the
             * string to match the size of e1.
             */
            Type t2 = e2x.type.toBasetype();
            if (sc.flags & SCOPE.Cfile && e2x.isStringExp() && t2.isTypeSArray())
            {
                uinteger_t dim1 = t1.isTypeSArray().dim.toInteger();
                uinteger_t dim2 = t2.isTypeSArray().dim.toInteger();
                if (dim1 + 1 == dim2 || dim2 < dim1)
                {
                    auto tsa2 = t2.isTypeSArray();
                    auto newt = tsa2.next.sarrayOf(dim1).immutableOf();
                    e2x = castTo(e2x, sc, newt);
                    exp.e2 = e2x;
                }
            }

            if (e2x.implicitConvTo(e1x.type))
            {
                if (exp.op != EXP.blit && (e2x.op == EXP.slice && (cast(UnaExp)e2x).e1.isLvalue() || e2x.op == EXP.cast_ && (cast(UnaExp)e2x).e1.isLvalue() || e2x.op != EXP.slice && e2x.isLvalue()))
                {
                    if (e1x.checkPostblit(sc, t1))
                        return setError();
                }

                // e2 matches to t1 because of the implicit length match, so
                if (isUnaArrayOp(e2x.op) || isBinArrayOp(e2x.op))
                {
                    // convert e1 to e1[]
                    // e.g. e1[] = a[] + b[];
                    auto sle = new SliceExp(e1x.loc, e1x, null, null);
                    sle.arrayop = true;
                    e1x = sle.expressionSemantic(sc);
                }
                else
                {
                    // convert e2 to t1 later
                    // e.g. e1 = [1, 2, 3];
                }
            }
            else
            {
                if (e2x.implicitConvTo(t1.nextOf().arrayOf()) > MATCH.nomatch)
                {
                    uinteger_t dim1 = (cast(TypeSArray)t1).dim.toInteger();
                    uinteger_t dim2 = dim1;
                    if (auto ale = e2x.isArrayLiteralExp())
                    {
                        dim2 = ale.elements ? ale.elements.dim : 0;
                    }
                    else if (auto se = e2x.isSliceExp())
                    {
                        Type tx = toStaticArrayType(se);
                        if (tx)
                            dim2 = (cast(TypeSArray)tx).dim.toInteger();
                    }
                    if (dim1 != dim2)
                    {
                        exp.error("mismatched array lengths, %d and %d", cast(int)dim1, cast(int)dim2);
                        return setError();
                    }
                }

                // May be block or element-wise assignment, so
                // convert e1 to e1[]
                if (exp.op != EXP.assign)
                {
                    // If multidimensional static array, treat as one large array
                    //
                    // Find the appropriate array type depending on the assignment, e.g.
                    // int[3] = int => int[3]
                    // int[3][2] = int => int[6]
                    // int[3][2] = int[] => int[3][2]
                    // int[3][2][4] + int => int[24]
                    // int[3][2][4] + int[] => int[3][8]
                    ulong dim = t1.isTypeSArray().dim.toUInteger();
                    auto type = t1.nextOf();

                    for (TypeSArray tsa; (tsa = type.isTypeSArray()) !is null; )
                    {
                        import core.checkedint : mulu;

                        // Accumulate skipped dimensions
                        bool overflow = false;
                        dim = mulu(dim, tsa.dim.toUInteger(), overflow);
                        if (overflow || dim >= uint.max)
                        {
                            // dym exceeds maximum array size
                            exp.error("static array `%s` size overflowed to %llu",
                                        e1x.type.toChars(), cast(ulong) dim);
                            return setError();
                        }

                        // Move to the element type
                        type = tsa.nextOf().toBasetype();

                        // Rewrite ex1 as a static array if a matching type was found
                        if (e2x.implicitConvTo(type) > MATCH.nomatch)
                        {
                            e1x.type = type.sarrayOf(dim);
                            break;
                        }
                    }
                }
                auto sle = new SliceExp(e1x.loc, e1x, null, null);
                sle.arrayop = true;
                e1x = sle.expressionSemantic(sc);
            }
            if (e1x.op == EXP.error)
                return setResult(e1x);
            if (e2x.op == EXP.error)
                return setResult(e2x);

            exp.e1 = e1x;
            exp.e2 = e2x;
            t1 = e1x.type.toBasetype();
        }
        /* Check the mutability of e1.
         */
        if (auto ale = exp.e1.isArrayLengthExp())
        {
            // e1 is not an lvalue, but we let code generator handle it

            auto ale1x = ale.e1.modifiableLvalue(sc, exp.e1);
            if (ale1x.op == EXP.error)
                return setResult(ale1x);
            ale.e1 = ale1x;

            Type tn = ale.e1.type.toBasetype().nextOf();
            checkDefCtor(ale.loc, tn);

            Identifier hook = global.params.tracegc ? Id._d_arraysetlengthTTrace : Id._d_arraysetlengthT;
            if (!verifyHookExist(exp.loc, *sc, Id._d_arraysetlengthTImpl, "resizing arrays"))
                return setError();

            exp.e2 = exp.e2.expressionSemantic(sc);
            auto lc = lastComma(exp.e2);
            lc = lc.optimize(WANTvalue);
            // use slice expression when arr.length = 0 to avoid runtime call
            if(lc.op == EXP.int64 && lc.toInteger() == 0)
            {
                Expression se = new SliceExp(ale.loc, ale.e1, lc, lc);
                Expression as = new AssignExp(ale.loc, ale.e1, se);
                as = as.expressionSemantic(sc);
                auto res = Expression.combine(as, exp.e2);
                res.type = ale.type;
                return setResult(res);
            }

            // Lower to object._d_arraysetlengthTImpl!(typeof(e1))._d_arraysetlengthT{,Trace}(e1, e2)
            Expression id = new IdentifierExp(ale.loc, Id.empty);
            id = new DotIdExp(ale.loc, id, Id.object);
            auto tiargs = new Objects();
            tiargs.push(ale.e1.type);
            id = new DotTemplateInstanceExp(ale.loc, id, Id._d_arraysetlengthTImpl, tiargs);
            id = new DotIdExp(ale.loc, id, hook);
            id = id.expressionSemantic(sc);

            auto arguments = new Expressions();
            arguments.reserve(5);
            if (global.params.tracegc)
            {
                auto funcname = (sc.callsc && sc.callsc.func) ? sc.callsc.func.toPrettyChars() : sc.func.toPrettyChars();
                arguments.push(new StringExp(exp.loc, exp.loc.filename.toDString()));
                arguments.push(new IntegerExp(exp.loc, exp.loc.linnum, Type.tint32));
                arguments.push(new StringExp(exp.loc, funcname.toDString()));
            }
            arguments.push(ale.e1);
            arguments.push(exp.e2);

            Expression ce = new CallExp(ale.loc, id, arguments);
            auto res = ce.expressionSemantic(sc);
            // if (global.params.verbose)
            //     message("lowered   %s =>\n          %s", exp.toChars(), res.toChars());
            return setResult(res);
        }
        else if (auto se = exp.e1.isSliceExp())
        {
            Type tn = se.type.nextOf();
            const fun = sc.func;
            if (exp.op == EXP.assign && !tn.isMutable() &&
                // allow modifiation in module ctor, see
                // https://issues.dlang.org/show_bug.cgi?id=9884
                (!fun || (fun && !fun.isStaticCtorDeclaration())))
            {
                exp.error("slice `%s` is not mutable", se.toChars());
                return setError();
            }

            if (exp.op == EXP.assign && !tn.baseElemOf().isAssignable())
            {
                exp.error("slice `%s` is not mutable, struct `%s` has immutable members",
                    exp.e1.toChars(), tn.baseElemOf().toChars());
                result = ErrorExp.get();
                return;
            }

            // For conditional operator, both branches need conversion.
            while (se.e1.op == EXP.slice)
                se = cast(SliceExp)se.e1;
            if (se.e1.op == EXP.question && se.e1.type.toBasetype().ty == Tsarray)
            {
                se.e1 = se.e1.modifiableLvalue(sc, exp.e1);
                if (se.e1.op == EXP.error)
                    return setResult(se.e1);
            }
        }
        else
        {
            if (t1.ty == Tsarray && exp.op == EXP.assign)
            {
                Type tn = exp.e1.type.nextOf();
                if (tn && !tn.baseElemOf().isAssignable())
                {
                    exp.error("array `%s` is not mutable, struct `%s` has immutable members",
                        exp.e1.toChars(), tn.baseElemOf().toChars());
                    result = ErrorExp.get();
                    return;
                }
            }

            Expression e1x = exp.e1;

            // Try to do a decent error message with the expression
            // before it gets constant folded
            if (exp.op == EXP.assign)
                e1x = e1x.modifiableLvalue(sc, e1old);

            e1x = e1x.optimize(WANTvalue, /*keepLvalue*/ true);

            if (e1x.op == EXP.error)
            {
                result = e1x;
                return;
            }
            exp.e1 = e1x;
        }

        /* Tweak e2 based on the type of e1.
         */
        Expression e2x = exp.e2;
        Type t2 = e2x.type.toBasetype();

        // If it is a array, get the element type. Note that it may be
        // multi-dimensional.
        Type telem = t1;
        while (telem.ty == Tarray)
            telem = telem.nextOf();

        if (exp.e1.op == EXP.slice && t1.nextOf() &&
            (telem.ty != Tvoid || e2x.op == EXP.null_) &&
            e2x.implicitConvTo(t1.nextOf()))
        {
            // Check for block assignment. If it is of type void[], void[][], etc,
            // '= null' is the only allowable block assignment (Bug 7493)
            exp.memset = MemorySet.blockAssign;    // make it easy for back end to tell what this is
            e2x = e2x.implicitCastTo(sc, t1.nextOf());
            if (exp.op != EXP.blit && e2x.isLvalue() && exp.e1.checkPostblit(sc, t1.nextOf()))
                return setError();
        }
        else if (exp.e1.op == EXP.slice &&
                 (t2.ty == Tarray || t2.ty == Tsarray) &&
                 t2.nextOf().implicitConvTo(t1.nextOf()))
        {
            // Check element-wise assignment.

            /* If assigned elements number is known at compile time,
             * check the mismatch.
             */
            SliceExp se1 = cast(SliceExp)exp.e1;
            TypeSArray tsa1 = cast(TypeSArray)toStaticArrayType(se1);
            TypeSArray tsa2 = null;
            if (auto ale = e2x.isArrayLiteralExp())
                tsa2 = cast(TypeSArray)t2.nextOf().sarrayOf(ale.elements.dim);
            else if (auto se = e2x.isSliceExp())
                tsa2 = cast(TypeSArray)toStaticArrayType(se);
            else
                tsa2 = t2.isTypeSArray();

            if (tsa1 && tsa2)
            {
                uinteger_t dim1 = tsa1.dim.toInteger();
                uinteger_t dim2 = tsa2.dim.toInteger();
                if (dim1 != dim2)
                {
                    exp.error("mismatched array lengths %d and %d for assignment `%s`", cast(int)dim1, cast(int)dim2, exp.toChars());
                    return setError();
                }
            }

            if (exp.op != EXP.blit &&
                (e2x.op == EXP.slice && (cast(UnaExp)e2x).e1.isLvalue() ||
                 e2x.op == EXP.cast_ && (cast(UnaExp)e2x).e1.isLvalue() ||
                 e2x.op != EXP.slice && e2x.isLvalue()))
            {
                if (exp.e1.checkPostblit(sc, t1.nextOf()))
                    return setError();
            }

            if (0 && global.params.warnings != DiagnosticReporting.off && !global.gag && exp.op == EXP.assign &&
                e2x.op != EXP.slice && e2x.op != EXP.assign &&
                e2x.op != EXP.arrayLiteral && e2x.op != EXP.string_ &&
                !(e2x.op == EXP.add || e2x.op == EXP.min ||
                  e2x.op == EXP.mul || e2x.op == EXP.div ||
                  e2x.op == EXP.mod || e2x.op == EXP.xor ||
                  e2x.op == EXP.and || e2x.op == EXP.or ||
                  e2x.op == EXP.pow ||
                  e2x.op == EXP.tilde || e2x.op == EXP.negate))
            {
                const(char)* e1str = exp.e1.toChars();
                const(char)* e2str = e2x.toChars();
                exp.warning("explicit element-wise assignment `%s = (%s)[]` is better than `%s = %s`", e1str, e2str, e1str, e2str);
            }

            Type t2n = t2.nextOf();
            Type t1n = t1.nextOf();
            int offset;
            if (t2n.equivalent(t1n) ||
                t1n.isBaseOf(t2n, &offset) && offset == 0)
            {
                /* Allow copy of distinct qualifier elements.
                 * eg.
                 *  char[] dst;  const(char)[] src;
                 *  dst[] = src;
                 *
                 *  class C {}   class D : C {}
                 *  C[2] ca;  D[] da;
                 *  ca[] = da;
                 */
                if (isArrayOpValid(e2x))
                {
                    // Don't add CastExp to keep AST for array operations
                    e2x = e2x.copy();
                    e2x.type = exp.e1.type.constOf();
                }
                else
                    e2x = e2x.castTo(sc, exp.e1.type.constOf());
            }
            else
            {
                /* https://issues.dlang.org/show_bug.cgi?id=15778
                 * A string literal has an array type of immutable
                 * elements by default, and normally it cannot be convertible to
                 * array type of mutable elements. But for element-wise assignment,
                 * elements need to be const at best. So we should give a chance
                 * to change code unit size for polysemous string literal.
                 */
                if (e2x.op == EXP.string_)
                    e2x = e2x.implicitCastTo(sc, exp.e1.type.constOf());
                else
                    e2x = e2x.implicitCastTo(sc, exp.e1.type);
            }
            if (t1n.toBasetype.ty == Tvoid && t2n.toBasetype.ty == Tvoid)
            {
                if (!sc.intypeof && sc.func && !(sc.flags & SCOPE.debug_))
                {
                    if (sc.func.setUnsafe(false, exp.loc, "cannot copy `void[]` to `void[]` in `@safe` code"))
                        return setError();
                }
            }
        }
        else
        {
            if (0 && global.params.warnings != DiagnosticReporting.off && !global.gag && exp.op == EXP.assign &&
                t1.ty == Tarray && t2.ty == Tsarray &&
                e2x.op != EXP.slice &&
                t2.implicitConvTo(t1))
            {
                // Disallow ar[] = sa (Converted to ar[] = sa[])
                // Disallow da   = sa (Converted to da   = sa[])
                const(char)* e1str = exp.e1.toChars();
                const(char)* e2str = e2x.toChars();
                const(char)* atypestr = exp.e1.op == EXP.slice ? "element-wise" : "slice";
                exp.warning("explicit %s assignment `%s = (%s)[]` is better than `%s = %s`", atypestr, e1str, e2str, e1str, e2str);
            }
            if (exp.op == EXP.blit)
                e2x = e2x.castTo(sc, exp.e1.type);
            else
            {
                e2x = e2x.implicitCastTo(sc, exp.e1.type);

                // Fix Issue 13435: https://issues.dlang.org/show_bug.cgi?id=13435

                // If the implicit cast has failed and the assign expression is
                // the initialization of a struct member field
                if (e2x.op == EXP.error && exp.op == EXP.construct && t1.ty == Tstruct)
                {
                    scope sd = (cast(TypeStruct)t1).sym;
                    Dsymbol opAssign = search_function(sd, Id.assign);

                    // and the struct defines an opAssign
                    if (opAssign)
                    {
                        // offer more information about the cause of the problem
                        errorSupplemental(exp.loc,
                                          "`%s` is the first assignment of `%s` therefore it represents its initialization",
                                          exp.toChars(), exp.e1.toChars());
                        errorSupplemental(exp.loc,
                                          "`opAssign` methods are not used for initialization, but for subsequent assignments");
                    }
                }
            }
        }
        if (e2x.op == EXP.error)
        {
            result = e2x;
            return;
        }
        exp.e2 = e2x;
        t2 = exp.e2.type.toBasetype();

        /* Look for array operations
         */
        if ((t2.ty == Tarray || t2.ty == Tsarray) && isArrayOpValid(exp.e2))
        {
            // Look for valid array operations
            if (exp.memset != MemorySet.blockAssign &&
                exp.e1.op == EXP.slice &&
                (isUnaArrayOp(exp.e2.op) || isBinArrayOp(exp.e2.op)))
            {
                exp.type = exp.e1.type;
                if (exp.op == EXP.construct) // https://issues.dlang.org/show_bug.cgi?id=10282
                                        // tweak mutability of e1 element
                    exp.e1.type = exp.e1.type.nextOf().mutableOf().arrayOf();
                result = arrayOp(exp, sc);
                return;
            }

            // Drop invalid array operations in e2
            //  d = a[] + b[], d = (a[] + b[])[0..2], etc
            if (checkNonAssignmentArrayOp(exp.e2, exp.memset != MemorySet.blockAssign && exp.op == EXP.assign))
                return setError();

            // Remains valid array assignments
            //  d = d[], d = [1,2,3], etc
        }

        /* Don't allow assignment to classes that were allocated on the stack with:
         *      scope Class c = new Class();
         */
        if (exp.e1.op == EXP.variable && exp.op == EXP.assign)
        {
            VarExp ve = cast(VarExp)exp.e1;
            VarDeclaration vd = ve.var.isVarDeclaration();
            if (vd && vd.onstack)
            {
                assert(t1.ty == Tclass);
                exp.error("cannot rebind scope variables");
            }
        }

        if (exp.e1.op == EXP.variable && (cast(VarExp)exp.e1).var.ident == Id.ctfe)
        {
            exp.error("cannot modify compiler-generated variable `__ctfe`");
        }

        exp.type = exp.e1.type;
        assert(exp.type);
        auto res = exp.op == EXP.assign ? exp.reorderSettingAAElem(sc) : exp;
        Expression tmp;
        /* https://issues.dlang.org/show_bug.cgi?id=22366
         *
         * `reorderSettingAAElem` creates a tree of comma expressions, however,
         * `checkAssignExp` expects only AssignExps.
         */
        checkAssignEscape(sc, Expression.extractLast(res, tmp), false, false);

        if (auto ae = res.isConstructExp())
        {
            Type t1b = ae.e1.type.toBasetype();
            if (t1b.ty != Tsarray && t1b.ty != Tarray)
                return setResult(res);

            /* Do not lower Rvalues and references, as they need to be moved,
             * not copied.
             * Skip the lowering when the RHS is an array literal, as e2ir
             * already handles such cases more elegantly.
             */
            const isArrayCtor =
                (ae.e1.isSliceExp || ae.e1.type.ty == Tsarray) &&
                ae.e2.isLvalue &&
                !(ae.e1.isVarExp &&
                    ae.e1.isVarExp.var.isVarDeclaration.isReference) &&
                (ae.e2.isVarExp ||
                    ae.e2.isSliceExp ||
                    (ae.e2.type.ty == Tsarray && !ae.e2.isArrayLiteralExp)) &&
                ae.e1.type.nextOf &&
                ae.e2.type.nextOf &&
                ae.e1.type.nextOf.mutableOf.equals(ae.e2.type.nextOf.mutableOf);

            const isArraySetCtor =
                (ae.e1.isSliceExp || ae.e1.type.ty == Tsarray) &&
                ae.e2.isLvalue &&
                (ae.e2.type.ty == Tstruct || ae.e2.type.ty == Tsarray) &&
                ae.e1.type.nextOf &&
                ae.e1.type.nextOf.equivalent(ae.e2.type);

            if (isArrayCtor || isArraySetCtor)
            {
                const ts = t1b.nextOf().baseElemOf().isTypeStruct();
                if (!ts || (!ts.sym.postblit && !ts.sym.dtor))
                    return setResult(res);

                auto func = isArrayCtor ? Id._d_arrayctor : Id._d_arraysetctor;
                const other = isArrayCtor ? "other array" : "value";
                if (!verifyHookExist(exp.loc, *sc, func, "construct array with " ~ other, Id.object))
                    return setError();

                // Lower to object._d_array{,set}ctor(e1, e2)
                Expression id = new IdentifierExp(exp.loc, Id.empty);
                id = new DotIdExp(exp.loc, id, Id.object);
                id = new DotIdExp(exp.loc, id, func);

                auto arguments = new Expressions();
                arguments.push(new CastExp(ae.loc, ae.e1, ae.e1.type.nextOf.arrayOf).expressionSemantic(sc));
                if (isArrayCtor)
                {
                    arguments.push(new CastExp(ae.loc, ae.e2, ae.e2.type.nextOf.arrayOf).expressionSemantic(sc));
                    Expression ce = new CallExp(exp.loc, id, arguments);
                    res = ce.expressionSemantic(sc);
                }
                else
                {
                    Expression e0;
                    // If ae.e2 is not a variable, construct a temp variable, as _d_arraysetctor requires `ref` access
                    if (!ae.e2.isVarExp)
                    {
                        auto vd = copyToTemp(STC.scope_, "__setctor", ae.e2);
                        e0 = new DeclarationExp(vd.loc, vd).expressionSemantic(sc);
                        arguments.push(new VarExp(vd.loc, vd).expressionSemantic(sc));
                    }
                    else
                        arguments.push(ae.e2);

                    Expression ce = new CallExp(exp.loc, id, arguments);
                    res = Expression.combine(e0, ce).expressionSemantic(sc);
                }

                if (global.params.verbose)
                    message("lowered   %s =>\n          %s", exp.toChars(), res.toChars());
            }
        }

        return setResult(res);
    }

    override void visit(PowAssignExp exp)
    {
        if (exp.type)
        {
            result = exp;
            return;
        }

        Expression e = exp.op_overload(sc);
        if (e)
        {
            result = e;
            return;
        }

        if (exp.e1.checkReadModifyWrite(exp.op, exp.e2))
            return setError();

        assert(exp.e1.type && exp.e2.type);
        if (exp.e1.op == EXP.slice || exp.e1.type.ty == Tarray || exp.e1.type.ty == Tsarray)
        {
            if (checkNonAssignmentArrayOp(exp.e1))
                return setError();

            // T[] ^^= ...
            if (exp.e2.implicitConvTo(exp.e1.type.nextOf()))
            {
                // T[] ^^= T
                exp.e2 = exp.e2.castTo(sc, exp.e1.type.nextOf());
            }
            else if (Expression ex = typeCombine(exp, sc))
            {
                result = ex;
                return;
            }

            // Check element types are arithmetic
            Type tb1 = exp.e1.type.nextOf().toBasetype();
            Type tb2 = exp.e2.type.toBasetype();
            if (tb2.ty == Tarray || tb2.ty == Tsarray)
                tb2 = tb2.nextOf().toBasetype();
            if ((tb1.isintegral() || tb1.isfloating()) && (tb2.isintegral() || tb2.isfloating()))
            {
                exp.type = exp.e1.type;
                result = arrayOp(exp, sc);
                return;
            }
        }
        else
        {
            exp.e1 = exp.e1.modifiableLvalue(sc, exp.e1);
        }

        if ((exp.e1.type.isintegral() || exp.e1.type.isfloating()) && (exp.e2.type.isintegral() || exp.e2.type.isfloating()))
        {
            Expression e0 = null;
            e = exp.reorderSettingAAElem(sc);
            e = Expression.extractLast(e, e0);
            assert(e == exp);

            if (exp.e1.op == EXP.variable)
            {
                // Rewrite: e1 = e1 ^^ e2
                e = new PowExp(exp.loc, exp.e1.syntaxCopy(), exp.e2);
                e = new AssignExp(exp.loc, exp.e1, e);
            }
            else
            {
                // Rewrite: ref tmp = e1; tmp = tmp ^^ e2
                auto v = copyToTemp(STC.ref_, "__powtmp", exp.e1);
                auto de = new DeclarationExp(exp.e1.loc, v);
                auto ve = new VarExp(exp.e1.loc, v);
                e = new PowExp(exp.loc, ve, exp.e2);
                e = new AssignExp(exp.loc, new VarExp(exp.e1.loc, v), e);
                e = new CommaExp(exp.loc, de, e);
            }
            e = Expression.combine(e0, e);
            e = e.expressionSemantic(sc);
            result = e;
            return;
        }
        result = exp.incompatibleTypes();
    }

    override void visit(CatAssignExp exp)
    {
        if (exp.type)
        {
            result = exp;
            return;
        }

        //printf("CatAssignExp::semantic() %s\n", exp.toChars());
        Expression e = exp.op_overload(sc);
        if (e)
        {
            result = e;
            return;
        }

        if (SliceExp se = exp.e1.isSliceExp())
        {
            if (se.e1.type.toBasetype().ty == Tsarray)
            {
                exp.error("cannot append to static array `%s`", se.e1.type.toChars());
                return setError();
            }
        }

        exp.e1 = exp.e1.modifiableLvalue(sc, exp.e1);
        if (exp.e1.op == EXP.error)
        {
            result = exp.e1;
            return;
        }
        if (exp.e2.op == EXP.error)
        {
            result = exp.e2;
            return;
        }

        if (checkNonAssignmentArrayOp(exp.e2))
            return setError();

        Type tb1 = exp.e1.type.toBasetype();
        Type tb1next = tb1.nextOf();
        Type tb2 = exp.e2.type.toBasetype();

        /* Possibilities:
         * EXP.concatenateAssign: appending T[] to T[]
         * EXP.concatenateElemAssign: appending T to T[]
         * EXP.concatenateDcharAssign: appending dchar to T[]
         */
        if ((tb1.ty == Tarray) &&
            (tb2.ty == Tarray || tb2.ty == Tsarray) &&
            (exp.e2.implicitConvTo(exp.e1.type) ||
             (tb2.nextOf().implicitConvTo(tb1next) &&
              (tb2.nextOf().size(Loc.initial) == tb1next.size(Loc.initial)))))
        {
            // EXP.concatenateAssign
            assert(exp.op == EXP.concatenateAssign);
            if (exp.e1.checkPostblit(sc, tb1next))
                return setError();

            exp.e2 = exp.e2.castTo(sc, exp.e1.type);
        }
        else if ((tb1.ty == Tarray) && exp.e2.implicitConvTo(tb1next))
        {
            /* https://issues.dlang.org/show_bug.cgi?id=19782
             *
             * If e2 is implicitly convertible to tb1next, the conversion
             * might be done through alias this, in which case, e2 needs to
             * be modified accordingly (e2 => e2.aliasthis).
             */
            if (tb2.ty == Tstruct && (cast(TypeStruct)tb2).implicitConvToThroughAliasThis(tb1next))
                goto Laliasthis;
            if (tb2.ty == Tclass && (cast(TypeClass)tb2).implicitConvToThroughAliasThis(tb1next))
                goto Laliasthis;
            // Append element
            if (exp.e2.checkPostblit(sc, tb2))
                return setError();

            if (checkNewEscape(sc, exp.e2, false))
                return setError();

            exp = new CatElemAssignExp(exp.loc, exp.type, exp.e1, exp.e2.castTo(sc, tb1next));
            exp.e2 = doCopyOrMove(sc, exp.e2);
        }
        else if (tb1.ty == Tarray &&
                 (tb1next.ty == Tchar || tb1next.ty == Twchar) &&
                 exp.e2.type.ty != tb1next.ty &&
                 exp.e2.implicitConvTo(Type.tdchar))
        {
            // Append dchar to char[] or wchar[]
            exp = new CatDcharAssignExp(exp.loc, exp.type, exp.e1, exp.e2.castTo(sc, Type.tdchar));

            /* Do not allow appending wchar to char[] because if wchar happens
             * to be a surrogate pair, nothing good can result.
             */
        }
        else
        {
            // Try alias this on first operand
            static Expression tryAliasThisForLhs(BinAssignExp exp, Scope* sc)
            {
                AggregateDeclaration ad1 = isAggregate(exp.e1.type);
                if (!ad1 || !ad1.aliasthis)
                    return null;

                /* Rewrite (e1 op e2) as:
                 *      (e1.aliasthis op e2)
                 */
                if (isRecursiveAliasThis(exp.att1, exp.e1.type))
                    return null;
                //printf("att %s e1 = %s\n", Token.toChars(e.op), e.e1.type.toChars());
                Expression e1 = new DotIdExp(exp.loc, exp.e1, ad1.aliasthis.ident);
                BinExp be = cast(BinExp)exp.copy();
                be.e1 = e1;
                return be.trySemantic(sc);
            }

            // Try alias this on second operand
            static Expression tryAliasThisForRhs(BinAssignExp exp, Scope* sc)
            {
                AggregateDeclaration ad2 = isAggregate(exp.e2.type);
                if (!ad2 || !ad2.aliasthis)
                    return null;
                /* Rewrite (e1 op e2) as:
                 *      (e1 op e2.aliasthis)
                 */
                if (isRecursiveAliasThis(exp.att2, exp.e2.type))
                    return null;
                //printf("att %s e2 = %s\n", Token.toChars(e.op), e.e2.type.toChars());
                Expression e2 = new DotIdExp(exp.loc, exp.e2, ad2.aliasthis.ident);
                BinExp be = cast(BinExp)exp.copy();
                be.e2 = e2;
                return be.trySemantic(sc);
            }

    Laliasthis:
            result = tryAliasThisForLhs(exp, sc);
            if (result)
                return;

            result = tryAliasThisForRhs(exp, sc);
            if (result)
                return;

            exp.error("cannot append type `%s` to type `%s`", tb2.toChars(), tb1.toChars());
            return setError();
        }

        if (exp.e2.checkValue() || exp.e2.checkSharedAccess(sc))
            return setError();

        exp.type = exp.e1.type;
        auto res = exp.reorderSettingAAElem(sc);
        if (exp.op == EXP.concatenateElemAssign || exp.op == EXP.concatenateDcharAssign)
            checkAssignEscape(sc, res, false, false);
        result = res;

        if ((exp.op == EXP.concatenateAssign || exp.op == EXP.concatenateElemAssign) &&
            !(sc.flags & (SCOPE.ctfe | SCOPE.compile)))
        {
            // if aa ordering is triggered, `res` will be a CommaExp
            // and `.e2` will be the rewritten original expression.

            // `output` will point to the expression that the lowering will overwrite
            Expression* output;
            if (auto comma = res.isCommaExp())
            {
                output = &comma.e2;
                // manual cast because it could be either CatAssignExp or CatElemAssignExp
                exp = cast(CatAssignExp)comma.e2;
            }
            else
            {
                output = &result;
                exp = cast(CatAssignExp)result;
            }

            if (exp.op == EXP.concatenateAssign)
            {
                Identifier hook = global.params.tracegc ? Id._d_arrayappendTTrace : Id._d_arrayappendT;

                if (!verifyHookExist(exp.loc, *sc, hook, "appending array to arrays", Id.object))
                    return setError();

                // Lower to object._d_arrayappendT{,Trace}({file, line, funcname}, e1, e2)
                Expression id = new IdentifierExp(exp.loc, Id.empty);
                id = new DotIdExp(exp.loc, id, Id.object);
                id = new DotIdExp(exp.loc, id, hook);

                auto arguments = new Expressions();
                arguments.reserve(5);
                if (global.params.tracegc)
                {
                    auto funcname = (sc.callsc && sc.callsc.func) ? sc.callsc.func.toPrettyChars() : sc.func.toPrettyChars();
                    arguments.push(new StringExp(exp.loc, exp.loc.filename.toDString()));
                    arguments.push(new IntegerExp(exp.loc, exp.loc.linnum, Type.tint32));
                    arguments.push(new StringExp(exp.loc, funcname.toDString()));
                }

                arguments.push(exp.e1);
                arguments.push(exp.e2);
                Expression ce = new CallExp(exp.loc, id, arguments);
                *output = ce.expressionSemantic(sc);
            }
            else if (exp.op == EXP.concatenateElemAssign)
            {
                /* Do not lower concats to the indices array returned by
                 *`static foreach`, as this array is only used at compile-time.
                 */
                if (auto ve = exp.e1.isVarExp)
                {
                    import core.stdc.ctype : isdigit;
                    // The name of the indices array that static foreach loops uses.
                    // See dmd.cond.lowerNonArrayAggregate
                    enum varName = "__res";
                    const(char)[] id = ve.var.ident.toString;
                    if (ve.var.storage_class & STC.temp && id.length > varName.length &&
                        id[0 .. varName.length] == varName && id[varName.length].isdigit)
                        return;
                }

                Identifier hook = global.params.tracegc ? Id._d_arrayappendcTXTrace : Id._d_arrayappendcTX;
                if (!verifyHookExist(exp.loc, *sc, Id._d_arrayappendcTXImpl, "appending element to arrays", Id.object))
                    return setError();

                // Lower to object._d_arrayappendcTXImpl!(typeof(e1))._d_arrayappendcTX{,Trace}(e1, 1), e1[$-1]=e2
                Expression id = new IdentifierExp(exp.loc, Id.empty);
                id = new DotIdExp(exp.loc, id, Id.object);
                auto tiargs = new Objects();
                tiargs.push(exp.e1.type);
                id = new DotTemplateInstanceExp(exp.loc, id, Id._d_arrayappendcTXImpl, tiargs);
                id = new DotIdExp(exp.loc, id, hook);

                auto arguments = new Expressions();
                arguments.reserve(5);
                if (global.params.tracegc)
                {
                    auto funcname = (sc.callsc && sc.callsc.func) ? sc.callsc.func.toPrettyChars() : sc.func.toPrettyChars();
                    arguments.push(new StringExp(exp.loc, exp.loc.filename.toDString()));
                    arguments.push(new IntegerExp(exp.loc, exp.loc.linnum, Type.tint32));
                    arguments.push(new StringExp(exp.loc, funcname.toDString()));
                }

                Expression eValue1;
                Expression value1 = extractSideEffect(sc, "__appendtmp", eValue1, exp.e1);

                arguments.push(value1);
                arguments.push(new IntegerExp(exp.loc, 1, Type.tsize_t));

                Expression ce = new CallExp(exp.loc, id, arguments);

                Expression eValue2;
                Expression value2 = exp.e2;
                if (!value2.isVarExp() && !value2.isConst())
                {
                    /* Before the template hook, this check was performed in e2ir.d
                     * for expressions like `a ~= a[$-1]`. Here, $ will be modified
                     * by calling `_d_arrayappendcT`, so we need to save `a[$-1]` in
                     * a temporary variable.
                     */
                    value2 = extractSideEffect(sc, "__appendtmp", eValue2, value2, true);
                    exp.e2 = value2;

                    // `__appendtmp*` will be destroyed together with the array `exp.e1`.
                    auto vd = eValue2.isDeclarationExp().declaration.isVarDeclaration();
                    vd.storage_class |= STC.nodtor;
                }

                auto ale = new ArrayLengthExp(exp.loc, value1);
                auto elem = new IndexExp(exp.loc, value1, new MinExp(exp.loc, ale, IntegerExp.literal!1));
                auto ae = new ConstructExp(exp.loc, elem, value2);

                auto e0 = Expression.combine(ce, ae).expressionSemantic(sc);
                e0 = Expression.combine(e0, value1);
                e0 = Expression.combine(eValue1, e0);

                e0 = Expression.combine(eValue2, e0);

                *output = e0.expressionSemantic(sc);
            }
        }

    }

    override void visit(AddExp exp)
    {
        static if (LOGSEMANTIC)
        {
            printf("AddExp::semantic('%s')\n", exp.toChars());
        }
        if (exp.type)
        {
            result = exp;
            return;
        }

        if (Expression ex = binSemanticProp(exp, sc))
        {
            result = ex;
            return;
        }
        Expression e = exp.op_overload(sc);
        if (e)
        {
            result = e;
            return;
        }

        /* ImportC: convert arrays to pointers, functions to pointers to functions
         */
        exp.e1 = exp.e1.arrayFuncConv(sc);
        exp.e2 = exp.e2.arrayFuncConv(sc);

        Type tb1 = exp.e1.type.toBasetype();
        Type tb2 = exp.e2.type.toBasetype();

        bool err = false;
        if (tb1.ty == Tdelegate || tb1.isPtrToFunction())
        {
            err |= exp.e1.checkArithmetic() || exp.e1.checkSharedAccess(sc);
        }
        if (tb2.ty == Tdelegate || tb2.isPtrToFunction())
        {
            err |= exp.e2.checkArithmetic() || exp.e2.checkSharedAccess(sc);
        }
        if (err)
            return setError();

        if (tb1.ty == Tpointer && exp.e2.type.isintegral() || tb2.ty == Tpointer && exp.e1.type.isintegral())
        {
            result = scaleFactor(exp, sc);
            return;
        }

        if (tb1.ty == Tpointer && tb2.ty == Tpointer)
        {
            result = exp.incompatibleTypes();
            return;
        }

        if (Expression ex = typeCombine(exp, sc))
        {
            result = ex;
            return;
        }

        Type tb = exp.type.toBasetype();
        if (tb.ty == Tarray || tb.ty == Tsarray)
        {
            if (!isArrayOpValid(exp))
            {
                result = arrayOpInvalidError(exp);
                return;
            }
            result = exp;
            return;
        }

        tb1 = exp.e1.type.toBasetype();
        if (!target.isVectorOpSupported(tb1, exp.op, tb2))
        {
            result = exp.incompatibleTypes();
            return;
        }
        if ((tb1.isreal() && exp.e2.type.isimaginary()) || (tb1.isimaginary() && exp.e2.type.isreal()))
        {
            switch (exp.type.toBasetype().ty)
            {
            case Tfloat32:
            case Timaginary32:
                exp.type = Type.tcomplex32;
                break;

            case Tfloat64:
            case Timaginary64:
                exp.type = Type.tcomplex64;
                break;

            case Tfloat80:
            case Timaginary80:
                exp.type = Type.tcomplex80;
                break;

            default:
                assert(0);
            }
        }
        result = exp;
    }

    override void visit(MinExp exp)
    {
        static if (LOGSEMANTIC)
        {
            printf("MinExp::semantic('%s')\n", exp.toChars());
        }
        if (exp.type)
        {
            result = exp;
            return;
        }

        if (Expression ex = binSemanticProp(exp, sc))
        {
            result = ex;
            return;
        }
        Expression e = exp.op_overload(sc);
        if (e)
        {
            result = e;
            return;
        }

        /* ImportC: convert arrays to pointers, functions to pointers to functions
         */
        exp.e1 = exp.e1.arrayFuncConv(sc);
        exp.e2 = exp.e2.arrayFuncConv(sc);

        Type t1 = exp.e1.type.toBasetype();
        Type t2 = exp.e2.type.toBasetype();

        bool err = false;
        if (t1.ty == Tdelegate || t1.isPtrToFunction())
        {
            err |= exp.e1.checkArithmetic() || exp.e1.checkSharedAccess(sc);
        }
        if (t2.ty == Tdelegate || t2.isPtrToFunction())
        {
            err |= exp.e2.checkArithmetic() || exp.e2.checkSharedAccess(sc);
        }
        if (err)
            return setError();

        if (t1.ty == Tpointer)
        {
            if (t2.ty == Tpointer)
            {
                // https://dlang.org/spec/expression.html#add_expressions
                // "If both operands are pointers, and the operator is -, the pointers are
                // subtracted and the result is divided by the size of the type pointed to
                // by the operands. It is an error if the pointers point to different types."
                Type p1 = t1.nextOf();
                Type p2 = t2.nextOf();

                if (!p1.equivalent(p2))
                {
                    // Deprecation to remain for at least a year, after which this should be
                    // changed to an error
                    // See https://github.com/dlang/dmd/pull/7332
                    deprecation(exp.loc,
                        "cannot subtract pointers to different types: `%s` and `%s`.",
                        t1.toChars(), t2.toChars());
                }

                // Need to divide the result by the stride
                // Replace (ptr - ptr) with (ptr - ptr) / stride
                long stride;

                // make sure pointer types are compatible
                if (Expression ex = typeCombine(exp, sc))
                {
                    result = ex;
                    return;
                }

                exp.type = Type.tptrdiff_t;
                stride = t2.nextOf().size();
                if (stride == 0)
                {
                    e = new IntegerExp(exp.loc, 0, Type.tptrdiff_t);
                }
                else if (stride == cast(long)SIZE_INVALID)
                    e = ErrorExp.get();
                else
                {
                    e = new DivExp(exp.loc, exp, new IntegerExp(Loc.initial, stride, Type.tptrdiff_t));
                    e.type = Type.tptrdiff_t;
                }
            }
            else if (t2.isintegral())
                e = scaleFactor(exp, sc);
            else
            {
                exp.error("can't subtract `%s` from pointer", t2.toChars());
                e = ErrorExp.get();
            }
            result = e;
            return;
        }
        if (t2.ty == Tpointer)
        {
            exp.type = exp.e2.type;
            exp.error("can't subtract pointer from `%s`", exp.e1.type.toChars());
            return setError();
        }

        if (Expression ex = typeCombine(exp, sc))
        {
            result = ex;
            return;
        }

        Type tb = exp.type.toBasetype();
        if (tb.ty == Tarray || tb.ty == Tsarray)
        {
            if (!isArrayOpValid(exp))
            {
                result = arrayOpInvalidError(exp);
                return;
            }
            result = exp;
            return;
        }

        t1 = exp.e1.type.toBasetype();
        t2 = exp.e2.type.toBasetype();
        if (!target.isVectorOpSupported(t1, exp.op, t2))
        {
            result = exp.incompatibleTypes();
            return;
        }
        if ((t1.isreal() && t2.isimaginary()) || (t1.isimaginary() && t2.isreal()))
        {
            switch (exp.type.ty)
            {
            case Tfloat32:
            case Timaginary32:
                exp.type = Type.tcomplex32;
                break;

            case Tfloat64:
            case Timaginary64:
                exp.type = Type.tcomplex64;
                break;

            case Tfloat80:
            case Timaginary80:
                exp.type = Type.tcomplex80;
                break;

            default:
                assert(0);
            }
        }
        result = exp;
        return;
    }

    override void visit(CatExp exp)
    {
        // https://dlang.org/spec/expression.html#cat_expressions
        //printf("CatExp.semantic() %s\n", toChars());
        if (exp.type)
        {
            result = exp;
            return;
        }

        if (Expression ex = binSemanticProp(exp, sc))
        {
            result = ex;
            return;
        }
        Expression e = exp.op_overload(sc);
        if (e)
        {
            result = e;
            return;
        }

        Type tb1 = exp.e1.type.toBasetype();
        Type tb2 = exp.e2.type.toBasetype();

        auto f1 = checkNonAssignmentArrayOp(exp.e1);
        auto f2 = checkNonAssignmentArrayOp(exp.e2);
        if (f1 || f2)
            return setError();

        Type tb1next = tb1.nextOf();
        Type tb2next = tb2.nextOf();

        // Check for: array ~ array
        if (tb1next && tb2next && (tb1next.implicitConvTo(tb2next) >= MATCH.constant || tb2next.implicitConvTo(tb1next) >= MATCH.constant || exp.e1.op == EXP.arrayLiteral && exp.e1.implicitConvTo(tb2) || exp.e2.op == EXP.arrayLiteral && exp.e2.implicitConvTo(tb1)))
        {
            /* https://issues.dlang.org/show_bug.cgi?id=9248
             * Here to avoid the case of:
             *    void*[] a = [cast(void*)1];
             *    void*[] b = [cast(void*)2];
             *    a ~ b;
             * becoming:
             *    a ~ [cast(void*)b];
             */

            /* https://issues.dlang.org/show_bug.cgi?id=14682
             * Also to avoid the case of:
             *    int[][] a;
             *    a ~ [];
             * becoming:
             *    a ~ cast(int[])[];
             */
            goto Lpeer;
        }

        // Check for: array ~ element
        if ((tb1.ty == Tsarray || tb1.ty == Tarray) && tb2.ty != Tvoid)
        {
            if (exp.e1.op == EXP.arrayLiteral)
            {
                exp.e2 = doCopyOrMove(sc, exp.e2);
                // https://issues.dlang.org/show_bug.cgi?id=14686
                // Postblit call appears in AST, and this is
                // finally translated  to an ArrayLiteralExp in below optimize().
            }
            else if (exp.e1.op == EXP.string_)
            {
                // No postblit call exists on character (integer) value.
            }
            else
            {
                if (exp.e2.checkPostblit(sc, tb2))
                    return setError();
                // Postblit call will be done in runtime helper function
            }

            if (exp.e1.op == EXP.arrayLiteral && exp.e1.implicitConvTo(tb2.arrayOf()))
            {
                exp.e1 = exp.e1.implicitCastTo(sc, tb2.arrayOf());
                exp.type = tb2.arrayOf();
                goto L2elem;
            }
            if (exp.e2.implicitConvTo(tb1next) >= MATCH.convert)
            {
                exp.e2 = exp.e2.implicitCastTo(sc, tb1next);
                exp.type = tb1next.arrayOf();
            L2elem:
                if (tb2.ty == Tarray || tb2.ty == Tsarray)
                {
                    // Make e2 into [e2]
                    exp.e2 = new ArrayLiteralExp(exp.e2.loc, exp.type, exp.e2);
                }
                else if (checkNewEscape(sc, exp.e2, false))
                    return setError();
                result = exp.optimize(WANTvalue);
                return;
            }
        }
        // Check for: element ~ array
        if ((tb2.ty == Tsarray || tb2.ty == Tarray) && tb1.ty != Tvoid)
        {
            if (exp.e2.op == EXP.arrayLiteral)
            {
                exp.e1 = doCopyOrMove(sc, exp.e1);
            }
            else if (exp.e2.op == EXP.string_)
            {
            }
            else
            {
                if (exp.e1.checkPostblit(sc, tb1))
                    return setError();
            }

            if (exp.e2.op == EXP.arrayLiteral && exp.e2.implicitConvTo(tb1.arrayOf()))
            {
                exp.e2 = exp.e2.implicitCastTo(sc, tb1.arrayOf());
                exp.type = tb1.arrayOf();
                goto L1elem;
            }
            if (exp.e1.implicitConvTo(tb2next) >= MATCH.convert)
            {
                exp.e1 = exp.e1.implicitCastTo(sc, tb2next);
                exp.type = tb2next.arrayOf();
            L1elem:
                if (tb1.ty == Tarray || tb1.ty == Tsarray)
                {
                    // Make e1 into [e1]
                    exp.e1 = new ArrayLiteralExp(exp.e1.loc, exp.type, exp.e1);
                }
                else if (checkNewEscape(sc, exp.e1, false))
                    return setError();
                result = exp.optimize(WANTvalue);
                return;
            }
        }

    Lpeer:
        if ((tb1.ty == Tsarray || tb1.ty == Tarray) && (tb2.ty == Tsarray || tb2.ty == Tarray) && (tb1next.mod || tb2next.mod) && (tb1next.mod != tb2next.mod))
        {
            Type t1 = tb1next.mutableOf().constOf().arrayOf();
            Type t2 = tb2next.mutableOf().constOf().arrayOf();
            if (exp.e1.op == EXP.string_ && !(cast(StringExp)exp.e1).committed)
                exp.e1.type = t1;
            else
                exp.e1 = exp.e1.castTo(sc, t1);
            if (exp.e2.op == EXP.string_ && !(cast(StringExp)exp.e2).committed)
                exp.e2.type = t2;
            else
                exp.e2 = exp.e2.castTo(sc, t2);
        }

        if (Expression ex = typeCombine(exp, sc))
        {
            result = ex;
            return;
        }
        exp.type = exp.type.toHeadMutable();

        Type tb = exp.type.toBasetype();
        if (tb.ty == Tsarray)
            exp.type = tb.nextOf().arrayOf();
        if (exp.type.ty == Tarray && tb1next && tb2next && tb1next.mod != tb2next.mod)
        {
            exp.type = exp.type.nextOf().toHeadMutable().arrayOf();
        }
        if (Type tbn = tb.nextOf())
        {
            if (exp.checkPostblit(sc, tbn))
                return setError();
        }
        Type t1 = exp.e1.type.toBasetype();
        Type t2 = exp.e2.type.toBasetype();
        if ((t1.ty == Tarray || t1.ty == Tsarray) &&
            (t2.ty == Tarray || t2.ty == Tsarray))
        {
            // Normalize to ArrayLiteralExp or StringExp as far as possible
            e = exp.optimize(WANTvalue);
        }
        else
        {
            //printf("(%s) ~ (%s)\n", e1.toChars(), e2.toChars());
            result = exp.incompatibleTypes();
            return;
        }

        result = e;
    }

    override void visit(MulExp exp)
    {
        version (none)
        {
            printf("MulExp::semantic() %s\n", exp.toChars());
        }
        if (exp.type)
        {
            result = exp;
            return;
        }

        if (Expression ex = binSemanticProp(exp, sc))
        {
            result = ex;
            return;
        }
        Expression e = exp.op_overload(sc);
        if (e)
        {
            result = e;
            return;
        }

        if (Expression ex = typeCombine(exp, sc))
        {
            result = ex;
            return;
        }

        Type tb = exp.type.toBasetype();
        if (tb.ty == Tarray || tb.ty == Tsarray)
        {
            if (!isArrayOpValid(exp))
            {
                result = arrayOpInvalidError(exp);
                return;
            }
            result = exp;
            return;
        }

        if (exp.checkArithmeticBin() || exp.checkSharedAccessBin(sc))
            return setError();

        if (exp.type.isfloating())
        {
            Type t1 = exp.e1.type;
            Type t2 = exp.e2.type;

            if (t1.isreal())
            {
                exp.type = t2;
            }
            else if (t2.isreal())
            {
                exp.type = t1;
            }
            else if (t1.isimaginary())
            {
                if (t2.isimaginary())
                {
                    switch (t1.toBasetype().ty)
                    {
                    case Timaginary32:
                        exp.type = Type.tfloat32;
                        break;

                    case Timaginary64:
                        exp.type = Type.tfloat64;
                        break;

                    case Timaginary80:
                        exp.type = Type.tfloat80;
                        break;

                    default:
                        assert(0);
                    }

                    // iy * iv = -yv
                    exp.e1.type = exp.type;
                    exp.e2.type = exp.type;
                    e = new NegExp(exp.loc, exp);
                    e = e.expressionSemantic(sc);
                    result = e;
                    return;
                }
                else
                    exp.type = t2; // t2 is complex
            }
            else if (t2.isimaginary())
            {
                exp.type = t1; // t1 is complex
            }
        }
        else if (!target.isVectorOpSupported(tb, exp.op, exp.e2.type.toBasetype()))
        {
            result = exp.incompatibleTypes();
            return;
        }
        result = exp;
    }

    override void visit(DivExp exp)
    {
        if (exp.type)
        {
            result = exp;
            return;
        }

        if (Expression ex = binSemanticProp(exp, sc))
        {
            result = ex;
            return;
        }
        Expression e = exp.op_overload(sc);
        if (e)
        {
            result = e;
            return;
        }

        if (Expression ex = typeCombine(exp, sc))
        {
            result = ex;
            return;
        }

        Type tb = exp.type.toBasetype();
        if (tb.ty == Tarray || tb.ty == Tsarray)
        {
            if (!isArrayOpValid(exp))
            {
                result = arrayOpInvalidError(exp);
                return;
            }
            result = exp;
            return;
        }

        if (exp.checkArithmeticBin() || exp.checkSharedAccessBin(sc))
            return setError();

        if (exp.type.isfloating())
        {
            Type t1 = exp.e1.type;
            Type t2 = exp.e2.type;

            if (t1.isreal())
            {
                exp.type = t2;
                if (t2.isimaginary())
                {
                    // x/iv = i(-x/v)
                    exp.e2.type = t1;
                    e = new NegExp(exp.loc, exp);
                    e = e.expressionSemantic(sc);
                    result = e;
                    return;
                }
            }
            else if (t2.isreal())
            {
                exp.type = t1;
            }
            else if (t1.isimaginary())
            {
                if (t2.isimaginary())
                {
                    switch (t1.toBasetype().ty)
                    {
                    case Timaginary32:
                        exp.type = Type.tfloat32;
                        break;

                    case Timaginary64:
                        exp.type = Type.tfloat64;
                        break;

                    case Timaginary80:
                        exp.type = Type.tfloat80;
                        break;

                    default:
                        assert(0);
                    }
                }
                else
                    exp.type = t2; // t2 is complex
            }
            else if (t2.isimaginary())
            {
                exp.type = t1; // t1 is complex
            }
        }
        else if (!target.isVectorOpSupported(tb, exp.op, exp.e2.type.toBasetype()))
        {
            result = exp.incompatibleTypes();
            return;
        }
        result = exp;
    }

    override void visit(ModExp exp)
    {
        if (exp.type)
        {
            result = exp;
            return;
        }

        if (Expression ex = binSemanticProp(exp, sc))
        {
            result = ex;
            return;
        }
        Expression e = exp.op_overload(sc);
        if (e)
        {
            result = e;
            return;
        }

        if (Expression ex = typeCombine(exp, sc))
        {
            result = ex;
            return;
        }

        Type tb = exp.type.toBasetype();
        if (tb.ty == Tarray || tb.ty == Tsarray)
        {
            if (!isArrayOpValid(exp))
            {
                result = arrayOpInvalidError(exp);
                return;
            }
            result = exp;
            return;
        }
        if (!target.isVectorOpSupported(tb, exp.op, exp.e2.type.toBasetype()))
        {
            result = exp.incompatibleTypes();
            return;
        }

        if (exp.checkArithmeticBin() || exp.checkSharedAccessBin(sc))
            return setError();

        if (exp.type.isfloating())
        {
            exp.type = exp.e1.type;
            if (exp.e2.type.iscomplex())
            {
                exp.error("cannot perform modulo complex arithmetic");
                return setError();
            }
        }
        result = exp;
    }

    override void visit(PowExp exp)
    {
        if (exp.type)
        {
            result = exp;
            return;
        }

        //printf("PowExp::semantic() %s\n", toChars());
        if (Expression ex = binSemanticProp(exp, sc))
        {
            result = ex;
            return;
        }
        Expression e = exp.op_overload(sc);
        if (e)
        {
            result = e;
            return;
        }

        if (Expression ex = typeCombine(exp, sc))
        {
            result = ex;
            return;
        }

        Type tb = exp.type.toBasetype();
        if (tb.ty == Tarray || tb.ty == Tsarray)
        {
            if (!isArrayOpValid(exp))
            {
                result = arrayOpInvalidError(exp);
                return;
            }
            result = exp;
            return;
        }

        if (exp.checkArithmeticBin() || exp.checkSharedAccessBin(sc))
            return setError();

        if (!target.isVectorOpSupported(tb, exp.op, exp.e2.type.toBasetype()))
        {
            result = exp.incompatibleTypes();
            return;
        }

        // First, attempt to fold the expression.
        e = exp.optimize(WANTvalue);
        if (e.op != EXP.pow)
        {
            e = e.expressionSemantic(sc);
            result = e;
            return;
        }

        Module mmath = loadStdMath();
        if (!mmath)
        {
            e.error("`%s` requires `std.math` for `^^` operators", e.toChars());
            return setError();
        }
        e = new ScopeExp(exp.loc, mmath);

        if (exp.e2.op == EXP.float64 && exp.e2.toReal() == CTFloat.half)
        {
            // Replace e1 ^^ 0.5 with .std.math.sqrt(e1)
            e = new CallExp(exp.loc, new DotIdExp(exp.loc, e, Id._sqrt), exp.e1);
        }
        else
        {
            // Replace e1 ^^ e2 with .std.math.pow(e1, e2)
            e = new CallExp(exp.loc, new DotIdExp(exp.loc, e, Id._pow), exp.e1, exp.e2);
        }
        e = e.expressionSemantic(sc);
        result = e;
        return;
    }

    override void visit(ShlExp exp)
    {
        //printf("ShlExp::semantic(), type = %p\n", type);
        if (exp.type)
        {
            result = exp;
            return;
        }

        if (Expression ex = binSemanticProp(exp, sc))
        {
            result = ex;
            return;
        }
        Expression e = exp.op_overload(sc);
        if (e)
        {
            result = e;
            return;
        }

        if (exp.checkIntegralBin() || exp.checkSharedAccessBin(sc))
            return setError();

        if (!target.isVectorOpSupported(exp.e1.type.toBasetype(), exp.op, exp.e2.type.toBasetype()))
        {
            result = exp.incompatibleTypes();
            return;
        }
        exp.e1 = integralPromotions(exp.e1, sc);
        if (exp.e2.type.toBasetype().ty != Tvector)
            exp.e2 = exp.e2.castTo(sc, Type.tshiftcnt);

        exp.type = exp.e1.type;
        result = exp;
    }

    override void visit(ShrExp exp)
    {
        if (exp.type)
        {
            result = exp;
            return;
        }

        if (Expression ex = binSemanticProp(exp, sc))
        {
            result = ex;
            return;
        }
        Expression e = exp.op_overload(sc);
        if (e)
        {
            result = e;
            return;
        }

        if (exp.checkIntegralBin() || exp.checkSharedAccessBin(sc))
            return setError();

        if (!target.isVectorOpSupported(exp.e1.type.toBasetype(), exp.op, exp.e2.type.toBasetype()))
        {
            result = exp.incompatibleTypes();
            return;
        }
        exp.e1 = integralPromotions(exp.e1, sc);
        if (exp.e2.type.toBasetype().ty != Tvector)
            exp.e2 = exp.e2.castTo(sc, Type.tshiftcnt);

        exp.type = exp.e1.type;
        result = exp;
    }

    override void visit(UshrExp exp)
    {
        if (exp.type)
        {
            result = exp;
            return;
        }

        if (Expression ex = binSemanticProp(exp, sc))
        {
            result = ex;
            return;
        }
        Expression e = exp.op_overload(sc);
        if (e)
        {
            result = e;
            return;
        }

        if (exp.checkIntegralBin() || exp.checkSharedAccessBin(sc))
            return setError();

        if (!target.isVectorOpSupported(exp.e1.type.toBasetype(), exp.op, exp.e2.type.toBasetype()))
        {
            result = exp.incompatibleTypes();
            return;
        }
        exp.e1 = integralPromotions(exp.e1, sc);
        if (exp.e2.type.toBasetype().ty != Tvector)
            exp.e2 = exp.e2.castTo(sc, Type.tshiftcnt);

        exp.type = exp.e1.type;
        result = exp;
    }

    override void visit(AndExp exp)
    {
        if (exp.type)
        {
            result = exp;
            return;
        }

        if (Expression ex = binSemanticProp(exp, sc))
        {
            result = ex;
            return;
        }
        Expression e = exp.op_overload(sc);
        if (e)
        {
            result = e;
            return;
        }

        if (exp.e1.type.toBasetype().ty == Tbool && exp.e2.type.toBasetype().ty == Tbool)
        {
            exp.type = exp.e1.type;
            result = exp;
            return;
        }

        if (Expression ex = typeCombine(exp, sc))
        {
            result = ex;
            return;
        }

        Type tb = exp.type.toBasetype();
        if (tb.ty == Tarray || tb.ty == Tsarray)
        {
            if (!isArrayOpValid(exp))
            {
                result = arrayOpInvalidError(exp);
                return;
            }
            result = exp;
            return;
        }
        if (!target.isVectorOpSupported(tb, exp.op, exp.e2.type.toBasetype()))
        {
            result = exp.incompatibleTypes();
            return;
        }
        if (exp.checkIntegralBin() || exp.checkSharedAccessBin(sc))
            return setError();

        result = exp;
    }

    override void visit(OrExp exp)
    {
        if (exp.type)
        {
            result = exp;
            return;
        }

        if (Expression ex = binSemanticProp(exp, sc))
        {
            result = ex;
            return;
        }
        Expression e = exp.op_overload(sc);
        if (e)
        {
            result = e;
            return;
        }

        if (exp.e1.type.toBasetype().ty == Tbool && exp.e2.type.toBasetype().ty == Tbool)
        {
            exp.type = exp.e1.type;
            result = exp;
            return;
        }

        if (Expression ex = typeCombine(exp, sc))
        {
            result = ex;
            return;
        }

        Type tb = exp.type.toBasetype();
        if (tb.ty == Tarray || tb.ty == Tsarray)
        {
            if (!isArrayOpValid(exp))
            {
                result = arrayOpInvalidError(exp);
                return;
            }
            result = exp;
            return;
        }
        if (!target.isVectorOpSupported(tb, exp.op, exp.e2.type.toBasetype()))
        {
            result = exp.incompatibleTypes();
            return;
        }
        if (exp.checkIntegralBin() || exp.checkSharedAccessBin(sc))
            return setError();

        result = exp;
    }

    override void visit(XorExp exp)
    {
        if (exp.type)
        {
            result = exp;
            return;
        }

        if (Expression ex = binSemanticProp(exp, sc))
        {
            result = ex;
            return;
        }
        Expression e = exp.op_overload(sc);
        if (e)
        {
            result = e;
            return;
        }

        if (exp.e1.type.toBasetype().ty == Tbool && exp.e2.type.toBasetype().ty == Tbool)
        {
            exp.type = exp.e1.type;
            result = exp;
            return;
        }

        if (Expression ex = typeCombine(exp, sc))
        {
            result = ex;
            return;
        }

        Type tb = exp.type.toBasetype();
        if (tb.ty == Tarray || tb.ty == Tsarray)
        {
            if (!isArrayOpValid(exp))
            {
                result = arrayOpInvalidError(exp);
                return;
            }
            result = exp;
            return;
        }
        if (!target.isVectorOpSupported(tb, exp.op, exp.e2.type.toBasetype()))
        {
            result = exp.incompatibleTypes();
            return;
        }
        if (exp.checkIntegralBin() || exp.checkSharedAccessBin(sc))
            return setError();

        result = exp;
    }

    override void visit(LogicalExp exp)
    {
        static if (LOGSEMANTIC)
        {
            printf("LogicalExp::semantic() %s\n", exp.toChars());
        }

        if (exp.type)
        {
            result = exp;
            return;
        }

        exp.setNoderefOperands();

        Expression e1x = exp.e1.expressionSemantic(sc);

        // for static alias this: https://issues.dlang.org/show_bug.cgi?id=17684
        if (e1x.op == EXP.type)
            e1x = resolveAliasThis(sc, e1x);

        e1x = resolveProperties(sc, e1x);
        e1x = e1x.toBoolean(sc);

        if (sc.flags & SCOPE.condition)
        {
            /* If in static if, don't evaluate e2 if we don't have to.
             */
            e1x = e1x.optimize(WANTvalue);
            if (e1x.toBool().hasValue(exp.op == EXP.orOr))
            {
                if (sc.flags & SCOPE.Cfile)
                    result = new IntegerExp(exp.op == EXP.orOr);
                else
                    result = IntegerExp.createBool(exp.op == EXP.orOr);
                return;
            }
        }

        CtorFlow ctorflow = sc.ctorflow.clone();
        Expression e2x = exp.e2.expressionSemantic(sc);
        sc.merge(exp.loc, ctorflow);
        ctorflow.freeFieldinit();

        // for static alias this: https://issues.dlang.org/show_bug.cgi?id=17684
        if (e2x.op == EXP.type)
            e2x = resolveAliasThis(sc, e2x);

        e2x = resolveProperties(sc, e2x);

        auto f1 = checkNonAssignmentArrayOp(e1x);
        auto f2 = checkNonAssignmentArrayOp(e2x);
        if (f1 || f2)
            return setError();

        // Unless the right operand is 'void', the expression is converted to 'bool'.
        if (e2x.type.ty != Tvoid)
            e2x = e2x.toBoolean(sc);

        if (e2x.op == EXP.type || e2x.op == EXP.scope_)
        {
            exp.error("`%s` is not an expression", exp.e2.toChars());
            return setError();
        }
        if (e1x.op == EXP.error || e1x.type.ty == Tnoreturn)
        {
            result = e1x;
            return;
        }
        if (e2x.op == EXP.error)
        {
            result = e2x;
            return;
        }

        // The result type is 'bool', unless the right operand has type 'void'.
        if (e2x.type.ty == Tvoid)
            exp.type = Type.tvoid;
        else
            exp.type = (sc && sc.flags & SCOPE.Cfile) ? Type.tint32 : Type.tbool;

        exp.e1 = e1x;
        exp.e2 = e2x;
        result = exp;
    }


    override void visit(CmpExp exp)
    {
        static if (LOGSEMANTIC)
        {
            printf("CmpExp::semantic('%s')\n", exp.toChars());
        }
        if (exp.type)
        {
            result = exp;
            return;
        }

        exp.setNoderefOperands();

        if (Expression ex = binSemanticProp(exp, sc))
        {
            result = ex;
            return;
        }
        Type t1 = exp.e1.type.toBasetype();
        Type t2 = exp.e2.type.toBasetype();
        if (t1.ty == Tclass && exp.e2.op == EXP.null_ || t2.ty == Tclass && exp.e1.op == EXP.null_)
        {
            exp.error("do not use `null` when comparing class types");
            return setError();
        }


        EXP cmpop = exp.op;
        if (auto e = exp.op_overload(sc, &cmpop))
        {
            if (!e.type.isscalar() && e.type.equals(exp.e1.type))
            {
                exp.error("recursive `opCmp` expansion");
                return setError();
            }
            if (e.op == EXP.call)
            {

                if (t1.ty == Tclass && t2.ty == Tclass)
                {
                    // Lower to object.__cmp(e1, e2)
                    Expression cl = new IdentifierExp(exp.loc, Id.empty);
                    cl = new DotIdExp(exp.loc, cl, Id.object);
                    cl = new DotIdExp(exp.loc, cl, Id.__cmp);
                    cl = cl.expressionSemantic(sc);

                    auto arguments = new Expressions();
                    // Check if op_overload found a better match by calling e2.opCmp(e1)
                    // If the operands were swapped, then the result must be reversed
                    // e1.opCmp(e2) == -e2.opCmp(e1)
                    // cmpop takes care of this
                    if (exp.op == cmpop)
                    {
                        arguments.push(exp.e1);
                        arguments.push(exp.e2);
                    }
                    else
                    {
                        // Use better match found by op_overload
                        arguments.push(exp.e2);
                        arguments.push(exp.e1);
                    }

                    cl = new CallExp(exp.loc, cl, arguments);
                    cl = new CmpExp(cmpop, exp.loc, cl, new IntegerExp(0));
                    result = cl.expressionSemantic(sc);
                    return;
                }

                e = new CmpExp(cmpop, exp.loc, e, IntegerExp.literal!0);
                e = e.expressionSemantic(sc);
            }
            result = e;
            return;
        }


        if (Expression ex = typeCombine(exp, sc))
        {
            result = ex;
            return;
        }

        auto f1 = checkNonAssignmentArrayOp(exp.e1);
        auto f2 = checkNonAssignmentArrayOp(exp.e2);
        if (f1 || f2)
            return setError();

        exp.type = (sc && sc.flags & SCOPE.Cfile) ? Type.tint32 : Type.tbool;

        // Special handling for array comparisons
        Expression arrayLowering = null;
        t1 = exp.e1.type.toBasetype();
        t2 = exp.e2.type.toBasetype();
        if ((t1.ty == Tarray || t1.ty == Tsarray || t1.ty == Tpointer) && (t2.ty == Tarray || t2.ty == Tsarray || t2.ty == Tpointer))
        {
            Type t1next = t1.nextOf();
            Type t2next = t2.nextOf();
            if (t1next.implicitConvTo(t2next) < MATCH.constant && t2next.implicitConvTo(t1next) < MATCH.constant && (t1next.ty != Tvoid && t2next.ty != Tvoid))
            {
                exp.error("array comparison type mismatch, `%s` vs `%s`", t1next.toChars(), t2next.toChars());
                return setError();
            }
            if ((t1.ty == Tarray || t1.ty == Tsarray) && (t2.ty == Tarray || t2.ty == Tsarray))
            {
                if (!verifyHookExist(exp.loc, *sc, Id.__cmp, "comparing arrays"))
                    return setError();

                // Lower to object.__cmp(e1, e2)
                Expression al = new IdentifierExp(exp.loc, Id.empty);
                al = new DotIdExp(exp.loc, al, Id.object);
                al = new DotIdExp(exp.loc, al, Id.__cmp);
                al = al.expressionSemantic(sc);

                auto arguments = new Expressions(2);
                (*arguments)[0] = exp.e1;
                (*arguments)[1] = exp.e2;

                al = new CallExp(exp.loc, al, arguments);
                al = new CmpExp(exp.op, exp.loc, al, IntegerExp.literal!0);

                arrayLowering = al;
            }
        }
        else if (t1.ty == Tstruct || t2.ty == Tstruct || (t1.ty == Tclass && t2.ty == Tclass))
        {
            if (t2.ty == Tstruct)
                exp.error("need member function `opCmp()` for %s `%s` to compare", t2.toDsymbol(sc).kind(), t2.toChars());
            else
                exp.error("need member function `opCmp()` for %s `%s` to compare", t1.toDsymbol(sc).kind(), t1.toChars());
            return setError();
        }
        else if (t1.iscomplex() || t2.iscomplex())
        {
            exp.error("compare not defined for complex operands");
            return setError();
        }
        else if (t1.ty == Taarray || t2.ty == Taarray)
        {
            exp.error("`%s` is not defined for associative arrays", EXPtoString(exp.op).ptr);
            return setError();
        }
        else if (!target.isVectorOpSupported(t1, exp.op, t2))
        {
            result = exp.incompatibleTypes();
            return;
        }
        else
        {
            bool r1 = exp.e1.checkValue() || exp.e1.checkSharedAccess(sc);
            bool r2 = exp.e2.checkValue() || exp.e2.checkSharedAccess(sc);
            if (r1 || r2)
                return setError();
        }

        //printf("CmpExp: %s, type = %s\n", e.toChars(), e.type.toChars());
        if (arrayLowering)
        {
            arrayLowering = arrayLowering.expressionSemantic(sc);
            result = arrayLowering;
            return;
        }
        result = exp;
        return;
    }

    override void visit(InExp exp)
    {
        if (exp.type)
        {
            result = exp;
            return;
        }

        if (Expression ex = binSemanticProp(exp, sc))
        {
            result = ex;
            return;
        }
        Expression e = exp.op_overload(sc);
        if (e)
        {
            result = e;
            return;
        }

        Type t2b = exp.e2.type.toBasetype();
        switch (t2b.ty)
        {
        case Taarray:
            {
                TypeAArray ta = cast(TypeAArray)t2b;

                // Special handling for array keys
                if (!arrayTypeCompatibleWithoutCasting(exp.e1.type, ta.index))
                {
                    // Convert key to type of key
                    exp.e1 = exp.e1.implicitCastTo(sc, ta.index);
                }

                semanticTypeInfo(sc, ta.index);

                // Return type is pointer to value
                exp.type = ta.nextOf().pointerTo();
                break;
            }

        case Terror:
            return setError();

        default:
            result = exp.incompatibleTypes();
            return;
        }
        result = exp;
    }

    override void visit(RemoveExp e)
    {
        if (Expression ex = binSemantic(e, sc))
        {
            result = ex;
            return;
        }
        result = e;
    }

    override void visit(EqualExp exp)
    {
        //printf("EqualExp::semantic('%s')\n", exp.toChars());
        if (exp.type)
        {
            result = exp;
            return;
        }

        exp.setNoderefOperands();

        if (auto e = binSemanticProp(exp, sc))
        {
            result = e;
            return;
        }
        if (exp.e1.op == EXP.type || exp.e2.op == EXP.type)
        {
            /* https://issues.dlang.org/show_bug.cgi?id=12520
             * empty tuples are represented as types so special cases are added
             * so that they can be compared for equality with tuples of values.
             */
            static auto extractTypeTupAndExpTup(Expression e)
            {
                static struct Result { bool ttEmpty; bool te; }
                auto tt = e.op == EXP.type ? e.isTypeExp().type.isTypeTuple() : null;
                return Result(tt && (!tt.arguments || !tt.arguments.dim), e.isTupleExp() !is null);
            }
            auto tups1 = extractTypeTupAndExpTup(exp.e1);
            auto tups2 = extractTypeTupAndExpTup(exp.e2);
            // AliasSeq!() == AliasSeq!(<at least a value>)
            if (tups1.ttEmpty && tups2.te)
            {
                result = IntegerExp.createBool(exp.op != EXP.equal);
                return;
            }
            // AliasSeq!(<at least a value>) == AliasSeq!()
            else if (tups1.te && tups2.ttEmpty)
            {
                result = IntegerExp.createBool(exp.op != EXP.equal);
                return;
            }
            // AliasSeq!() == AliasSeq!()
            else if (tups1.ttEmpty && tups2.ttEmpty)
            {
                result = IntegerExp.createBool(exp.op == EXP.equal);
                return;
            }
            // otherwise, two types are really not comparable
            result = exp.incompatibleTypes();
            return;
        }

        {
            auto t1 = exp.e1.type;
            auto t2 = exp.e2.type;
            if (t1.ty == Tenum && t2.ty == Tenum && !t1.equivalent(t2))
                exp.error("comparison between different enumeration types `%s` and `%s`; If this behavior is intended consider using `std.conv.asOriginalType`",
                    t1.toChars(), t2.toChars());
        }

        /* Before checking for operator overloading, check to see if we're
         * comparing the addresses of two statics. If so, we can just see
         * if they are the same symbol.
         */
        if (exp.e1.op == EXP.address && exp.e2.op == EXP.address)
        {
            AddrExp ae1 = cast(AddrExp)exp.e1;
            AddrExp ae2 = cast(AddrExp)exp.e2;
            if (ae1.e1.op == EXP.variable && ae2.e1.op == EXP.variable)
            {
                VarExp ve1 = cast(VarExp)ae1.e1;
                VarExp ve2 = cast(VarExp)ae2.e1;
                if (ve1.var == ve2.var)
                {
                    // They are the same, result is 'true' for ==, 'false' for !=
                    result = IntegerExp.createBool(exp.op == EXP.equal);
                    return;
                }
            }
        }

        Type t1 = exp.e1.type.toBasetype();
        Type t2 = exp.e2.type.toBasetype();

        // Indicates whether the comparison of the 2 specified array types
        // requires an object.__equals() lowering.
        static bool needsDirectEq(Type t1, Type t2, Scope* sc)
        {
            Type t1n = t1.nextOf().toBasetype();
            Type t2n = t2.nextOf().toBasetype();
            if ((t1n.ty.isSomeChar && t2n.ty.isSomeChar) ||
                (t1n.ty == Tvoid || t2n.ty == Tvoid))
            {
                return false;
            }
            if (t1n.constOf() != t2n.constOf())
                return true;

            Type t = t1n;
            while (t.toBasetype().nextOf())
                t = t.nextOf().toBasetype();
            if (auto ts = t.isTypeStruct())
            {
                // semanticTypeInfo() makes sure hasIdentityEquals has been computed
                if (global.params.useTypeInfo && Type.dtypeinfo)
                    semanticTypeInfo(sc, ts);

                return ts.sym.hasIdentityEquals; // has custom opEquals
            }

            return false;
        }

        if (auto e = exp.op_overload(sc))
        {
            result = e;
            return;
        }


        const isArrayComparison = (t1.ty == Tarray || t1.ty == Tsarray) &&
                                  (t2.ty == Tarray || t2.ty == Tsarray);
        const needsArrayLowering = isArrayComparison && needsDirectEq(t1, t2, sc);

        if (!needsArrayLowering)
        {
            if (auto e = typeCombine(exp, sc))
            {
                result = e;
                return;
            }
        }

        auto f1 = checkNonAssignmentArrayOp(exp.e1);
        auto f2 = checkNonAssignmentArrayOp(exp.e2);
        if (f1 || f2)
            return setError();

        exp.type = (sc && sc.flags & SCOPE.Cfile) ? Type.tint32 : Type.tbool;

        if (!isArrayComparison)
        {
            if (exp.e1.type != exp.e2.type && exp.e1.type.isfloating() && exp.e2.type.isfloating())
            {
                // Cast both to complex
                exp.e1 = exp.e1.castTo(sc, Type.tcomplex80);
                exp.e2 = exp.e2.castTo(sc, Type.tcomplex80);
            }
        }

        // lower some array comparisons to object.__equals(e1, e2)
        if (needsArrayLowering || (t1.ty == Tarray && t2.ty == Tarray))
        {
            //printf("Lowering to __equals %s %s\n", exp.e1.toChars(), exp.e2.toChars());

            if (!verifyHookExist(exp.loc, *sc, Id.__equals, "equal checks on arrays"))
                return setError();

            Expression __equals = new IdentifierExp(exp.loc, Id.empty);
            Identifier id = Identifier.idPool("__equals");
            __equals = new DotIdExp(exp.loc, __equals, Id.object);
            __equals = new DotIdExp(exp.loc, __equals, id);

            auto arguments = new Expressions(2);
            (*arguments)[0] = exp.e1;
            (*arguments)[1] = exp.e2;

            __equals = new CallExp(exp.loc, __equals, arguments);
            if (exp.op == EXP.notEqual)
            {
                __equals = new NotExp(exp.loc, __equals);
            }
            __equals = __equals.trySemantic(sc); // for better error message
            if (!__equals)
            {
                exp.error("incompatible types for array comparison: `%s` and `%s`",
                          exp.e1.type.toChars(), exp.e2.type.toChars());
                __equals = ErrorExp.get();
            }

            result = __equals;
            return;
        }

        if (exp.e1.type.toBasetype().ty == Taarray)
            semanticTypeInfo(sc, exp.e1.type.toBasetype());


        if (!target.isVectorOpSupported(t1, exp.op, t2))
        {
            result = exp.incompatibleTypes();
            return;
        }

        result = exp;
    }

    override void visit(IdentityExp exp)
    {
        if (exp.type)
        {
            result = exp;
            return;
        }

        exp.setNoderefOperands();

        if (auto e = binSemanticProp(exp, sc))
        {
            result = e;
            return;
        }

        if (auto e = typeCombine(exp, sc))
        {
            result = e;
            return;
        }

        auto f1 = checkNonAssignmentArrayOp(exp.e1);
        auto f2 = checkNonAssignmentArrayOp(exp.e2);
        if (f1 || f2)
            return setError();

        if (exp.e1.op == EXP.type || exp.e2.op == EXP.type)
        {
            result = exp.incompatibleTypes();
            return;
        }

        exp.type = Type.tbool;

        if (exp.e1.type != exp.e2.type && exp.e1.type.isfloating() && exp.e2.type.isfloating())
        {
            // Cast both to complex
            exp.e1 = exp.e1.castTo(sc, Type.tcomplex80);
            exp.e2 = exp.e2.castTo(sc, Type.tcomplex80);
        }

        auto tb1 = exp.e1.type.toBasetype();
        auto tb2 = exp.e2.type.toBasetype();
        if (!target.isVectorOpSupported(tb1, exp.op, tb2))
        {
            result = exp.incompatibleTypes();
            return;
        }

        if (exp.e1.op == EXP.call)
            exp.e1 = (cast(CallExp)exp.e1).addDtorHook(sc);
        if (exp.e2.op == EXP.call)
            exp.e2 = (cast(CallExp)exp.e2).addDtorHook(sc);

        if (exp.e1.type.toBasetype().ty == Tsarray ||
            exp.e2.type.toBasetype().ty == Tsarray)
            exp.deprecation("identity comparison of static arrays "
                ~ "implicitly coerces them to slices, "
                ~ "which are compared by reference");

        result = exp;
    }

    override void visit(CondExp exp)
    {
        static if (LOGSEMANTIC)
        {
            printf("CondExp::semantic('%s')\n", exp.toChars());
        }
        if (exp.type)
        {
            result = exp;
            return;
        }

        if (auto die = exp.econd.isDotIdExp())
            die.noderef = true;

        Expression ec = exp.econd.expressionSemantic(sc);
        ec = resolveProperties(sc, ec);
        ec = ec.toBoolean(sc);

        CtorFlow ctorflow_root = sc.ctorflow.clone();
        Expression e1x = exp.e1.expressionSemantic(sc).arrayFuncConv(sc);
        e1x = resolveProperties(sc, e1x);

        CtorFlow ctorflow1 = sc.ctorflow;
        sc.ctorflow = ctorflow_root;
        Expression e2x = exp.e2.expressionSemantic(sc).arrayFuncConv(sc);
        e2x = resolveProperties(sc, e2x);

        sc.merge(exp.loc, ctorflow1);
        ctorflow1.freeFieldinit();

        if (ec.op == EXP.error)
        {
            result = ec;
            return;
        }
        if (ec.type == Type.terror)
            return setError();
        exp.econd = ec;

        if (e1x.op == EXP.error)
        {
            result = e1x;
            return;
        }
        if (e1x.type == Type.terror)
            return setError();
        exp.e1 = e1x;

        if (e2x.op == EXP.error)
        {
            result = e2x;
            return;
        }
        if (e2x.type == Type.terror)
            return setError();
        exp.e2 = e2x;

        auto f0 = checkNonAssignmentArrayOp(exp.econd);
        auto f1 = checkNonAssignmentArrayOp(exp.e1);
        auto f2 = checkNonAssignmentArrayOp(exp.e2);
        if (f0 || f1 || f2)
            return setError();

        Type t1 = exp.e1.type;
        Type t2 = exp.e2.type;
        if (t1.ty == Tnoreturn)
        {
            exp.type = t2;
        }
        else if (t2.ty == Tnoreturn)
        {
            exp.type = t1;
        }
        // If either operand is void the result is void, we have to cast both
        // the expression to void so that we explicitly discard the expression
        // value if any
        // https://issues.dlang.org/show_bug.cgi?id=16598
        else if (t1.ty == Tvoid || t2.ty == Tvoid)
        {
            exp.type = Type.tvoid;
            exp.e1 = exp.e1.castTo(sc, exp.type);
            exp.e2 = exp.e2.castTo(sc, exp.type);
        }
        else if (t1 == t2)
            exp.type = t1;
        else
        {
            if (Expression ex = typeCombine(exp, sc))
            {
                result = ex;
                return;
            }

            switch (exp.e1.type.toBasetype().ty)
            {
            case Tcomplex32:
            case Tcomplex64:
            case Tcomplex80:
                exp.e2 = exp.e2.castTo(sc, exp.e1.type);
                break;
            default:
                break;
            }
            switch (exp.e2.type.toBasetype().ty)
            {
            case Tcomplex32:
            case Tcomplex64:
            case Tcomplex80:
                exp.e1 = exp.e1.castTo(sc, exp.e2.type);
                break;
            default:
                break;
            }
            if (exp.type.toBasetype().ty == Tarray)
            {
                exp.e1 = exp.e1.castTo(sc, exp.type);
                exp.e2 = exp.e2.castTo(sc, exp.type);
            }
        }
        exp.type = exp.type.merge2();
        version (none)
        {
            printf("res: %s\n", exp.type.toChars());
            printf("e1 : %s\n", exp.e1.type.toChars());
            printf("e2 : %s\n", exp.e2.type.toChars());
        }

        /* https://issues.dlang.org/show_bug.cgi?id=14696
         * If either e1 or e2 contain temporaries which need dtor,
         * make them conditional.
         * Rewrite:
         *      cond ? (__tmp1 = ..., __tmp1) : (__tmp2 = ..., __tmp2)
         * to:
         *      (auto __cond = cond) ? (... __tmp1) : (... __tmp2)
         * and replace edtors of __tmp1 and __tmp2 with:
         *      __tmp1.edtor --> __cond && __tmp1.dtor()
         *      __tmp2.edtor --> __cond || __tmp2.dtor()
         */
        exp.hookDtors(sc);

        result = exp;
    }

    override void visit(GenericExp exp)
    {
        static if (LOGSEMANTIC)
        {
            printf("GenericExp::semantic('%s')\n", exp.toChars());
        }
        // C11 6.5.1.1 Generic Selection

        auto ec = exp.cntlExp.expressionSemantic(sc).arrayFuncConv(sc);
        bool errors = ec.isErrorExp() !is null;
        auto tc = ec.type;

        auto types = (*exp.types)[];
        foreach (i, ref t; types)
        {
            if (!t)
                continue;       // `default:` case
            t = t.typeSemantic(ec.loc, sc);
            if (t.isTypeError())
            {
                errors = true;
                continue;
            }

            /* C11 6.5.1-2 duplicate check
             */
            /* C11 distinguishes int, long, and long long. But D doesn't, so depending on the
             * C target, a long may have the same type as `int` in the D type system.
             * So, skip checks when this may be the case. Later pick the first match
             */
            if (
                (t.ty == Tint32 || t.ty == Tuns32) && target.c.longsize == 4 ||
                (t.ty == Tint64 || t.ty == Tuns64) && target.c.longsize == 8 ||
                (t.ty == Tfloat64 || t.ty == Timaginary64 || t.ty == Tcomplex64) && target.c.long_doublesize == 8
               )
                continue;

            foreach (t2; types[0 .. i])
            {
                if (t2 && t2.equals(t))
                {
                    error(ec.loc, "generic association type `%s` can only appear once", t.toChars());
                    errors = true;
                    break;
                }
            }
        }

        auto exps = (*exp.exps)[];
        foreach (ref e; exps)
        {
            e = e.expressionSemantic(sc);
            if (e.isErrorExp())
                errors = true;
        }

        if (errors)
            return setError();

        enum size_t None = ~0;
        size_t imatch = None;
        size_t idefault = None;
        foreach (const i, t; types)
        {
            if (t)
            {
                /* if tc is compatible with t, it's a match
                 * C11 6.2.7 defines a compatible type as being the same type, including qualifiers
                 */
                if (tc.equals(t))
                {
                    assert(imatch == None);
                    imatch = i;
                    break;              // pick first match
                }
            }
            else
                idefault = i;  // multiple defaults are not allowed, and are caught by cparse
        }

        if (imatch == None)
            imatch = idefault;
        if (imatch == None)
        {
            error(exp.loc, "no compatible generic association type for controlling expression type `%s`", tc.toChars());
            return setError();
        }

        result = exps[imatch];
    }

    override void visit(FileInitExp e)
    {
        //printf("FileInitExp::semantic()\n");
        e.type = Type.tstring;
        result = e;
    }

    override void visit(LineInitExp e)
    {
        e.type = Type.tint32;
        result = e;
    }

    override void visit(ModuleInitExp e)
    {
        //printf("ModuleInitExp::semantic()\n");
        e.type = Type.tstring;
        result = e;
    }

    override void visit(FuncInitExp e)
    {
        //printf("FuncInitExp::semantic()\n");
        e.type = Type.tstring;
        if (sc.func)
        {
            result = e.resolveLoc(Loc.initial, sc);
            return;
        }
        result = e;
    }

    override void visit(PrettyFuncInitExp e)
    {
        //printf("PrettyFuncInitExp::semantic()\n");
        e.type = Type.tstring;
        if (sc.func)
        {
            result = e.resolveLoc(Loc.initial, sc);
            return;
        }

        result = e;
    }
}

/**********************************
 * Try to run semantic routines.
 * If they fail, return NULL.
 */
Expression trySemantic(Expression exp, Scope* sc)
{
    //printf("+trySemantic(%s)\n", exp.toChars());
    uint errors = global.startGagging();
    Expression e = expressionSemantic(exp, sc);
    if (global.endGagging(errors))
    {
        e = null;
    }
    //printf("-trySemantic(%s)\n", exp.toChars());
    return e;
}

/**************************
 * Helper function for easy error propagation.
 * If error occurs, returns ErrorExp. Otherwise returns NULL.
 */
Expression unaSemantic(UnaExp e, Scope* sc)
{
    static if (LOGSEMANTIC)
    {
        printf("UnaExp::semantic('%s')\n", e.toChars());
    }
    Expression e1x = e.e1.expressionSemantic(sc);
    if (e1x.op == EXP.error)
        return e1x;
    e.e1 = e1x;
    return null;
}

/**************************
 * Helper function for easy error propagation.
 * If error occurs, returns ErrorExp. Otherwise returns NULL.
 */
Expression binSemantic(BinExp e, Scope* sc)
{
    static if (LOGSEMANTIC)
    {
        printf("BinExp::semantic('%s')\n", e.toChars());
    }
    Expression e1x = e.e1.expressionSemantic(sc);
    Expression e2x = e.e2.expressionSemantic(sc);

    // for static alias this: https://issues.dlang.org/show_bug.cgi?id=17684
    if (e1x.op == EXP.type)
        e1x = resolveAliasThis(sc, e1x);
    if (e2x.op == EXP.type)
        e2x = resolveAliasThis(sc, e2x);

    if (e1x.op == EXP.error)
        return e1x;
    if (e2x.op == EXP.error)
        return e2x;
    e.e1 = e1x;
    e.e2 = e2x;
    return null;
}

Expression binSemanticProp(BinExp e, Scope* sc)
{
    if (Expression ex = binSemantic(e, sc))
        return ex;
    Expression e1x = resolveProperties(sc, e.e1);
    Expression e2x = resolveProperties(sc, e.e2);
    if (e1x.op == EXP.error)
        return e1x;
    if (e2x.op == EXP.error)
        return e2x;
    e.e1 = e1x;
    e.e2 = e2x;
    return null;
}

// entrypoint for semantic ExpressionSemanticVisitor
extern (C++) Expression expressionSemantic(Expression e, Scope* sc)
{
    scope v = new ExpressionSemanticVisitor(sc);
    e.accept(v);
    return v.result;
}

Expression semanticX(DotIdExp exp, Scope* sc)
{
    //printf("DotIdExp::semanticX(this = %p, '%s')\n", this, toChars());
    if (Expression ex = unaSemantic(exp, sc))
        return ex;

    if (!(sc.flags & SCOPE.Cfile) && exp.ident == Id._mangleof)
    {
        // symbol.mangleof

        // return mangleof as an Expression
        static Expression dotMangleof(const ref Loc loc, Scope* sc, Dsymbol ds)
        {
            assert(ds);
            if (auto f = ds.isFuncDeclaration())
            {
                if (f.checkForwardRef(loc))
                    return ErrorExp.get();

                if (f.flags & (FUNCFLAG.purityInprocess | FUNCFLAG.safetyInprocess |
                               FUNCFLAG.nothrowInprocess | FUNCFLAG.nogcInprocess))
                {
                    f.error(loc, "cannot retrieve its `.mangleof` while inferring attributes");
                    return ErrorExp.get();
                }
            }
            OutBuffer buf;
            mangleToBuffer(ds, &buf);
            Expression e = new StringExp(loc, buf.extractSlice());
            return e.expressionSemantic(sc);
        }

        Dsymbol ds;
        switch (exp.e1.op)
        {
            case EXP.scope_:      return dotMangleof(exp.loc, sc, exp.e1.isScopeExp().sds);
            case EXP.variable:    return dotMangleof(exp.loc, sc, exp.e1.isVarExp().var);
            case EXP.dotVariable: return dotMangleof(exp.loc, sc, exp.e1.isDotVarExp().var);
            case EXP.overloadSet: return dotMangleof(exp.loc, sc, exp.e1.isOverExp().vars);
            case EXP.template_:
            {
                TemplateExp te = exp.e1.isTemplateExp();
                return dotMangleof(exp.loc, sc, ds = te.fd ? te.fd.isDsymbol() : te.td);
            }

            default:
                break;
        }
    }

    if (exp.e1.isVarExp() && exp.e1.type.toBasetype().isTypeSArray() && exp.ident == Id.length)
    {
        // bypass checkPurity
        return exp.e1.type.dotExp(sc, exp.e1, exp.ident, exp.noderef ? DotExpFlag.noDeref : 0);
    }

    if (!exp.e1.isDotExp())
    {
        exp.e1 = resolvePropertiesX(sc, exp.e1);
    }

    if (auto te = exp.e1.isTupleExp())
    {
        if (exp.ident == Id.offsetof)
        {
            /* 'distribute' the .offsetof to each of the tuple elements.
             */
            auto exps = new Expressions(te.exps.dim);
            foreach (i, e; (*te.exps)[])
            {
                (*exps)[i] = new DotIdExp(e.loc, e, Id.offsetof);
            }
            // Don't evaluate te.e0 in runtime
            Expression e = new TupleExp(exp.loc, null, exps);
            e = e.expressionSemantic(sc);
            return e;
        }
        if (exp.ident == Id.length)
        {
            // Don't evaluate te.e0 in runtime
            return new IntegerExp(exp.loc, te.exps.dim, Type.tsize_t);
        }
    }

    // https://issues.dlang.org/show_bug.cgi?id=14416
    // Template has no built-in properties except for 'stringof'.
    if ((exp.e1.isDotTemplateExp() || exp.e1.isTemplateExp()) && exp.ident != Id.stringof)
    {
        exp.error("template `%s` does not have property `%s`", exp.e1.toChars(), exp.ident.toChars());
        return ErrorExp.get();
    }
    if (!exp.e1.type)
    {
        exp.error("expression `%s` does not have property `%s`", exp.e1.toChars(), exp.ident.toChars());
        return ErrorExp.get();
    }

    return exp;
}

/******************************
 * Resolve properties, i.e. `e1.ident`, without seeing UFCS.
 * Params:
 *      exp = expression to resolve
 *      sc = context
 *      flag = if 1 then do not emit error messages, just return null
 * Returns:
 *      resolved expression, null if error
 */
Expression semanticY(DotIdExp exp, Scope* sc, int flag)
{
    //printf("DotIdExp::semanticY(this = %p, '%s')\n", exp, exp.toChars());

    //{ static int z; fflush(stdout); if (++z == 10) *(char*)0=0; }

    const cfile = (sc.flags & SCOPE.Cfile) != 0;

    /* Special case: rewrite this.id and super.id
     * to be classtype.id and baseclasstype.id
     * if we have no this pointer.
     */
    if ((exp.e1.isThisExp() || exp.e1.isSuperExp()) && !hasThis(sc))
    {
        if (AggregateDeclaration ad = sc.getStructClassScope())
        {
            if (exp.e1.isThisExp())
            {
                exp.e1 = new TypeExp(exp.e1.loc, ad.type);
            }
            else
            {
                if (auto cd = ad.isClassDeclaration())
                {
                    if (cd.baseClass)
                        exp.e1 = new TypeExp(exp.e1.loc, cd.baseClass.type);
                }
            }
        }
    }

    {
        Expression e = semanticX(exp, sc);
        if (e != exp)
            return e;
    }

    Expression eleft;
    Expression eright;
    if (auto de = exp.e1.isDotExp())
    {
        eleft = de.e1;
        eright = de.e2;
    }
    else
    {
        eleft = null;
        eright = exp.e1;
    }

    Type t1b = exp.e1.type.toBasetype();

    if (auto ie = eright.isScopeExp()) // also used for template alias's
    {
        auto flags = SearchLocalsOnly;
        /* Disable access to another module's private imports.
         * The check for 'is sds our current module' is because
         * the current module should have access to its own imports.
         */
        if (ie.sds.isModule() && ie.sds != sc._module)
            flags |= IgnorePrivateImports;
        if (sc.flags & SCOPE.ignoresymbolvisibility)
            flags |= IgnoreSymbolVisibility;
        Dsymbol s = ie.sds.search(exp.loc, exp.ident, flags);
        /* Check for visibility before resolving aliases because public
         * aliases to private symbols are public.
         */
        if (s && !(sc.flags & SCOPE.ignoresymbolvisibility) && !symbolIsVisible(sc._module, s))
        {
            s = null;
        }
        if (s)
        {
            auto p = s.isPackage();
            if (p && checkAccess(sc, p))
            {
                s = null;
            }
        }
        if (s)
        {
            // if 's' is a tuple variable, the tuple is returned.
            s = s.toAlias();

            exp.checkDeprecated(sc, s);
            exp.checkDisabled(sc, s);

            if (auto em = s.isEnumMember())
            {
                return em.getVarExp(exp.loc, sc);
            }
            if (auto v = s.isVarDeclaration())
            {
                //printf("DotIdExp:: Identifier '%s' is a variable, type '%s'\n", toChars(), v.type.toChars());
                if (!v.type ||
                    !v.type.deco && v.inuse)
                {
                    if (v.inuse)
                        exp.error("circular reference to %s `%s`", v.kind(), v.toPrettyChars());
                    else
                        exp.error("forward reference to %s `%s`", v.kind(), v.toPrettyChars());
                    return ErrorExp.get();
                }
                if (v.type.isTypeError())
                    return ErrorExp.get();

                if ((v.storage_class & STC.manifest) && v._init && !exp.wantsym)
                {
                    /* Normally, the replacement of a symbol with its initializer is supposed to be in semantic2().
                     * Introduced by https://github.com/dlang/dmd/pull/5588 which should probably
                     * be reverted. `wantsym` is the hack to work around the problem.
                     */
                    if (v.inuse)
                    {
                        error(exp.loc, "circular initialization of %s `%s`", v.kind(), v.toPrettyChars());
                        return ErrorExp.get();
                    }
                    auto e = v.expandInitializer(exp.loc);
                    v.inuse++;
                    e = e.expressionSemantic(sc);
                    v.inuse--;
                    return e;
                }

                Expression e;
                if (v.needThis())
                {
                    if (!eleft)
                        eleft = new ThisExp(exp.loc);
                    e = new DotVarExp(exp.loc, eleft, v);
                    e = e.expressionSemantic(sc);
                }
                else
                {
                    e = new VarExp(exp.loc, v);
                    if (eleft)
                    {
                        e = new CommaExp(exp.loc, eleft, e);
                        e.type = v.type;
                    }
                }
                e = e.deref();
                return e.expressionSemantic(sc);
            }

            if (auto f = s.isFuncDeclaration())
            {
                //printf("it's a function\n");
                if (!f.functionSemantic())
                    return ErrorExp.get();
                Expression e;
                if (f.needThis())
                {
                    if (!eleft)
                        eleft = new ThisExp(exp.loc);
                    e = new DotVarExp(exp.loc, eleft, f, true);
                    e = e.expressionSemantic(sc);
                }
                else
                {
                    e = new VarExp(exp.loc, f, true);
                    if (eleft)
                    {
                        e = new CommaExp(exp.loc, eleft, e);
                        e.type = f.type;
                    }
                }
                return e;
            }
            if (auto td = s.isTemplateDeclaration())
            {
                Expression e;
                if (eleft)
                    e = new DotTemplateExp(exp.loc, eleft, td);
                else
                    e = new TemplateExp(exp.loc, td);
                e = e.expressionSemantic(sc);
                return e;
            }
            if (OverDeclaration od = s.isOverDeclaration())
            {
                Expression e = new VarExp(exp.loc, od, true);
                if (eleft)
                {
                    e = new CommaExp(exp.loc, eleft, e);
                    e.type = Type.tvoid; // ambiguous type?
                }
                return e;
            }
            if (auto o = s.isOverloadSet())
            {
                //printf("'%s' is an overload set\n", o.toChars());
                return new OverExp(exp.loc, o);
            }

            if (auto t = s.getType())
            {
                return (new TypeExp(exp.loc, t)).expressionSemantic(sc);
            }

            if (auto tup = s.isTupleDeclaration())
            {
                if (eleft)
                {
                    Expression e = new DotVarExp(exp.loc, eleft, tup);
                    e = e.expressionSemantic(sc);
                    return e;
                }
                Expression e = new TupleExp(exp.loc, tup);
                e = e.expressionSemantic(sc);
                return e;
            }

            if (auto sds = s.isScopeDsymbol())
            {
                //printf("it's a ScopeDsymbol %s\n", ident.toChars());
                Expression e = new ScopeExp(exp.loc, sds);
                e = e.expressionSemantic(sc);
                if (eleft)
                    e = new DotExp(exp.loc, eleft, e);
                return e;
            }

            if (auto imp = s.isImport())
            {
                Expression se = new ScopeExp(exp.loc, imp.pkg);
                return se.expressionSemantic(sc);
            }
            // BUG: handle other cases like in IdentifierExp::semantic()
            debug
            {
                printf("s = '%s', kind = '%s'\n", s.toChars(), s.kind());
            }
            assert(0);
        }
        else if (exp.ident == Id.stringof)
        {
            Expression e = new StringExp(exp.loc, ie.toString());
            e = e.expressionSemantic(sc);
            return e;
        }
        if (ie.sds.isPackage() || ie.sds.isImport() || ie.sds.isModule())
        {
            flag = 0;
        }
        if (flag)
            return null;
        s = ie.sds.search_correct(exp.ident);
        if (s && symbolIsVisible(sc, s))
        {
            if (s.isPackage())
                exp.error("undefined identifier `%s` in %s `%s`, perhaps add `static import %s;`", exp.ident.toChars(), ie.sds.kind(), ie.sds.toPrettyChars(), s.toPrettyChars());
            else
                exp.error("undefined identifier `%s` in %s `%s`, did you mean %s `%s`?", exp.ident.toChars(), ie.sds.kind(), ie.sds.toPrettyChars(), s.kind(), s.toChars());
        }
        else
            exp.error("undefined identifier `%s` in %s `%s`", exp.ident.toChars(), ie.sds.kind(), ie.sds.toPrettyChars());
        return ErrorExp.get();
    }
    else if (t1b.ty == Tpointer && exp.e1.type.ty != Tenum &&
             !(
               exp.ident == Id.__sizeof ||
               exp.ident == Id.__xalignof ||
               !cfile &&
                (exp.ident == Id._mangleof ||
                 exp.ident == Id.offsetof ||
                 exp.ident == Id._init ||
                 exp.ident == Id.stringof)
              ))
    {
        Type t1bn = t1b.nextOf();
        if (flag)
        {
            if (AggregateDeclaration ad = isAggregate(t1bn))
            {
                if (!ad.members) // https://issues.dlang.org/show_bug.cgi?id=11312
                    return null;
            }
        }

        /* Rewrite:
         *   p.ident
         * as:
         *   (*p).ident
         */
        if (flag && t1bn.ty == Tvoid)
            return null;
        Expression e = new PtrExp(exp.loc, exp.e1);
        e = e.expressionSemantic(sc);
        return e.type.dotExp(sc, e, exp.ident, flag | (exp.noderef ? DotExpFlag.noDeref : 0));
    }
    else if (exp.ident == Id.__xalignof &&
             exp.e1.isVarExp() &&
             exp.e1.isVarExp().var.isVarDeclaration() &&
             !exp.e1.isVarExp().var.isVarDeclaration().alignment.isUnknown())
    {
        // For `x.alignof` get the alignment of the variable, not the alignment of its type
        const explicitAlignment = exp.e1.isVarExp().var.isVarDeclaration().alignment;
        const naturalAlignment = exp.e1.type.alignsize();
        const actualAlignment = explicitAlignment.isDefault() ? naturalAlignment : explicitAlignment.get();
        Expression e = new IntegerExp(exp.loc, actualAlignment, Type.tsize_t);
        return e;
    }
    else if ((exp.ident == Id.max || exp.ident == Id.min) &&
             exp.e1.isVarExp() &&
             exp.e1.isVarExp().var.isBitFieldDeclaration())
    {
        // For `x.max` and `x.min` get the max/min of the bitfield, not the max/min of its type
        auto bf = exp.e1.isVarExp().var.isBitFieldDeclaration();
        return new IntegerExp(exp.loc, bf.getMinMax(exp.ident), bf.type);
    }
    else if ((exp.ident == Id.max || exp.ident == Id.min) &&
             exp.e1.isDotVarExp() &&
             exp.e1.isDotVarExp().var.isBitFieldDeclaration())
    {
        // For `x.max` and `x.min` get the max/min of the bitfield, not the max/min of its type
        auto bf = exp.e1.isDotVarExp().var.isBitFieldDeclaration();
        return new IntegerExp(exp.loc, bf.getMinMax(exp.ident), bf.type);
    }
    else
    {
        if (exp.e1.isTypeExp() || exp.e1.isTemplateExp())
            flag = 0;
        Expression e = exp.e1.type.dotExp(sc, exp.e1, exp.ident, flag | (exp.noderef ? DotExpFlag.noDeref : 0));
        if (e)
        {
            e = e.expressionSemantic(sc);
        }
        return e;
    }
}

// Resolve e1.ident!tiargs without seeing UFCS.
// If flag == 1, stop "not a property" error and return NULL.
Expression semanticY(DotTemplateInstanceExp exp, Scope* sc, int flag)
{
    static if (LOGSEMANTIC)
    {
        printf("DotTemplateInstanceExpY::semantic('%s')\n", exp.toChars());
    }

    static Expression errorExp()
    {
        return ErrorExp.get();
    }

    Expression e1 = exp.e1;

    if (exp.ti.tempdecl && exp.ti.tempdecl.parent && exp.ti.tempdecl.parent.isTemplateMixin())
    {
        // if 'ti.tempdecl' happens to be found in a mixin template don't lose that info
        // and do the symbol search in that context (Issue: 19476)
        auto tm = cast(TemplateMixin)exp.ti.tempdecl.parent;
        e1 = new DotExp(exp.e1.loc, exp.e1, new ScopeExp(tm.loc, tm));
    }

    auto die = new DotIdExp(exp.loc, e1, exp.ti.name);

    Expression e = die.semanticX(sc);
    if (e == die)
    {
        exp.e1 = die.e1; // take back
        Type t1b = exp.e1.type.toBasetype();
        if (t1b.ty == Tarray || t1b.ty == Tsarray || t1b.ty == Taarray || t1b.ty == Tnull || (t1b.isTypeBasic() && t1b.ty != Tvoid))
        {
            /* No built-in type has templatized properties, so do shortcut.
             * It is necessary in: 1024.max!"a < b"
             */
            if (flag)
                return null;
        }
        e = die.semanticY(sc, flag);
        if (flag)
        {
            if (!e ||
                isDotOpDispatch(e))
            {
                /* opDispatch!tiargs would be a function template that needs IFTI,
                 * so it's not a template
                 */
                return null;
            }
        }
    }
    assert(e);

    if (e.op == EXP.error)
        return e;
    if (DotVarExp dve = e.isDotVarExp())
    {
        if (FuncDeclaration fd = dve.var.isFuncDeclaration())
        {
            if (TemplateDeclaration td = fd.findTemplateDeclRoot())
            {
                e = new DotTemplateExp(dve.loc, dve.e1, td);
                e = e.expressionSemantic(sc);
            }
        }
        else if (OverDeclaration od = dve.var.isOverDeclaration())
        {
            exp.e1 = dve.e1; // pull semantic() result

            if (!exp.findTempDecl(sc))
                goto Lerr;
            if (exp.ti.needsTypeInference(sc))
                return exp;
            exp.ti.dsymbolSemantic(sc);
            if (!exp.ti.inst || exp.ti.errors) // if template failed to expand
                return errorExp();

            if (Declaration v = exp.ti.toAlias().isDeclaration())
            {
                if (v.type && !v.type.deco)
                    v.type = v.type.typeSemantic(v.loc, sc);
                return new DotVarExp(exp.loc, exp.e1, v)
                       .expressionSemantic(sc);
            }
            return new DotExp(exp.loc, exp.e1, new ScopeExp(exp.loc, exp.ti))
                   .expressionSemantic(sc);
        }
    }
    else if (e.op == EXP.variable)
    {
        VarExp ve = cast(VarExp)e;
        if (FuncDeclaration fd = ve.var.isFuncDeclaration())
        {
            if (TemplateDeclaration td = fd.findTemplateDeclRoot())
            {
                e = new TemplateExp(ve.loc, td)
                    .expressionSemantic(sc);
            }
        }
        else if (OverDeclaration od = ve.var.isOverDeclaration())
        {
            exp.ti.tempdecl = od;
            return new ScopeExp(exp.loc, exp.ti)
                   .expressionSemantic(sc);
        }
    }

    if (DotTemplateExp dte = e.isDotTemplateExp())
    {
        exp.e1 = dte.e1; // pull semantic() result

        exp.ti.tempdecl = dte.td;
        if (!exp.ti.semanticTiargs(sc))
            return errorExp();
        if (exp.ti.needsTypeInference(sc))
            return exp;
        exp.ti.dsymbolSemantic(sc);
        if (!exp.ti.inst || exp.ti.errors) // if template failed to expand
            return errorExp();

        if (Declaration v = exp.ti.toAlias().isDeclaration())
        {
            if (v.isFuncDeclaration() || v.isVarDeclaration())
            {
                return new DotVarExp(exp.loc, exp.e1, v)
                       .expressionSemantic(sc);
            }
        }
        return new DotExp(exp.loc, exp.e1, new ScopeExp(exp.loc, exp.ti))
               .expressionSemantic(sc);
    }
    else if (e.op == EXP.template_)
    {
        exp.ti.tempdecl = (cast(TemplateExp)e).td;
        return new ScopeExp(exp.loc, exp.ti)
               .expressionSemantic(sc);
    }
    else if (DotExp de = e.isDotExp())
    {
        if (de.e2.op == EXP.overloadSet)
        {
            if (!exp.findTempDecl(sc) || !exp.ti.semanticTiargs(sc))
            {
                return errorExp();
            }
            if (exp.ti.needsTypeInference(sc))
                return exp;
            exp.ti.dsymbolSemantic(sc);
            if (!exp.ti.inst || exp.ti.errors) // if template failed to expand
                return errorExp();

            if (Declaration v = exp.ti.toAlias().isDeclaration())
            {
                if (v.type && !v.type.deco)
                    v.type = v.type.typeSemantic(v.loc, sc);
                return new DotVarExp(exp.loc, exp.e1, v)
                       .expressionSemantic(sc);
            }
            return new DotExp(exp.loc, exp.e1, new ScopeExp(exp.loc, exp.ti))
                   .expressionSemantic(sc);
        }
    }
    else if (OverExp oe = e.isOverExp())
    {
        exp.ti.tempdecl = oe.vars;
        return new ScopeExp(exp.loc, exp.ti)
               .expressionSemantic(sc);
    }

Lerr:
    exp.error("`%s` isn't a template", e.toChars());
    return errorExp();
}

/***************************************
 * If expression is shared, check that we can access it.
 * Give error message if not.
 *
 * Params:
 *      e = expression to check
 *      sc = context
 *      returnRef = Whether this expression is for a `return` statement
 *                  off a `ref` function, in which case a single level
 *                  of dereference is allowed (e.g. `shared(int)*`).
 * Returns:
 *      true on error
 */
bool checkSharedAccess(Expression e, Scope* sc, bool returnRef = false)
{
    if (!global.params.noSharedAccess ||
        sc.intypeof ||
        sc.flags & SCOPE.ctfe)
    {
        return false;
    }

    //printf("checkSharedAccess() `%s` returnRef: %d\n", e.toChars(), returnRef);

    /* In case we don't know which expression triggered it,
     * e.g. for `visit(Type)` overload
     */
    Expression original = e;

    bool check(Expression e, bool allowRef)
    {
        bool sharedError(Expression e)
        {
            // https://dlang.org/phobos/core_atomic.html
            e.error("direct access to shared `%s` is not allowed, see `core.atomic`", e.toChars());
            return true;
        }

        // Error by default
        bool visit(Expression e)
        {
            if (e.type.isShared())
                return sharedError(e);
            return false;
        }

        bool visitNew(NewExp e)
        {
            if (e.thisexp)
                check(e.thisexp, false);
            // Note: This handles things like `new shared(Throwable).msg`,
            // where accessing `msg` would violate `shared`.
            if (e.newtype.isShared())
                return sharedError(original);
            return false;
        }

        bool visitVar(VarExp e)
        {
            if (!allowRef && e.var.type.isShared())
                return sharedError(e);
            return false;
        }

        bool visitAddr(AddrExp e)
        {
            return check(e.e1, true);
        }

        bool visitPtr(PtrExp e)
        {
            if (!allowRef && e.type.isShared())
                return sharedError(e);

            if (e.e1.type.isShared())
                return sharedError(e);

            return check(e.e1, false);
        }

        bool visitDotVar(DotVarExp e)
        {
            auto fd = e.var.isFuncDeclaration();
            const sharedFunc = fd && fd.type.isShared;

            if (!allowRef && e.type.isShared() && !sharedFunc)
                return sharedError(e);

            // Allow using `DotVarExp` within value types
            if (e.e1.type.isTypeSArray() || e.e1.type.isTypeStruct())
                return check(e.e1, allowRef);

            // If we end up with a single `VarExp`, it might be a `ref` param
            // `shared ref T` param == `shared(T)*`.
            if (auto ve = e.e1.isVarExp())
            {
                return check(e.e1, allowRef && (ve.var.storage_class & STC.ref_));
            }

            return check(e.e1, false);
        }

        bool visitIndex(IndexExp e)
        {
            if (!allowRef && e.type.isShared())
                return sharedError(e);

            if (e.e1.type.isShared())
                return sharedError(e);

            return check(e.e1, false);
        }

        bool visitComma(CommaExp e)
        {
            // Cannot be `return ref` since we can't use the return,
            // but it's better to show that error than an unrelated `shared` one
            return check(e.e2, true);
        }

        switch (e.op)
        {
            default:              return visit(e);

            // Those have no indirections / can be ignored
            case EXP.call:
            case EXP.error:
            case EXP.complex80:
            case EXP.int64:
            case EXP.null_:       return false;

            case EXP.variable:    return visitVar(e.isVarExp());
            case EXP.new_:        return visitNew(e.isNewExp());
            case EXP.address:     return visitAddr(e.isAddrExp());
            case EXP.star:        return visitPtr(e.isPtrExp());
            case EXP.dotVariable: return visitDotVar(e.isDotVarExp());
            case EXP.index:       return visitIndex(e.isIndexExp());
        }
    }

    return check(e, returnRef);
}



/****************************************************
 * Determine if `exp`, which gets its address taken, can do so safely.
 * Params:
 *      sc = context
 *      exp = expression having its address taken
 *      v = the variable getting its address taken
 * Returns:
 *      `true` if ok, `false` for error
 */
bool checkAddressVar(Scope* sc, Expression exp, VarDeclaration v)
{
    //printf("checkAddressVar(exp: %s, v: %s)\n", exp.toChars(), v.toChars());
    if (v)
    {
        if (!v.canTakeAddressOf())
        {
            exp.error("cannot take address of `%s`", exp.toChars());
            return false;
        }
        if (sc.func && !sc.intypeof && !v.isDataseg())
        {
            const(char)* p = v.isParameter() ? "parameter" : "local";
            v.storage_class &= ~STC.maybescope;
            v.doNotInferScope = true;
            if (global.params.useDIP1000 != FeatureState.enabled &&
                !(sc.flags & SCOPE.debug_) &&
                !(v.storage_class & STC.temp) &&
                sc.func.setUnsafe())
            {
                exp.error("cannot take address of %s `%s` in `@safe` function `%s`", p, v.toChars(), sc.func.toChars());
                return false;
            }
        }
    }
    return true;
}


/*******************************
 * Checks the attributes of a function.
 * Purity (`pure`), safety (`@safe`), no GC allocations(`@nogc`)
 * and usage of `deprecated` and `@disabled`-ed symbols are checked.
 *
 * Params:
 *  exp = expression to check attributes for
 *  sc  = scope of the function
 *  f   = function to be checked
 * Returns: `true` if error occur.
 */
private bool checkFunctionAttributes(Expression exp, Scope* sc, FuncDeclaration f)
{
    with(exp)
    {
        bool error = checkDisabled(sc, f);
        error |= checkDeprecated(sc, f);
        error |= checkPurity(sc, f);
        error |= checkSafety(sc, f);
        error |= checkNogc(sc, f);
        return error;
    }
}

/*******************************
 * Helper function for `getRightThis()`.
 * Gets `this` of the next outer aggregate.
 * Params:
 *      loc = location to use for error messages
 *      sc = context
 *      s = the parent symbol of the existing `this`
 *      ad = struct or class we need the correct `this` for
 *      e1 = existing `this`
 *      t = type of the existing `this`
 *      var = the specific member of ad we're accessing
 *      flag = if true, return `null` instead of throwing an error
 * Returns:
 *      Expression representing the `this` for the var
 */
Expression getThisSkipNestedFuncs(const ref Loc loc, Scope* sc, Dsymbol s, AggregateDeclaration ad, Expression e1, Type t, Dsymbol var, bool flag = false)
{
    int n = 0;
    while (s && s.isFuncDeclaration())
    {
        FuncDeclaration f = s.isFuncDeclaration();
        if (f.vthis)
        {
            n++;
            e1 = new VarExp(loc, f.vthis);
            if (f.hasDualContext())
            {
                // (*__this)[i]
                if (n > 1)
                    e1 = e1.expressionSemantic(sc);
                e1 = new PtrExp(loc, e1);
                uint i = f.followInstantiationContext(ad);
                e1 = new IndexExp(loc, e1, new IntegerExp(i));
                s = f.toParentP(ad);
                continue;
            }
        }
        else
        {
            if (flag)
                return null;
            e1.error("need `this` of type `%s` to access member `%s` from static function `%s`", ad.toChars(), var.toChars(), f.toChars());
            e1 = ErrorExp.get();
            return e1;
        }
        s = s.toParent2();
    }
    if (n > 1 || e1.op == EXP.index)
        e1 = e1.expressionSemantic(sc);
    if (s && e1.type.equivalent(Type.tvoidptr))
    {
        if (auto sad = s.isAggregateDeclaration())
        {
            Type ta = sad.handleType();
            if (ta.ty == Tstruct)
                ta = ta.pointerTo();
            e1.type = ta;
        }
    }
    e1.type = e1.type.addMod(t.mod);
    return e1;
}

/*******************************
 * Make a dual-context container for use as a `this` argument.
 * Params:
 *      loc = location to use for error messages
 *      sc = current scope
 *      fd = target function that will take the `this` argument
 * Returns:
 *      Temporary closure variable.
 * Note:
 *      The function `fd` is added to the nested references of the
 *      newly created variable such that a closure is made for the variable when
 *      the address of `fd` is taken.
 */
VarDeclaration makeThis2Argument(const ref Loc loc, Scope* sc, FuncDeclaration fd)
{
    Type tthis2 = Type.tvoidptr.sarrayOf(2);
    VarDeclaration vthis2 = new VarDeclaration(loc, tthis2, Identifier.generateId("__this"), null);
    vthis2.storage_class |= STC.temp;
    vthis2.dsymbolSemantic(sc);
    vthis2.parent = sc.parent;
    // make it a closure var
    assert(sc.func);
    sc.func.closureVars.push(vthis2);
    // add `fd` to the nested refs
    vthis2.nestedrefs.push(fd);
    return vthis2;
}

/*******************************
 * Make sure that the runtime hook `id` exists.
 * Params:
 *      loc = location to use for error messages
 *      sc = current scope
 *      id = the hook identifier
 *      description = what the hook does
 *      module_ = what module the hook is located in
 * Returns:
 *      a `bool` indicating if the hook is present.
 */
bool verifyHookExist(const ref Loc loc, ref Scope sc, Identifier id, string description, Identifier module_ = Id.object)
{
    auto rootSymbol = sc.search(loc, Id.empty, null);
    if (auto moduleSymbol = rootSymbol.search(loc, module_))
        if (moduleSymbol.search(loc, id))
          return true;
    error(loc, "`%s.%s` not found. The current runtime does not support %.*s, or the runtime is corrupt.", module_.toChars(), id.toChars(), cast(int)description.length, description.ptr);
    return false;
}

/***************************************
 * Fit elements[] to the corresponding types of the `sd`'s fields.
 *
 * Params:
 *      sd = the struct declaration
 *      loc = location to use for error messages
 *      sc = context
 *      elements = explicit arguments used to construct object
 *      stype = the constructed object type.
 * Returns:
 *      false if any errors occur,
 *      otherwise true and elements[] are rewritten for the output.
 */
private bool fit(StructDeclaration sd, const ref Loc loc, Scope* sc, Expressions* elements, Type stype)
{
    if (!elements)
        return true;

    const nfields = sd.nonHiddenFields();
    size_t offset = 0;
    for (size_t i = 0; i < elements.dim; i++)
    {
        Expression e = (*elements)[i];
        if (!e)
            continue;

        e = resolveProperties(sc, e);
        if (i >= nfields)
        {
            if (i < sd.fields.dim && e.op == EXP.null_)
            {
                // CTFE sometimes creates null as hidden pointer; we'll allow this.
                continue;
            }
                .error(loc, "more initializers than fields (%llu) of `%s`", cast(ulong)nfields, sd.toChars());
            return false;
        }
        VarDeclaration v = sd.fields[i];
        if (v.offset < offset)
        {
            .error(loc, "overlapping initialization for `%s`", v.toChars());
            if (!sd.isUnionDeclaration())
            {
                enum errorMsg = "`struct` initializers that contain anonymous unions" ~
                    " must initialize only the first member of a `union`. All subsequent" ~
                    " non-overlapping fields are default initialized";
                .errorSupplemental(loc, errorMsg);
            }
            return false;
        }
        const vsize = v.type.size();
        if (vsize == SIZE_INVALID)
            return false;
        offset = cast(uint)(v.offset + vsize);

        Type t = v.type;
        if (stype)
            t = t.addMod(stype.mod);
        Type origType = t;
        Type tb = t.toBasetype();

        const hasPointers = tb.hasPointers();
        if (hasPointers)
        {
            if ((!stype.alignment.isDefault() && stype.alignment.get() < target.ptrsize ||
                 (v.offset & (target.ptrsize - 1))) &&
                (sc.func && sc.func.setUnsafe(false, loc,
                    "field `%s.%s` cannot assign to misaligned pointers in `@safe` code", sd, v)))
            {
                return false;
            }
        }

        /* Look for case of initializing a static array with a too-short
         * string literal, such as:
         *  char[5] foo = "abc";
         * Allow this by doing an explicit cast, which will lengthen the string
         * literal.
         */
        if (e.op == EXP.string_ && tb.ty == Tsarray)
        {
            StringExp se = cast(StringExp)e;
            Type typeb = se.type.toBasetype();
            TY tynto = tb.nextOf().ty;
            if (!se.committed &&
                (typeb.ty == Tarray || typeb.ty == Tsarray) && tynto.isSomeChar &&
                se.numberOfCodeUnits(tynto) < (cast(TypeSArray)tb).dim.toInteger())
            {
                e = se.castTo(sc, t);
                goto L1;
            }
        }

        while (!e.implicitConvTo(t) && tb.ty == Tsarray)
        {
            /* Static array initialization, as in:
             *  T[3][5] = e;
             */
            t = tb.nextOf();
            tb = t.toBasetype();
        }
        if (!e.implicitConvTo(t))
            t = origType; // restore type for better diagnostic

        e = e.implicitCastTo(sc, t);
    L1:
        if (e.op == EXP.error)
            return false;

        (*elements)[i] = doCopyOrMove(sc, e);
    }
    return true;
}


/**
 * Returns `em` as a VariableExp
 * Params:
 *     em = the EnumMember to wrap
 *     loc = location of use of em
 *     sc = scope of use of em
 * Returns:
 *     VarExp referenceing `em` or ErrorExp if `em` if disabled/deprecated
 */
Expression getVarExp(EnumMember em, const ref Loc loc, Scope* sc)
{
    dsymbolSemantic(em, sc);
    if (em.errors)
        return ErrorExp.get();
    em.checkDisabled(loc, sc);

    if (em.depdecl && !em.depdecl._scope)
        em.depdecl._scope = sc;
    em.checkDeprecated(loc, sc);

    if (em.errors)
        return ErrorExp.get();
    Expression e = new VarExp(loc, em);
    e = e.expressionSemantic(sc);
    if (!(sc.flags & SCOPE.Cfile) && em.isCsymbol())
    {
        /* C11 types them as int. But if in D file,
         * type qualified names as the enum
         */
        e.type = em.parent.isEnumDeclaration().type;
        assert(e.type);
    }
    return e;
}


/*****************************
 * Try to treat `exp` as a boolean,
 * Params:
 *     exp = the expression
 *     sc = scope to evalute `exp` in
 * Returns:
 *     Modified expression on success, ErrorExp on error
 */
Expression toBoolean(Expression exp, Scope* sc)
{
    switch(exp.op)
    {
        case EXP.delete_:
            exp.error("`delete` does not give a boolean result");
            return ErrorExp.get();

        case EXP.comma:
            auto ce = exp.isCommaExp();
            auto ex2 = ce.e2.toBoolean(sc);
            if (ex2.op == EXP.error)
                return ex2;
            ce.e2 = ex2;
            ce.type = ce.e2.type;
            return ce;

        case EXP.assign:
        case EXP.construct:
        case EXP.blit:
            if (sc.flags & SCOPE.Cfile)
                return exp;
            // Things like:
            //  if (a = b) ...
            // are usually mistakes.
            exp.error("assignment cannot be used as a condition, perhaps `==` was meant?");
            return ErrorExp.get();

        //LogicalExp
        case EXP.andAnd:
        case EXP.orOr:
            auto le = exp.isLogicalExp();
            auto ex2 = le.e2.toBoolean(sc);
            if (ex2.op == EXP.error)
                return ex2;
            le.e2 = ex2;
            return le;

        case EXP.question:
            auto ce = exp.isCondExp();
            auto ex1 = ce.e1.toBoolean(sc);
            auto ex2 = ce.e2.toBoolean(sc);
            if (ex1.op == EXP.error)
                return ex1;
            if (ex2.op == EXP.error)
                return ex2;
            ce.e1 = ex1;
            ce.e2 = ex2;
            return ce;


        default:
            // Default is 'yes' - do nothing
            Expression e = arrayFuncConv(exp, sc);
            Type t = e.type;
            Type tb = t.toBasetype();
            Type att = null;

            while (1)
            {
                // Structs can be converted to bool using opCast(bool)()
                if (auto ts = tb.isTypeStruct())
                {
                    AggregateDeclaration ad = ts.sym;
                    /* Don't really need to check for opCast first, but by doing so we
                     * get better error messages if it isn't there.
                     */
                    if (Dsymbol fd = search_function(ad, Id._cast))
                    {
                        e = new CastExp(exp.loc, e, Type.tbool);
                        e = e.expressionSemantic(sc);
                        return e;
                    }

                    // Forward to aliasthis.
                    if (ad.aliasthis && !isRecursiveAliasThis(att, tb))
                    {
                        e = resolveAliasThis(sc, e);
                        t = e.type;
                        tb = e.type.toBasetype();
                        continue;
                    }
                }
                break;
            }

            if (!t.isBoolean())
            {
                if (tb != Type.terror)
                    exp.error("expression `%s` of type `%s` does not have a boolean value",
                              exp.toChars(), t.toChars());
                return ErrorExp.get();
            }
            return e;
    }
}<|MERGE_RESOLUTION|>--- conflicted
+++ resolved
@@ -8625,15 +8625,9 @@
     {
         static if (LOGSEMANTIC)
         {
-<<<<<<< HEAD
-            if (ae.op == EXP.blit)      printf("BlitExp.semantic('%s')\n", ae.toChars());
-            if (ae.op == EXP.assign)    printf("AssignExp.semantic('%s')\n", ae.toChars());
-            if (ae.op == EXP.construct) printf("ConstructExp.semantic('%s')\n", ae.toChars());
-=======
             if (exp.op == EXP.blit)      printf("BlitExp.toElem('%s')\n", exp.toChars());
             if (exp.op == EXP.assign)    printf("AssignExp.toElem('%s')\n", exp.toChars());
             if (exp.op == EXP.construct) printf("ConstructExp.toElem('%s')\n", exp.toChars());
->>>>>>> a53934d1
         }
 
         void setResult(Expression e, int line = __LINE__)
