/**
 * Semantic analysis for cast-expressions.
 *
 * Copyright:   Copyright (C) 1999-2021 by The D Language Foundation, All Rights Reserved
 * Authors:     $(LINK2 http://www.digitalmars.com, Walter Bright)
 * License:     $(LINK2 http://www.boost.org/LICENSE_1_0.txt, Boost License 1.0)
 * Source:      $(LINK2 https://github.com/dlang/dmd/blob/master/src/dmd/dcast.d, _dcast.d)
 * Documentation:  https://dlang.org/phobos/dmd_dcast.html
 * Coverage:    https://codecov.io/gh/dlang/dmd/src/master/src/dmd/dcast.d
 */

module dmd.dcast;

import core.stdc.stdio;
import core.stdc.string;
import dmd.aggregate;
import dmd.aliasthis;
import dmd.arrayop;
import dmd.arraytypes;
import dmd.astenums;
import dmd.dclass;
import dmd.declaration;
import dmd.dscope;
import dmd.dstruct;
import dmd.dsymbol;
import dmd.errors;
import dmd.escape;
import dmd.expression;
import dmd.expressionsem;
import dmd.func;
import dmd.globals;
import dmd.impcnvtab;
import dmd.id;
import dmd.init;
import dmd.intrange;
import dmd.mtype;
import dmd.opover;
import dmd.root.ctfloat;
import dmd.root.outbuffer;
import dmd.root.rmem;
import dmd.tokens;
import dmd.typesem;
import dmd.utf;
import dmd.visitor;

enum LOG = false;

/**
 * Attempt to implicitly cast the expression into type `t`.
 *
 * This routine will change `e`. To check the matching level,
 * use `implicitConvTo`.
 *
 * Params:
 *   e = Expression that is to be casted
 *   sc = Current scope
 *   t = Expected resulting type
 *
 * Returns:
 *   The resulting casted expression (mutating `e`), or `ErrorExp`
 *    if such an implicit conversion is not possible.
 */
Expression implicitCastTo(Expression e, Scope* sc, Type t)
{
    extern (C++) final class ImplicitCastTo : Visitor
    {
        alias visit = Visitor.visit;
    public:
        Type t;
        Scope* sc;
        Expression result;

        extern (D) this(Scope* sc, Type t)
        {
            this.sc = sc;
            this.t = t;
        }

        override void visit(Expression e)
        {
            //printf("Expression.implicitCastTo(%s of type %s) => %s\n", e.toChars(), e.type.toChars(), t.toChars());

            if (const match = (sc && sc.flags & SCOPE.Cfile) ? e.cimplicitConvTo(t) : e.implicitConvTo(t))
            {
                if (match == MATCH.constant && (e.type.constConv(t) || !e.isLvalue() && e.type.equivalent(t)))
                {
                    /* Do not emit CastExp for const conversions and
                     * unique conversions on rvalue.
                     */
                    result = e.copy();
                    result.type = t;
                    return;
                }

                auto ad = isAggregate(e.type);
                if (ad && ad.aliasthis)
                {
                    auto ts = ad.type.isTypeStruct();
                    const adMatch = ts
                        ? ts.implicitConvToWithoutAliasThis(t)
                        : ad.type.isTypeClass().implicitConvToWithoutAliasThis(t);

                    if (!adMatch)
                    {
                        Type tob = t.toBasetype();
                        Type t1b = e.type.toBasetype();
                        if (ad != isAggregate(tob))
                        {
                            if (t1b.ty == Tclass && tob.ty == Tclass)
                            {
                                ClassDeclaration t1cd = t1b.isClassHandle();
                                ClassDeclaration tocd = tob.isClassHandle();
                                int offset;
                                if (tocd.isBaseOf(t1cd, &offset))
                                {
                                    result = new CastExp(e.loc, e, t);
                                    result.type = t;
                                    return;
                                }
                            }

                            /* Forward the cast to our alias this member, rewrite to:
                             *   cast(to)e1.aliasthis
                             */
                            result = resolveAliasThis(sc, e);
                            result = result.castTo(sc, t);
                            return;
                       }
                    }
                }

                result = e.castTo(sc, t);
                return;
            }

            result = e.optimize(WANTvalue);
            if (result != e)
            {
                result.accept(this);
                return;
            }

            if (t.ty != Terror && e.type.ty != Terror)
            {
                if (!t.deco)
                {
                    e.error("forward reference to type `%s`", t.toChars());
                }
                else
                {
                    //printf("type %p ty %d deco %p\n", type, type.ty, type.deco);
                    //type = type.typeSemantic(loc, sc);
                    //printf("type %s t %s\n", type.deco, t.deco);
                    auto ts = toAutoQualChars(e.type, t);
                    e.error("cannot implicitly convert expression `%s` of type `%s` to `%s`",
                        e.toChars(), ts[0], ts[1]);
                }
            }
            result = ErrorExp.get();
        }

        override void visit(StringExp e)
        {
            //printf("StringExp::implicitCastTo(%s of type %s) => %s\n", e.toChars(), e.type.toChars(), t.toChars());
            visit(cast(Expression)e);
            if (auto se = result.isStringExp())
            {
                // Retain polysemous nature if it started out that way
                se.committed = e.committed;
            }
        }

        override void visit(ErrorExp e)
        {
            result = e;
        }

        override void visit(FuncExp e)
        {
            //printf("FuncExp::implicitCastTo type = %p %s, t = %s\n", e.type, e.type ? e.type.toChars() : NULL, t.toChars());
            FuncExp fe;
            if (e.matchType(t, sc, &fe) > MATCH.nomatch)
            {
                result = fe;
                return;
            }
            visit(cast(Expression)e);
        }

        override void visit(ArrayLiteralExp e)
        {
            visit(cast(Expression)e);

            Type tb = result.type.toBasetype();
            if (auto ta = tb.isTypeDArray())
                if (global.params.useTypeInfo && Type.dtypeinfo)
                    semanticTypeInfo(sc, ta.next);
        }

        override void visit(SliceExp e)
        {
            visit(cast(Expression)e);

            if (auto se = result.isSliceExp())
                if (auto ale = se.e1.isArrayLiteralExp())
                {
                    Type tb = t.toBasetype();
                    Type tx = (tb.ty == Tsarray)
                        ? tb.nextOf().sarrayOf(ale.elements ? ale.elements.dim : 0)
                        : tb.nextOf().arrayOf();
                    se.e1 = ale.implicitCastTo(sc, tx);
                }
        }
    }

    scope ImplicitCastTo v = new ImplicitCastTo(sc, t);
    e.accept(v);
    return v.result;
}

/**
 * Checks whether or not an expression can be implicitly converted
 * to type `t`.
 *
 * Unlike `implicitCastTo`, this routine does not perform the actual cast,
 * but only checks up to what `MATCH` level the conversion would be possible.
 *
 * Params:
 *   e = Expression that is to be casted
 *   t = Expected resulting type
 *
 * Returns:
 *   The `MATCH` level between `e.type` and `t`.
 */
MATCH implicitConvTo(Expression e, Type t)
{
    extern (C++) final class ImplicitConvTo : Visitor
    {
        alias visit = Visitor.visit;
    public:
        Type t;
        MATCH result;

        extern (D) this(Type t)
        {
            this.t = t;
            result = MATCH.nomatch;
        }

        override void visit(Expression e)
        {
            version (none)
            {
                printf("Expression::implicitConvTo(this=%s, type=%s, t=%s)\n", e.toChars(), e.type.toChars(), t.toChars());
            }
            //static int nest; if (++nest == 10) assert(0);
            if (t == Type.terror)
                return;
            if (!e.type)
            {
                e.error("`%s` is not an expression", e.toChars());
                e.type = Type.terror;
            }

            Expression ex = e.optimize(WANTvalue);
            if (ex.type.equals(t))
            {
                result = MATCH.exact;
                return;
            }
            if (ex != e)
            {
                //printf("\toptimized to %s of type %s\n", e.toChars(), e.type.toChars());
                result = ex.implicitConvTo(t);
                return;
            }

            MATCH match = e.type.implicitConvTo(t);
            if (match != MATCH.nomatch)
            {
                result = match;
                return;
            }

            /* See if we can do integral narrowing conversions
             */
            if (e.type.isintegral() && t.isintegral() && e.type.isTypeBasic() && t.isTypeBasic())
            {
                IntRange src = getIntRange(e);
                IntRange target = IntRange.fromType(t);
                if (target.contains(src))
                {
                    result = MATCH.convert;
                    return;
                }
            }
        }

        /******
         * Given expression e of type t, see if we can implicitly convert e
         * to type tprime, where tprime is type t with mod bits added.
         * Returns:
         *      match level
         */
        static MATCH implicitMod(Expression e, Type t, MOD mod)
        {
            Type tprime;
            if (t.ty == Tpointer)
                tprime = t.nextOf().castMod(mod).pointerTo();
            else if (t.ty == Tarray)
                tprime = t.nextOf().castMod(mod).arrayOf();
            else if (t.ty == Tsarray)
                tprime = t.nextOf().castMod(mod).sarrayOf(t.size() / t.nextOf().size());
            else
                tprime = t.castMod(mod);

            return e.implicitConvTo(tprime);
        }

        static MATCH implicitConvToAddMin(BinExp e, Type t)
        {
            /* Is this (ptr +- offset)? If so, then ask ptr
             * if the conversion can be done.
             * This is to support doing things like implicitly converting a mutable unique
             * pointer to an immutable pointer.
             */

            Type tb = t.toBasetype();
            Type typeb = e.type.toBasetype();

            if (typeb.ty != Tpointer || tb.ty != Tpointer)
                return MATCH.nomatch;

            Type t1b = e.e1.type.toBasetype();
            Type t2b = e.e2.type.toBasetype();
            if (t1b.ty == Tpointer && t2b.isintegral() && t1b.equivalent(tb))
            {
                // ptr + offset
                // ptr - offset
                MATCH m = e.e1.implicitConvTo(t);
                return (m > MATCH.constant) ? MATCH.constant : m;
            }
            if (t2b.ty == Tpointer && t1b.isintegral() && t2b.equivalent(tb))
            {
                // offset + ptr
                MATCH m = e.e2.implicitConvTo(t);
                return (m > MATCH.constant) ? MATCH.constant : m;
            }

            return MATCH.nomatch;
        }

        override void visit(AddExp e)
        {
            version (none)
            {
                printf("AddExp::implicitConvTo(this=%s, type=%s, t=%s)\n", e.toChars(), e.type.toChars(), t.toChars());
            }
            visit(cast(Expression)e);
            if (result == MATCH.nomatch)
                result = implicitConvToAddMin(e, t);
        }

        override void visit(MinExp e)
        {
            version (none)
            {
                printf("MinExp::implicitConvTo(this=%s, type=%s, t=%s)\n", e.toChars(), e.type.toChars(), t.toChars());
            }
            visit(cast(Expression)e);
            if (result == MATCH.nomatch)
                result = implicitConvToAddMin(e, t);
        }

        override void visit(IntegerExp e)
        {
            version (none)
            {
                printf("IntegerExp::implicitConvTo(this=%s, type=%s, t=%s)\n", e.toChars(), e.type.toChars(), t.toChars());
            }
            MATCH m = e.type.implicitConvTo(t);
            if (m >= MATCH.constant)
            {
                result = m;
                return;
            }

            TY ty = e.type.toBasetype().ty;
            TY toty = t.toBasetype().ty;
            TY oldty = ty;

            if (m == MATCH.nomatch && t.ty == Tenum)
                return;

            if (auto tv = t.isTypeVector())
            {
                TypeBasic tb = tv.elementType();
                if (tb.ty == Tvoid)
                    return;
                toty = tb.ty;
            }

            switch (ty)
            {
            case Tbool:
            case Tint8:
            case Tchar:
            case Tuns8:
            case Tint16:
            case Tuns16:
            case Twchar:
                ty = Tint32;
                break;

            case Tdchar:
                ty = Tuns32;
                break;

            default:
                break;
            }

            // Only allow conversion if no change in value
            immutable dinteger_t value = e.toInteger();

            bool isLosslesslyConvertibleToFP(T)()
            {
                if (e.type.isunsigned())
                {
                    const f = cast(T) value;
                    return cast(dinteger_t) f == value;
                }

                const f = cast(T) cast(sinteger_t) value;
                return cast(sinteger_t) f == cast(sinteger_t) value;
            }

            switch (toty)
            {
            case Tbool:
                if ((value & 1) != value)
                    return;
                break;

            case Tint8:
                if (ty == Tuns64 && value & ~0x7FU)
                    return;
                else if (cast(byte)value != value)
                    return;
                break;

            case Tchar:
                if ((oldty == Twchar || oldty == Tdchar) && value > 0x7F)
                    return;
                goto case Tuns8;
            case Tuns8:
                //printf("value = %llu %llu\n", (dinteger_t)(unsigned char)value, value);
                if (cast(ubyte)value != value)
                    return;
                break;

            case Tint16:
                if (ty == Tuns64 && value & ~0x7FFFU)
                    return;
                else if (cast(short)value != value)
                    return;
                break;

            case Twchar:
                if (oldty == Tdchar && value > 0xD7FF && value < 0xE000)
                    return;
                goto case Tuns16;
            case Tuns16:
                if (cast(ushort)value != value)
                    return;
                break;

            case Tint32:
                if (ty == Tuns32)
                {
                }
                else if (ty == Tuns64 && value & ~0x7FFFFFFFU)
                    return;
                else if (cast(int)value != value)
                    return;
                break;

            case Tuns32:
                if (ty == Tint32)
                {
                }
                else if (cast(uint)value != value)
                    return;
                break;

            case Tdchar:
                if (value > 0x10FFFFU)
                    return;
                break;

            case Tfloat32:
                if (!isLosslesslyConvertibleToFP!float)
                    return;
                break;

            case Tfloat64:
                if (!isLosslesslyConvertibleToFP!double)
                    return;
                break;

            case Tfloat80:
                if (!isLosslesslyConvertibleToFP!real_t)
                    return;
                break;

            case Tpointer:
                //printf("type = %s\n", type.toBasetype()->toChars());
                //printf("t = %s\n", t.toBasetype()->toChars());
                if (ty == Tpointer && e.type.toBasetype().nextOf().ty == t.toBasetype().nextOf().ty)
                {
                    /* Allow things like:
                     *      const char* P = cast(char *)3;
                     *      char* q = P;
                     */
                    break;
                }
                goto default;

            default:
                visit(cast(Expression)e);
                return;
            }

            //printf("MATCH.convert\n");
            result = MATCH.convert;
        }

        override void visit(ErrorExp e)
        {
            // no match
        }

        override void visit(NullExp e)
        {
            version (none)
            {
                printf("NullExp::implicitConvTo(this=%s, type=%s, t=%s)\n", e.toChars(), e.type.toChars(), t.toChars());
            }
            if (e.type.equals(t))
            {
                result = MATCH.exact;
                return;
            }

            /* Allow implicit conversions from immutable to mutable|const,
             * and mutable to immutable. It works because, after all, a null
             * doesn't actually point to anything.
             */
            if (t.equivalent(e.type))
            {
                result = MATCH.constant;
                return;
            }

            visit(cast(Expression)e);
        }

        override void visit(StructLiteralExp e)
        {
            version (none)
            {
                printf("StructLiteralExp::implicitConvTo(this=%s, type=%s, t=%s)\n", e.toChars(), e.type.toChars(), t.toChars());
            }
            visit(cast(Expression)e);
            if (result != MATCH.nomatch)
                return;
            if (e.type.ty == t.ty && e.type.isTypeStruct() && e.type.isTypeStruct().sym == t.isTypeStruct().sym)
            {
                result = MATCH.constant;
                foreach (i, el; (*e.elements)[])
                {
                    if (!el)
                        continue;
                    Type te = e.sd.fields[i].type.addMod(t.mod);
                    MATCH m2 = el.implicitConvTo(te);
                    //printf("\t%s => %s, match = %d\n", el.toChars(), te.toChars(), m2);
                    if (m2 < result)
                        result = m2;
                }
            }
        }

        override void visit(StringExp e)
        {
            version (none)
            {
                printf("StringExp::implicitConvTo(this=%s, committed=%d, type=%s, t=%s)\n", e.toChars(), e.committed, e.type.toChars(), t.toChars());
            }
            if (!e.committed && t.ty == Tpointer && t.nextOf().ty == Tvoid)
                return;

            if (!(e.type.ty == Tsarray || e.type.ty == Tarray || e.type.ty == Tpointer))
                return visit(cast(Expression)e);

            TY tyn = e.type.nextOf().ty;

            if (!tyn.isSomeChar)
                return visit(cast(Expression)e);

            switch (t.ty)
            {
            case Tsarray:
                if (e.type.ty == Tsarray)
                {
                    TY tynto = t.nextOf().ty;
                    if (tynto == tyn)
                    {
                        if (e.type.isTypeSArray().dim.toInteger() == t.isTypeSArray().dim.toInteger())
                        {
                            result = MATCH.exact;
                        }
                        return;
                    }
                    if (tynto.isSomeChar)
                    {
                        if (e.committed && tynto != tyn)
                            return;
                        size_t fromlen = e.numberOfCodeUnits(tynto);
                        size_t tolen = cast(size_t)t.isTypeSArray().dim.toInteger();
                        if (tolen < fromlen)
                            return;
                        if (tolen != fromlen)
                        {
                            // implicit length extending
                            result = MATCH.convert;
                            return;
                        }
                    }
                    if (!e.committed && tynto.isSomeChar)
                    {
                        result = MATCH.exact;
                        return;
                    }
                }
                else if (e.type.ty == Tarray)
                {
                    TY tynto = t.nextOf().ty;
                    if (tynto.isSomeChar)
                    {
                        if (e.committed && tynto != tyn)
                            return;
                        size_t fromlen = e.numberOfCodeUnits(tynto);
                        size_t tolen = cast(size_t)t.isTypeSArray().dim.toInteger();
                        if (tolen < fromlen)
                            return;
                        if (tolen != fromlen)
                        {
                            // implicit length extending
                            result = MATCH.convert;
                            return;
                        }
                    }
                    if (tynto == tyn)
                    {
                        result = MATCH.exact;
                        return;
                    }
                    if (!e.committed && tynto.isSomeChar)
                    {
                        result = MATCH.exact;
                        return;
                    }
                }
                goto case; /+ fall through +/
            case Tarray:
            case Tpointer:
                Type tn = t.nextOf();
                MATCH m = MATCH.exact;
                if (e.type.nextOf().mod != tn.mod)
                {
                    // https://issues.dlang.org/show_bug.cgi?id=16183
                    if (!tn.isConst() && !tn.isImmutable())
                        return;
                    m = MATCH.constant;
                }
                if (!e.committed)
                {
                    switch (tn.ty)
                    {
                    case Tchar:
                        if (e.postfix == 'w' || e.postfix == 'd')
                            m = MATCH.convert;
                        result = m;
                        return;
                    case Twchar:
                        if (e.postfix != 'w')
                            m = MATCH.convert;
                        result = m;
                        return;
                    case Tdchar:
                        if (e.postfix != 'd')
                            m = MATCH.convert;
                        result = m;
                        return;
                    case Tenum:
                        if (tn.isTypeEnum().sym.isSpecial())
                        {
                            /* Allow string literal -> const(wchar_t)[]
                             */
                            if (TypeBasic tob = tn.toBasetype().isTypeBasic())
                            result = tn.implicitConvTo(tob);
                            return;
                        }
                        break;
                    default:
                        break;
                    }
                }
                break;

            default:
                break;
            }

            visit(cast(Expression)e);
        }

        override void visit(ArrayLiteralExp e)
        {
            version (none)
            {
                printf("ArrayLiteralExp::implicitConvTo(this=%s, type=%s, t=%s)\n", e.toChars(), e.type.toChars(), t.toChars());
            }
            Type tb = t.toBasetype();
            Type typeb = e.type.toBasetype();

            if ((tb.ty == Tarray || tb.ty == Tsarray) &&
                (typeb.ty == Tarray || typeb.ty == Tsarray))
            {
                result = MATCH.exact;
                Type typen = typeb.nextOf().toBasetype();

                if (auto tsa = tb.isTypeSArray())
                {
                    if (e.elements.dim != tsa.dim.toInteger())
                        result = MATCH.nomatch;
                }

                Type telement = tb.nextOf();
                if (!e.elements.dim)
                {
                    if (typen.ty != Tvoid)
                        result = typen.implicitConvTo(telement);
                }
                else
                {
                    if (e.basis)
                    {
                        MATCH m = e.basis.implicitConvTo(telement);
                        if (m < result)
                            result = m;
                    }
                    for (size_t i = 0; i < e.elements.dim; i++)
                    {
                        Expression el = (*e.elements)[i];
                        if (result == MATCH.nomatch)
                            break;
                        if (!el)
                            continue;
                        MATCH m = el.implicitConvTo(telement);
                        if (m < result)
                            result = m; // remember worst match
                    }
                }

                if (!result)
                    result = e.type.implicitConvTo(t);

                return;
            }
            else if (tb.ty == Tvector && (typeb.ty == Tarray || typeb.ty == Tsarray))
            {
                result = MATCH.exact;
                // Convert array literal to vector type
                TypeVector tv = tb.isTypeVector();
                TypeSArray tbase = tv.basetype.isTypeSArray();
                assert(tbase);
                const edim = e.elements.dim;
                const tbasedim = tbase.dim.toInteger();
                if (edim > tbasedim)
                {
                    result = MATCH.nomatch;
                    return;
                }

                Type telement = tv.elementType();
                if (edim < tbasedim)
                {
                    Expression el = typeb.nextOf.defaultInitLiteral(e.loc);
                    MATCH m = el.implicitConvTo(telement);
                    if (m < result)
                        result = m; // remember worst match
                }
                foreach (el; (*e.elements)[])
                {
                    MATCH m = el.implicitConvTo(telement);
                    if (m < result)
                        result = m; // remember worst match
                    if (result == MATCH.nomatch)
                        break; // no need to check for worse
                }
                return;
            }

            visit(cast(Expression)e);
        }

        override void visit(AssocArrayLiteralExp e)
        {
            auto taa = t.toBasetype().isTypeAArray();
            Type typeb = e.type.toBasetype();

            if (!(taa && typeb.ty == Taarray))
                return visit(cast(Expression)e);

            result = MATCH.exact;
            foreach (i, el; (*e.keys)[])
            {
                MATCH m = el.implicitConvTo(taa.index);
                if (m < result)
                    result = m; // remember worst match
                if (result == MATCH.nomatch)
                    break; // no need to check for worse
                el = (*e.values)[i];
                m = el.implicitConvTo(taa.nextOf());
                if (m < result)
                    result = m; // remember worst match
                if (result == MATCH.nomatch)
                    break; // no need to check for worse
            }
        }

        override void visit(CallExp e)
        {
            enum LOG = false;
            static if (LOG)
            {
                printf("CallExp::implicitConvTo(this=%s, type=%s, t=%s)\n", e.toChars(), e.type.toChars(), t.toChars());
            }

            visit(cast(Expression)e);
            if (result != MATCH.nomatch)
                return;

            /* Allow the result of strongly pure functions to
             * convert to immutable
             */
            if (e.f && e.f.isReturnIsolated() &&
                (global.params.useDIP1000 != FeatureState.enabled ||        // lots of legacy code breaks with the following purity check
                 e.f.isPure() >= PURE.strong ||
                 // Special case exemption for Object.dup() which we assume is implemented correctly
                 e.f.ident == Id.dup &&
                 e.f.toParent2() == ClassDeclaration.object.toParent())
               )
            {
                result = e.type.immutableOf().implicitConvTo(t);
                if (result > MATCH.constant) // Match level is MATCH.constant at best.
                    result = MATCH.constant;
                return;
            }

            /* Conversion is 'const' conversion if:
             * 1. function is pure (weakly pure is ok)
             * 2. implicit conversion only fails because of mod bits
             * 3. each function parameter can be implicitly converted to the mod bits
             */
            auto tf = (e.f ? e.f.type : e.e1.type).toBasetype().isTypeFunction();
            if (!tf)
                return;

            if (tf.purity == PURE.impure)
                return;
            if (e.f && e.f.isNested())
                return;

            /* See if fail only because of mod bits.
             *
             * https://issues.dlang.org/show_bug.cgi?id=14155
             * All pure functions can access global immutable data.
             * So the returned pointer may refer an immutable global data,
             * and then the returned pointer that points non-mutable object
             * cannot be unique pointer.
             *
             * Example:
             *  immutable g;
             *  static this() { g = 1; }
             *  const(int*) foo() pure { return &g; }
             *  void test() {
             *    immutable(int*) ip = foo(); // OK
             *    int* mp = foo();            // should be disallowed
             *  }
             */
            if (e.type.immutableOf().implicitConvTo(t) < MATCH.constant && e.type.addMod(MODFlags.shared_).implicitConvTo(t) < MATCH.constant && e.type.implicitConvTo(t.addMod(MODFlags.shared_)) < MATCH.constant)
            {
                return;
            }
            // Allow a conversion to immutable type, or
            // conversions of mutable types between thread-local and shared.

            /* Get mod bits of what we're converting to
             */
            Type tb = t.toBasetype();
            MOD mod = tb.mod;
            if (tf.isref)
            {
            }
            else
            {
                if (Type ti = getIndirection(t))
                    mod = ti.mod;
            }
            static if (LOG)
            {
                printf("mod = x%x\n", mod);
            }
            if (mod & MODFlags.wild)
                return; // not sure what to do with this

            /* Apply mod bits to each function parameter,
             * and see if we can convert the function argument to the modded type
             */

            size_t nparams = tf.parameterList.length;
            size_t j = tf.isDstyleVariadic(); // if TypeInfoArray was prepended
            if (auto dve = e.e1.isDotVarExp())
            {
                /* Treat 'this' as just another function argument
                 */
                Type targ = dve.e1.type;
                if (targ.constConv(targ.castMod(mod)) == MATCH.nomatch)
                    return;
            }
            foreach (const i; j .. e.arguments.dim)
            {
                Expression earg = (*e.arguments)[i];
                Type targ = earg.type.toBasetype();
                static if (LOG)
                {
                    printf("[%d] earg: %s, targ: %s\n", cast(int)i, earg.toChars(), targ.toChars());
                }
                if (i - j < nparams)
                {
                    Parameter fparam = tf.parameterList[i - j];
                    if (fparam.storageClass & STC.lazy_)
                        return; // not sure what to do with this
                    Type tparam = fparam.type;
                    if (!tparam)
                        continue;
                    if (fparam.isReference())
                    {
                        if (targ.constConv(tparam.castMod(mod)) == MATCH.nomatch)
                            return;
                        continue;
                    }
                }
                static if (LOG)
                {
                    printf("[%d] earg: %s, targm: %s\n", cast(int)i, earg.toChars(), targ.addMod(mod).toChars());
                }
                if (implicitMod(earg, targ, mod) == MATCH.nomatch)
                    return;
            }

            /* Success
             */
            result = MATCH.constant;
        }

        override void visit(AddrExp e)
        {
            version (none)
            {
                printf("AddrExp::implicitConvTo(this=%s, type=%s, t=%s)\n", e.toChars(), e.type.toChars(), t.toChars());
            }
            result = e.type.implicitConvTo(t);
            //printf("\tresult = %d\n", result);

            if (result != MATCH.nomatch)
                return;

            Type tb = t.toBasetype();
            Type typeb = e.type.toBasetype();

            // Look for pointers to functions where the functions are overloaded.
            if (e.e1.op == TOK.overloadSet &&
                (tb.ty == Tpointer || tb.ty == Tdelegate) && tb.nextOf().ty == Tfunction)
            {
                OverExp eo = e.e1.isOverExp();
                FuncDeclaration f = null;
                foreach (s; eo.vars.a[])
                {
                    FuncDeclaration f2 = s.isFuncDeclaration();
                    assert(f2);
                    if (f2.overloadExactMatch(tb.nextOf()))
                    {
                        if (f)
                        {
                            /* Error if match in more than one overload set,
                             * even if one is a 'better' match than the other.
                             */
                            ScopeDsymbol.multiplyDefined(e.loc, f, f2);
                        }
                        else
                            f = f2;
                        result = MATCH.exact;
                    }
                }
            }

            if (e.e1.op == TOK.variable &&
                typeb.ty == Tpointer && typeb.nextOf().ty == Tfunction &&
                tb.ty == Tpointer && tb.nextOf().ty == Tfunction)
            {
                /* I don't think this can ever happen -
                 * it should have been
                 * converted to a SymOffExp.
                 */
                assert(0);
            }

            //printf("\tresult = %d\n", result);
        }

        override void visit(SymOffExp e)
        {
            version (none)
            {
                printf("SymOffExp::implicitConvTo(this=%s, type=%s, t=%s)\n", e.toChars(), e.type.toChars(), t.toChars());
            }
            result = e.type.implicitConvTo(t);
            //printf("\tresult = %d\n", result);
            if (result != MATCH.nomatch)
                return;

            Type tb = t.toBasetype();
            Type typeb = e.type.toBasetype();

            // Look for pointers to functions where the functions are overloaded.
            if (typeb.ty == Tpointer && typeb.nextOf().ty == Tfunction &&
                (tb.ty == Tpointer || tb.ty == Tdelegate) && tb.nextOf().ty == Tfunction)
            {
                if (FuncDeclaration f = e.var.isFuncDeclaration())
                {
                    f = f.overloadExactMatch(tb.nextOf());
                    if (f)
                    {
                        if ((tb.ty == Tdelegate && (f.needThis() || f.isNested())) ||
                            (tb.ty == Tpointer && !(f.needThis() || f.isNested())))
                        {
                            result = MATCH.exact;
                        }
                    }
                }
            }
            //printf("\tresult = %d\n", result);
        }

        override void visit(DelegateExp e)
        {
            version (none)
            {
                printf("DelegateExp::implicitConvTo(this=%s, type=%s, t=%s)\n", e.toChars(), e.type.toChars(), t.toChars());
            }
            result = e.type.implicitConvTo(t);
            if (result != MATCH.nomatch)
                return;

            Type tb = t.toBasetype();
            Type typeb = e.type.toBasetype();

            // Look for pointers to functions where the functions are overloaded.
            if (typeb.ty == Tdelegate && tb.ty == Tdelegate)
            {
                if (e.func && e.func.overloadExactMatch(tb.nextOf()))
                    result = MATCH.exact;
            }
        }

        override void visit(FuncExp e)
        {
            //printf("FuncExp::implicitConvTo type = %p %s, t = %s\n", e.type, e.type ? e.type.toChars() : NULL, t.toChars());
            MATCH m = e.matchType(t, null, null, 1);
            if (m > MATCH.nomatch)
            {
                result = m;
                return;
            }
            visit(cast(Expression)e);
        }

        override void visit(AndExp e)
        {
            visit(cast(Expression)e);
            if (result != MATCH.nomatch)
                return;

            MATCH m1 = e.e1.implicitConvTo(t);
            MATCH m2 = e.e2.implicitConvTo(t);

            // Pick the worst match
            result = (m1 < m2) ? m1 : m2;
        }

        override void visit(OrExp e)
        {
            visit(cast(Expression)e);
            if (result != MATCH.nomatch)
                return;

            MATCH m1 = e.e1.implicitConvTo(t);
            MATCH m2 = e.e2.implicitConvTo(t);

            // Pick the worst match
            result = (m1 < m2) ? m1 : m2;
        }

        override void visit(XorExp e)
        {
            visit(cast(Expression)e);
            if (result != MATCH.nomatch)
                return;

            MATCH m1 = e.e1.implicitConvTo(t);
            MATCH m2 = e.e2.implicitConvTo(t);

            // Pick the worst match
            result = (m1 < m2) ? m1 : m2;
        }

        override void visit(CondExp e)
        {
            MATCH m1 = e.e1.implicitConvTo(t);
            MATCH m2 = e.e2.implicitConvTo(t);
            //printf("CondExp: m1 %d m2 %d\n", m1, m2);

            // Pick the worst match
            result = (m1 < m2) ? m1 : m2;
        }

        override void visit(CommaExp e)
        {
            e.e2.accept(this);
        }

        override void visit(CastExp e)
        {
            version (none)
            {
                printf("CastExp::implicitConvTo(this=%s, type=%s, t=%s)\n", e.toChars(), e.type.toChars(), t.toChars());
            }
            result = e.type.implicitConvTo(t);
            if (result != MATCH.nomatch)
                return;

            if (t.isintegral() && e.e1.type.isintegral() && e.e1.implicitConvTo(t) != MATCH.nomatch)
                result = MATCH.convert;
            else
                visit(cast(Expression)e);
        }

        override void visit(NewExp e)
        {
            version (none)
            {
                printf("NewExp::implicitConvTo(this=%s, type=%s, t=%s)\n", e.toChars(), e.type.toChars(), t.toChars());
            }
            visit(cast(Expression)e);
            if (result != MATCH.nomatch)
                return;

            /* Calling new() is like calling a pure function. We can implicitly convert the
             * return from new() to t using the same algorithm as in CallExp, with the function
             * 'arguments' being:
             *    thisexp
             *    newargs
             *    arguments
             *    .init
             * 'member' need to be pure.
             */

            /* See if fail only because of mod bits
             */
            if (e.type.immutableOf().implicitConvTo(t.immutableOf()) == MATCH.nomatch)
                return;

            /* Get mod bits of what we're converting to
             */
            Type tb = t.toBasetype();
            MOD mod = tb.mod;
            if (Type ti = getIndirection(t))
                mod = ti.mod;
            static if (LOG)
            {
                printf("mod = x%x\n", mod);
            }
            if (mod & MODFlags.wild)
                return; // not sure what to do with this

            /* Apply mod bits to each argument,
             * and see if we can convert the argument to the modded type
             */

            if (e.thisexp)
            {
                /* Treat 'this' as just another function argument
                 */
                Type targ = e.thisexp.type;
                if (targ.constConv(targ.castMod(mod)) == MATCH.nomatch)
                    return;
            }

            /* Check call to 'member'
             */
            if (e.member)
            {
                FuncDeclaration fd = e.member;
                if (fd.errors || fd.type.ty != Tfunction)
                    return; // error
                TypeFunction tf = fd.type.isTypeFunction();
                if (tf.purity == PURE.impure)
                    return; // impure

                if (e.type.immutableOf().implicitConvTo(t) < MATCH.constant && e.type.addMod(MODFlags.shared_).implicitConvTo(t) < MATCH.constant && e.type.implicitConvTo(t.addMod(MODFlags.shared_)) < MATCH.constant)
                {
                    return;
                }
                // Allow a conversion to immutable type, or
                // conversions of mutable types between thread-local and shared.

                Expressions* args = e.arguments;

                size_t nparams = tf.parameterList.length;
                // if TypeInfoArray was prepended
                size_t j = tf.isDstyleVariadic();
                for (size_t i = j; i < e.arguments.dim; ++i)
                {
                    Expression earg = (*args)[i];
                    Type targ = earg.type.toBasetype();
                    static if (LOG)
                    {
                        printf("[%d] earg: %s, targ: %s\n", cast(int)i, earg.toChars(), targ.toChars());
                    }
                    if (i - j < nparams)
                    {
                        Parameter fparam = tf.parameterList[i - j];
                        if (fparam.storageClass & STC.lazy_)
                            return; // not sure what to do with this
                        Type tparam = fparam.type;
                        if (!tparam)
                            continue;
                        if (fparam.isReference())
                        {
                            if (targ.constConv(tparam.castMod(mod)) == MATCH.nomatch)
                                return;
                            continue;
                        }
                    }
                    static if (LOG)
                    {
                        printf("[%d] earg: %s, targm: %s\n", cast(int)i, earg.toChars(), targ.addMod(mod).toChars());
                    }
                    if (implicitMod(earg, targ, mod) == MATCH.nomatch)
                        return;
                }
            }

            /* If no 'member', then construction is by simple assignment,
             * and just straight check 'arguments'
             */
            if (!e.member && e.arguments)
            {
                for (size_t i = 0; i < e.arguments.dim; ++i)
                {
                    Expression earg = (*e.arguments)[i];
                    if (!earg) // https://issues.dlang.org/show_bug.cgi?id=14853
                               // if it's on overlapped field
                        continue;
                    Type targ = earg.type.toBasetype();
                    static if (LOG)
                    {
                        printf("[%d] earg: %s, targ: %s\n", cast(int)i, earg.toChars(), targ.toChars());
                        printf("[%d] earg: %s, targm: %s\n", cast(int)i, earg.toChars(), targ.addMod(mod).toChars());
                    }
                    if (implicitMod(earg, targ, mod) == MATCH.nomatch)
                        return;
                }
            }

            /* Consider the .init expression as an argument
             */
            Type ntb = e.newtype.toBasetype();
            if (ntb.ty == Tarray)
                ntb = ntb.nextOf().toBasetype();
            if (auto ts = ntb.isTypeStruct())
            {
                // Don't allow nested structs - uplevel reference may not be convertible
                StructDeclaration sd = ts.sym;
                sd.size(e.loc); // resolve any forward references
                if (sd.isNested())
                    return;
            }
            if (ntb.isZeroInit(e.loc))
            {
                /* Zeros are implicitly convertible, except for special cases.
                 */
                if (auto tc = ntb.isTypeClass())
                {
                    /* With new() must look at the class instance initializer.
                     */
                    ClassDeclaration cd = tc.sym;

                    cd.size(e.loc); // resolve any forward references

                    if (cd.isNested())
                        return; // uplevel reference may not be convertible

                    assert(!cd.isInterfaceDeclaration());

                    struct ClassCheck
                    {
                        extern (C++) static bool convertible(Expression e, ClassDeclaration cd, MOD mod)
                        {
                            for (size_t i = 0; i < cd.fields.dim; i++)
                            {
                                VarDeclaration v = cd.fields[i];
                                Initializer _init = v._init;
                                if (_init)
                                {
                                    if (_init.isVoidInitializer())
                                    {
                                    }
                                    else if (ExpInitializer ei = _init.isExpInitializer())
                                    {
                                        // https://issues.dlang.org/show_bug.cgi?id=21319
                                        // This is to prevent re-analyzing the same expression
                                        // over and over again.
                                        if (ei.exp == e)
                                            return false;
                                        Type tb = v.type.toBasetype();
                                        if (implicitMod(ei.exp, tb, mod) == MATCH.nomatch)
                                            return false;
                                    }
                                    else
                                    {
                                        /* Enhancement: handle StructInitializer and ArrayInitializer
                                         */
                                        return false;
                                    }
                                }
                                else if (!v.type.isZeroInit(e.loc))
                                    return false;
                            }
                            return cd.baseClass ? convertible(e, cd.baseClass, mod) : true;
                        }
                    }

                    if (!ClassCheck.convertible(e, cd, mod))
                        return;
                }
            }
            else
            {
                Expression earg = e.newtype.defaultInitLiteral(e.loc);
                Type targ = e.newtype.toBasetype();

                if (implicitMod(earg, targ, mod) == MATCH.nomatch)
                    return;
            }

            /* Success
             */
            result = MATCH.constant;
        }

        override void visit(SliceExp e)
        {
            //printf("SliceExp::implicitConvTo e = %s, type = %s\n", e.toChars(), e.type.toChars());
            visit(cast(Expression)e);
            if (result != MATCH.nomatch)
                return;

            Type tb = t.toBasetype();
            Type typeb = e.type.toBasetype();

            if (tb.ty == Tsarray && typeb.ty == Tarray)
            {
                typeb = toStaticArrayType(e);
                if (typeb)
                {
                    // Try: T[] -> T[dim]
                    // (Slice with compile-time known boundaries to static array)
                    result = typeb.implicitConvTo(t);
                    if (result > MATCH.convert)
                        result = MATCH.convert; // match with implicit conversion at most
                }
                return;
            }

            /* If the only reason it won't convert is because of the mod bits,
             * then test for conversion by seeing if e1 can be converted with those
             * same mod bits.
             */
            Type t1b = e.e1.type.toBasetype();
            if (tb.ty == Tarray && typeb.equivalent(tb))
            {
                Type tbn = tb.nextOf();
                Type tx = null;

                /* If e.e1 is dynamic array or pointer, the uniqueness of e.e1
                 * is equivalent with the uniqueness of the referred data. And in here
                 * we can have arbitrary typed reference for that.
                 */
                if (t1b.ty == Tarray)
                    tx = tbn.arrayOf();
                if (t1b.ty == Tpointer)
                    tx = tbn.pointerTo();

                /* If e.e1 is static array, at least it should be an rvalue.
                 * If not, e.e1 is a reference, and its uniqueness does not link
                 * to the uniqueness of the referred data.
                 */
                if (t1b.ty == Tsarray && !e.e1.isLvalue())
                    tx = tbn.sarrayOf(t1b.size() / tbn.size());

                if (tx)
                {
                    result = e.e1.implicitConvTo(tx);
                    if (result > MATCH.constant) // Match level is MATCH.constant at best.
                        result = MATCH.constant;
                }
            }

            // Enhancement 10724
            if (tb.ty == Tpointer && e.e1.op == TOK.string_)
                e.e1.accept(this);
        }
    }

    scope ImplicitConvTo v = new ImplicitConvTo(t);
    e.accept(v);
    return v.result;
}

/**
 * Same as implicitConvTo(); except follow C11 rules, which are quite a bit
 * more permissive than D.
 * C11 6.3 and 6.5.16.1
 * Params:
 *   e = Expression that is to be casted
 *   t = Expected resulting type
 * Returns:
 *   The `MATCH` level between `e.type` and `t`.
 */
MATCH cimplicitConvTo(Expression e, Type t)
{
    Type tb = t.toBasetype();
    Type typeb = e.type.toBasetype();

    if (tb.equals(typeb))
        return MATCH.exact;
    if ((typeb.isintegral() || typeb.isfloating()) &&
        (tb.isintegral() || tb.isfloating()))
        return MATCH.convert;
    if (tb.ty == Tpointer && typeb.isintegral()) // C11 6.3.2.3-5
        return MATCH.convert;
    if (tb.isintegral() && typeb.ty == Tpointer) // C11 6.3.2.3-6
        return MATCH.convert;
    if (tb.ty == Tpointer && typeb.ty == Tpointer)
    {
        if (tb.isTypePointer().next.ty == Tvoid ||
            typeb.isTypePointer().next.ty == Tvoid)
            return MATCH.convert;       // convert to/from void* C11 6.3.2.3-1
    }

    return implicitConvTo(e, t);
}

/*****************************************
 */
Type toStaticArrayType(SliceExp e)
{
    if (e.lwr && e.upr)
    {
        // For the following code to work, e should be optimized beforehand.
        // (eg. $ in lwr and upr should be already resolved, if possible)
        Expression lwr = e.lwr.optimize(WANTvalue);
        Expression upr = e.upr.optimize(WANTvalue);
        if (lwr.isConst() && upr.isConst())
        {
            size_t len = cast(size_t)(upr.toUInteger() - lwr.toUInteger());
            return e.type.toBasetype().nextOf().sarrayOf(len);
        }
    }
    else
    {
        Type t1b = e.e1.type.toBasetype();
        if (t1b.ty == Tsarray)
            return t1b;
    }
    return null;
}

/**************************************
 * Do an explicit cast.
 * Assume that the expression `e` does not have any indirections.
 * (Parameter 'att' is used to stop 'alias this' recursion)
 */
Expression castTo(Expression e, Scope* sc, Type t, Type att = null)
{
    extern (C++) final class CastTo : Visitor
    {
        alias visit = Visitor.visit;
    public:
        Type t;
        Scope* sc;
        Expression result;

        extern (D) this(Scope* sc, Type t)
        {
            this.sc = sc;
            this.t = t;
        }

        override void visit(Expression e)
        {
            //printf("Expression::castTo(this=%s, t=%s)\n", e.toChars(), t.toChars());
            version (none)
            {
                printf("Expression::castTo(this=%s, type=%s, t=%s)\n", e.toChars(), e.type.toChars(), t.toChars());
            }
            if (e.type.equals(t))
            {
                result = e;
                return;
            }
            if (e.op == TOK.variable)
            {
                VarDeclaration v = (cast(VarExp)e).var.isVarDeclaration();
                if (v && v.storage_class & STC.manifest)
                {
                    result = e.ctfeInterpret();
                    /* https://issues.dlang.org/show_bug.cgi?id=18236
                     *
                     * The expression returned by ctfeInterpret points
                     * to the line where the manifest constant was declared
                     * so we need to update the location before trying to cast
                     */
                    result.loc = e.loc;
                    result = result.castTo(sc, t);
                    return;
                }
            }

            Type tob = t.toBasetype();
            Type t1b = e.type.toBasetype();
            if (tob.equals(t1b))
            {
                result = e.copy(); // because of COW for assignment to e.type
                result.type = t;
                return;
            }

            /* Make semantic error against invalid cast between concrete types.
             * Assume that 'e' is never be any placeholder expressions.
             * The result of these checks should be consistent with CastExp::toElem().
             */

            // Fat Value types
            const(bool) tob_isFV = (tob.ty == Tstruct || tob.ty == Tsarray || tob.ty == Tvector);
            const(bool) t1b_isFV = (t1b.ty == Tstruct || t1b.ty == Tsarray || t1b.ty == Tvector);

            // Fat Reference types
            const(bool) tob_isFR = (tob.ty == Tarray || tob.ty == Tdelegate);
            const(bool) t1b_isFR = (t1b.ty == Tarray || t1b.ty == Tdelegate);

            // Reference types
            const(bool) tob_isR = (tob_isFR || tob.ty == Tpointer || tob.ty == Taarray || tob.ty == Tclass);
            const(bool) t1b_isR = (t1b_isFR || t1b.ty == Tpointer || t1b.ty == Taarray || t1b.ty == Tclass);

            // Arithmetic types (== valueable basic types)
            const(bool) tob_isA = ((tob.isintegral() || tob.isfloating()) && tob.ty != Tvector);
            const(bool) t1b_isA = ((t1b.isintegral() || t1b.isfloating()) && t1b.ty != Tvector);

            // Try casting the alias this member.
            // Return the expression if it succeeds, null otherwise.
            Expression tryAliasThisCast()
            {
                if (isRecursiveAliasThis(att, t1b))
                    return null;

                /* Forward the cast to our alias this member, rewrite to:
                 *   cast(to)e1.aliasthis
                 */
                auto exp = resolveAliasThis(sc, e);
                const errors = global.startGagging();
                exp = castTo(exp, sc, t, att);
                return global.endGagging(errors) ? null : exp;
            }

            bool hasAliasThis;
            if (AggregateDeclaration t1ad = isAggregate(t1b))
            {
                AggregateDeclaration toad = isAggregate(tob);
                if (t1ad != toad && t1ad.aliasthis)
                {
                    if (t1b.ty == Tclass && tob.ty == Tclass)
                    {
                        ClassDeclaration t1cd = t1b.isClassHandle();
                        ClassDeclaration tocd = tob.isClassHandle();
                        int offset;
                        if (tocd.isBaseOf(t1cd, &offset))
                            goto Lok;
                    }
                    hasAliasThis = true;
                }
            }
            else if (tob.ty == Tvector && t1b.ty != Tvector)
            {
                //printf("test1 e = %s, e.type = %s, tob = %s\n", e.toChars(), e.type.toChars(), tob.toChars());
                TypeVector tv = tob.isTypeVector();
                result = new CastExp(e.loc, e, tv.elementType());
                result = new VectorExp(e.loc, result, tob);
                result = result.expressionSemantic(sc);
                return;
            }
            else if (tob.ty != Tvector && t1b.ty == Tvector)
            {
                // T[n] <-- __vector(U[m])
                if (tob.ty == Tsarray)
                {
                    if (t1b.size(e.loc) == tob.size(e.loc))
                        goto Lok;
                }
                goto Lfail;
            }
            else if (t1b.implicitConvTo(tob) == MATCH.constant && t.equals(e.type.constOf()))
            {
                result = e.copy();
                result.type = t;
                return;
            }

            // arithmetic values vs. other arithmetic values
            // arithmetic values vs. T*
            if (tob_isA && (t1b_isA || t1b.ty == Tpointer) || t1b_isA && (tob_isA || tob.ty == Tpointer))
            {
                goto Lok;
            }

            // arithmetic values vs. references or fat values
            if (tob_isA && (t1b_isR || t1b_isFV) || t1b_isA && (tob_isR || tob_isFV))
            {
                goto Lfail;
            }

            // Bugzlla 3133: A cast between fat values is possible only when the sizes match.
            if (tob_isFV && t1b_isFV)
            {
                if (hasAliasThis)
                {
                    result = tryAliasThisCast();
                    if (result)
                        return;
                }

                if (t1b.size(e.loc) == tob.size(e.loc))
                    goto Lok;

                auto ts = toAutoQualChars(e.type, t);
                e.error("cannot cast expression `%s` of type `%s` to `%s` because of different sizes",
                    e.toChars(), ts[0], ts[1]);
                result = ErrorExp.get();
                return;
            }

            // Fat values vs. null or references
            if (tob_isFV && (t1b.ty == Tnull || t1b_isR) || t1b_isFV && (tob.ty == Tnull || tob_isR))
            {
                if (tob.ty == Tpointer && t1b.ty == Tsarray)
                {
                    // T[n] sa;
                    // cast(U*)sa; // ==> cast(U*)sa.ptr;
                    result = new AddrExp(e.loc, e, t);
                    return;
                }
                if (tob.ty == Tarray && t1b.ty == Tsarray)
                {
                    // T[n] sa;
                    // cast(U[])sa; // ==> cast(U[])sa[];
<<<<<<< HEAD
                    d_uns64 fsize = t1b.nextOf().size();
                    d_uns64 tsize = tob.nextOf().size();
                    if ((t1b.isTypeSArray().dim.toInteger() * fsize) % tsize != 0)
=======
                    const fsize = t1b.nextOf().size();
                    const tsize = tob.nextOf().size();
                    if (fsize != tsize)
>>>>>>> d03f144b
                    {
                        const dim = t1b.isTypeSArray().dim.toInteger();
                        if (tsize == 0 || (dim * fsize) % tsize != 0)
                        {
                            e.error("cannot cast expression `%s` of type `%s` to `%s` since sizes don't line up",
                                    e.toChars(), e.type.toChars(), t.toChars());
                            result = ErrorExp.get();
                            return;
                        }
                    }
                    goto Lok;
                }
                goto Lfail;
            }

            /* For references, any reinterpret casts are allowed to same 'ty' type.
             *      T* to U*
             *      R1 function(P1) to R2 function(P2)
             *      R1 delegate(P1) to R2 delegate(P2)
             *      T[] to U[]
             *      V1[K1] to V2[K2]
             *      class/interface A to B  (will be a dynamic cast if possible)
             */
            if (tob.ty == t1b.ty && tob_isR && t1b_isR)
                goto Lok;

            // typeof(null) <-- non-null references or values
            if (tob.ty == Tnull && t1b.ty != Tnull)
                goto Lfail; // https://issues.dlang.org/show_bug.cgi?id=14629
            // typeof(null) --> non-null references or arithmetic values
            if (t1b.ty == Tnull && tob.ty != Tnull)
                goto Lok;

            // Check size mismatch of references.
            // Tarray and Tdelegate are (void*).sizeof*2, but others have (void*).sizeof.
            if (tob_isFR && t1b_isR || t1b_isFR && tob_isR)
            {
                if (tob.ty == Tpointer && t1b.ty == Tarray)
                {
                    // T[] da;
                    // cast(U*)da; // ==> cast(U*)da.ptr;
                    goto Lok;
                }
                if (tob.ty == Tpointer && t1b.ty == Tdelegate)
                {
                    // void delegate() dg;
                    // cast(U*)dg; // ==> cast(U*)dg.ptr;
                    // Note that it happens even when U is a Tfunction!
                    e.deprecation("casting from %s to %s is deprecated", e.type.toChars(), t.toChars());
                    goto Lok;
                }
                goto Lfail;
            }

            if (t1b.ty == Tvoid && tob.ty != Tvoid)
            {
            Lfail:
                /* if the cast cannot be performed, maybe there is an alias
                 * this that can be used for casting.
                 */
                if (hasAliasThis)
                {
                    result = tryAliasThisCast();
                    if (result)
                        return;
                }
                e.error("cannot cast expression `%s` of type `%s` to `%s`", e.toChars(), e.type.toChars(), t.toChars());
                result = ErrorExp.get();
                return;
            }

        Lok:
            result = new CastExp(e.loc, e, t);
            result.type = t; // Don't call semantic()
            //printf("Returning: %s\n", result.toChars());
        }

        override void visit(ErrorExp e)
        {
            result = e;
        }

        override void visit(RealExp e)
        {
            if (!e.type.equals(t))
            {
                if ((e.type.isreal() && t.isreal()) || (e.type.isimaginary() && t.isimaginary()))
                {
                    result = e.copy();
                    result.type = t;
                }
                else
                    visit(cast(Expression)e);
                return;
            }
            result = e;
        }

        override void visit(ComplexExp e)
        {
            if (!e.type.equals(t))
            {
                if (e.type.iscomplex() && t.iscomplex())
                {
                    result = e.copy();
                    result.type = t;
                }
                else
                    visit(cast(Expression)e);
                return;
            }
            result = e;
        }

        override void visit(StructLiteralExp e)
        {
            visit(cast(Expression)e);
            if (result.op == TOK.structLiteral)
                (cast(StructLiteralExp)result).stype = t; // commit type
        }

        override void visit(StringExp e)
        {
            /* This follows copy-on-write; any changes to 'this'
             * will result in a copy.
             * The this.string member is considered immutable.
             */
            int copied = 0;

            //printf("StringExp::castTo(t = %s), '%s' committed = %d\n", t.toChars(), e.toChars(), e.committed);

            if (!e.committed && t.ty == Tpointer && t.nextOf().ty == Tvoid)
            {
                e.error("cannot convert string literal to `void*`");
                result = ErrorExp.get();
                return;
            }

            StringExp se = e;
            if (!e.committed)
            {
                se = cast(StringExp)e.copy();
                se.committed = 1;
                copied = 1;
            }

            if (e.type.equals(t))
            {
                result = se;
                return;
            }

            Type tb = t.toBasetype();
            Type typeb = e.type.toBasetype();

            //printf("\ttype = %s\n", e.type.toChars());
            if (tb.ty == Tdelegate && typeb.ty != Tdelegate)
            {
                visit(cast(Expression)e);
                return;
            }

            if (typeb.equals(tb))
            {
                if (!copied)
                {
                    se = cast(StringExp)e.copy();
                    copied = 1;
                }
                se.type = t;
                result = se;
                return;
            }

            /* Handle reinterpret casts:
             *  cast(wchar[3])"abcd"c --> [\u6261, \u6463, \u0000]
             *  cast(wchar[2])"abcd"c --> [\u6261, \u6463]
             *  cast(wchar[1])"abcd"c --> [\u6261]
             *  cast(char[4])"a" --> ['a', 0, 0, 0]
             */
            if (e.committed && tb.ty == Tsarray && typeb.ty == Tarray)
            {
                se = cast(StringExp)e.copy();
                d_uns64 szx = tb.nextOf().size();
                assert(szx <= 255);
                se.sz = cast(ubyte)szx;
                se.len = cast(size_t)tb.isTypeSArray().dim.toInteger();
                se.committed = 1;
                se.type = t;

                /* If larger than source, pad with zeros.
                 */
                const fullSize = (se.len + 1) * se.sz; // incl. terminating 0
                if (fullSize > (e.len + 1) * e.sz)
                {
                    void* s = mem.xmalloc(fullSize);
                    const srcSize = e.len * e.sz;
                    const data = se.peekData();
                    memcpy(s, data.ptr, srcSize);
                    memset(s + srcSize, 0, fullSize - srcSize);
                    se.setData(s, se.len, se.sz);
                }
                result = se;
                return;
            }

            if (tb.ty != Tsarray && tb.ty != Tarray && tb.ty != Tpointer)
            {
                if (!copied)
                {
                    se = cast(StringExp)e.copy();
                    copied = 1;
                }
                goto Lcast;
            }
            if (typeb.ty != Tsarray && typeb.ty != Tarray && typeb.ty != Tpointer)
            {
                if (!copied)
                {
                    se = cast(StringExp)e.copy();
                    copied = 1;
                }
                goto Lcast;
            }

            if (typeb.nextOf().size() == tb.nextOf().size())
            {
                if (!copied)
                {
                    se = cast(StringExp)e.copy();
                    copied = 1;
                }
                if (tb.ty == Tsarray)
                    goto L2; // handle possible change in static array dimension
                se.type = t;
                result = se;
                return;
            }

            if (e.committed)
                goto Lcast;

            auto X(T, U)(T tf, U tt)
            {
                return (cast(int)tf * 256 + cast(int)tt);
            }

            {
                OutBuffer buffer;
                size_t newlen = 0;
                int tfty = typeb.nextOf().toBasetype().ty;
                int ttty = tb.nextOf().toBasetype().ty;
                switch (X(tfty, ttty))
                {
                case X(Tchar, Tchar):
                case X(Twchar, Twchar):
                case X(Tdchar, Tdchar):
                    break;

                case X(Tchar, Twchar):
                    for (size_t u = 0; u < e.len;)
                    {
                        dchar c;
                        if (const s = utf_decodeChar(se.peekString(), u, c))
                            e.error("%.*s", cast(int)s.length, s.ptr);
                        else
                            buffer.writeUTF16(c);
                    }
                    newlen = buffer.length / 2;
                    buffer.writeUTF16(0);
                    goto L1;

                case X(Tchar, Tdchar):
                    for (size_t u = 0; u < e.len;)
                    {
                        dchar c;
                        if (const s = utf_decodeChar(se.peekString(), u, c))
                            e.error("%.*s", cast(int)s.length, s.ptr);
                        buffer.write4(c);
                        newlen++;
                    }
                    buffer.write4(0);
                    goto L1;

                case X(Twchar, Tchar):
                    for (size_t u = 0; u < e.len;)
                    {
                        dchar c;
                        if (const s = utf_decodeWchar(se.peekWstring(), u, c))
                            e.error("%.*s", cast(int)s.length, s.ptr);
                        else
                            buffer.writeUTF8(c);
                    }
                    newlen = buffer.length;
                    buffer.writeUTF8(0);
                    goto L1;

                case X(Twchar, Tdchar):
                    for (size_t u = 0; u < e.len;)
                    {
                        dchar c;
                        if (const s = utf_decodeWchar(se.peekWstring(), u, c))
                            e.error("%.*s", cast(int)s.length, s.ptr);
                        buffer.write4(c);
                        newlen++;
                    }
                    buffer.write4(0);
                    goto L1;

                case X(Tdchar, Tchar):
                    for (size_t u = 0; u < e.len; u++)
                    {
                        uint c = se.peekDstring()[u];
                        if (!utf_isValidDchar(c))
                            e.error("invalid UCS-32 char \\U%08x", c);
                        else
                            buffer.writeUTF8(c);
                        newlen++;
                    }
                    newlen = buffer.length;
                    buffer.writeUTF8(0);
                    goto L1;

                case X(Tdchar, Twchar):
                    for (size_t u = 0; u < e.len; u++)
                    {
                        uint c = se.peekDstring()[u];
                        if (!utf_isValidDchar(c))
                            e.error("invalid UCS-32 char \\U%08x", c);
                        else
                            buffer.writeUTF16(c);
                        newlen++;
                    }
                    newlen = buffer.length / 2;
                    buffer.writeUTF16(0);
                    goto L1;

                L1:
                    if (!copied)
                    {
                        se = cast(StringExp)e.copy();
                        copied = 1;
                    }

                    {
                        d_uns64 szx = tb.nextOf().size();
                        assert(szx <= 255);
                        se.setData(buffer.extractSlice().ptr, newlen, cast(ubyte)szx);
                    }
                    break;

                default:
                    assert(typeb.nextOf().size() != tb.nextOf().size());
                    goto Lcast;
                }
            }
        L2:
            assert(copied);

            // See if need to truncate or extend the literal
            if (auto tsa = tb.isTypeSArray())
            {
                size_t dim2 = cast(size_t)tsa.dim.toInteger();
                //printf("dim from = %d, to = %d\n", (int)se.len, (int)dim2);

                // Changing dimensions
                if (dim2 != se.len)
                {
                    // Copy when changing the string literal
                    const newsz = se.sz;
                    const d = (dim2 < se.len) ? dim2 : se.len;
                    void* s = mem.xmalloc((dim2 + 1) * newsz);
                    memcpy(s, se.peekData().ptr, d * newsz);
                    // Extend with 0, add terminating 0
                    memset(s + d * newsz, 0, (dim2 + 1 - d) * newsz);
                    se.setData(s, dim2, newsz);
                }
            }
            se.type = t;
            result = se;
            return;

        Lcast:
            result = new CastExp(e.loc, se, t);
            result.type = t; // so semantic() won't be run on e
        }

        override void visit(AddrExp e)
        {
            version (none)
            {
                printf("AddrExp::castTo(this=%s, type=%s, t=%s)\n", e.toChars(), e.type.toChars(), t.toChars());
            }
            result = e;

            Type tb = t.toBasetype();
            Type typeb = e.type.toBasetype();

            if (tb.equals(typeb))
            {
                result = e.copy();
                result.type = t;
                return;
            }

            // Look for pointers to functions where the functions are overloaded.
            if (e.e1.op == TOK.overloadSet &&
                (tb.ty == Tpointer || tb.ty == Tdelegate) && tb.nextOf().ty == Tfunction)
            {
                OverExp eo = cast(OverExp)e.e1;
                FuncDeclaration f = null;
                for (size_t i = 0; i < eo.vars.a.dim; i++)
                {
                    auto s = eo.vars.a[i];
                    auto f2 = s.isFuncDeclaration();
                    assert(f2);
                    if (f2.overloadExactMatch(tb.nextOf()))
                    {
                        if (f)
                        {
                            /* Error if match in more than one overload set,
                             * even if one is a 'better' match than the other.
                             */
                            ScopeDsymbol.multiplyDefined(e.loc, f, f2);
                        }
                        else
                            f = f2;
                    }
                }
                if (f)
                {
                    f.tookAddressOf++;
                    auto se = new SymOffExp(e.loc, f, 0, false);
                    auto se2 = se.expressionSemantic(sc);
                    // Let SymOffExp::castTo() do the heavy lifting
                    visit(se2);
                    return;
                }
            }

            if (e.e1.op == TOK.variable &&
                typeb.ty == Tpointer && typeb.nextOf().ty == Tfunction &&
                tb.ty == Tpointer && tb.nextOf().ty == Tfunction)
            {
                auto ve = cast(VarExp)e.e1;
                auto f = ve.var.isFuncDeclaration();
                if (f)
                {
                    assert(f.isImportedSymbol());
                    f = f.overloadExactMatch(tb.nextOf());
                    if (f)
                    {
                        result = new VarExp(e.loc, f, false);
                        result.type = f.type;
                        result = new AddrExp(e.loc, result, t);
                        return;
                    }
                }
            }

            if (auto f = isFuncAddress(e))
            {
                if (f.checkForwardRef(e.loc))
                {
                    result = ErrorExp.get();
                    return;
                }
            }

            visit(cast(Expression)e);
        }

        override void visit(TupleExp e)
        {
            if (e.type.equals(t))
            {
                result = e;
                return;
            }

            TupleExp te = e.copy().isTupleExp();
            te.e0 = e.e0 ? e.e0.copy() : null;
            te.exps = e.exps.copy();
            for (size_t i = 0; i < te.exps.dim; i++)
            {
                Expression ex = (*te.exps)[i];
                ex = ex.castTo(sc, t);
                (*te.exps)[i] = ex;
            }
            result = te;

            /* Questionable behavior: In here, result.type is not set to t.
             * Therefoe:
             *  TypeTuple!(int, int) values;
             *  auto values2 = cast(long)values;
             *  // typeof(values2) == TypeTuple!(int, int) !!
             *
             * Only when the casted tuple is immediately expanded, it would work.
             *  auto arr = [cast(long)values];
             *  // typeof(arr) == long[]
             */
        }

        override void visit(ArrayLiteralExp e)
        {
            version (none)
            {
                printf("ArrayLiteralExp::castTo(this=%s, type=%s, => %s)\n", e.toChars(), e.type.toChars(), t.toChars());
            }

            ArrayLiteralExp ae = e;

            Type tb = t.toBasetype();
            if (tb.ty == Tarray && global.params.useDIP1000 == FeatureState.enabled)
            {
                if (checkArrayLiteralEscape(sc, ae, false))
                {
                    result = ErrorExp.get();
                    return;
                }
            }

            if (e.type == t)
            {
                result = e;
                return;
            }
            Type typeb = e.type.toBasetype();

            if ((tb.ty == Tarray || tb.ty == Tsarray) &&
                (typeb.ty == Tarray || typeb.ty == Tsarray))
            {
                if (tb.nextOf().toBasetype().ty == Tvoid && typeb.nextOf().toBasetype().ty != Tvoid)
                {
                    // Don't do anything to cast non-void[] to void[]
                }
                else if (typeb.ty == Tsarray && typeb.nextOf().toBasetype().ty == Tvoid)
                {
                    // Don't do anything for casting void[n] to others
                }
                else
                {
                    if (auto tsa = tb.isTypeSArray())
                    {
                        if (e.elements.dim != tsa.dim.toInteger())
                            goto L1;
                    }

                    ae = cast(ArrayLiteralExp)e.copy();
                    if (e.basis)
                        ae.basis = e.basis.castTo(sc, tb.nextOf());
                    ae.elements = e.elements.copy();
                    for (size_t i = 0; i < e.elements.dim; i++)
                    {
                        Expression ex = (*e.elements)[i];
                        if (!ex)
                            continue;
                        ex = ex.castTo(sc, tb.nextOf());
                        (*ae.elements)[i] = ex;
                    }
                    ae.type = t;
                    result = ae;
                    return;
                }
            }
            else if (tb.ty == Tpointer && typeb.ty == Tsarray)
            {
                Type tp = typeb.nextOf().pointerTo();
                if (!tp.equals(ae.type))
                {
                    ae = cast(ArrayLiteralExp)e.copy();
                    ae.type = tp;
                }
            }
            else if (tb.ty == Tvector && (typeb.ty == Tarray || typeb.ty == Tsarray))
            {
                // Convert array literal to vector type
                TypeVector tv = tb.isTypeVector();
                TypeSArray tbase = tv.basetype.isTypeSArray();
                assert(tbase.ty == Tsarray);
                const edim = e.elements.dim;
                const tbasedim = tbase.dim.toInteger();
                if (edim > tbasedim)
                    goto L1;

                ae = e.copy().isArrayLiteralExp();
                ae.type = tbase; // https://issues.dlang.org/show_bug.cgi?id=12642
                ae.elements = e.elements.copy();
                Type telement = tv.elementType();
                foreach (i; 0 .. edim)
                {
                    Expression ex = (*e.elements)[i];
                    ex = ex.castTo(sc, telement);
                    (*ae.elements)[i] = ex;
                }
                // Fill in the rest with the default initializer
                ae.elements.setDim(cast(size_t)tbasedim);
                foreach (i; edim .. cast(size_t)tbasedim)
                {
                    Expression ex = typeb.nextOf.defaultInitLiteral(e.loc);
                    ex = ex.castTo(sc, telement);
                    (*ae.elements)[i] = ex;
                }
                Expression ev = new VectorExp(e.loc, ae, tb);
                ev = ev.expressionSemantic(sc);
                result = ev;
                return;
            }
        L1:
            visit(cast(Expression)ae);
        }

        override void visit(AssocArrayLiteralExp e)
        {
            //printf("AssocArrayLiteralExp::castTo(this=%s, type=%s, => %s)\n", e.toChars(), e.type.toChars(), t.toChars());
            if (e.type == t)
            {
                result = e;
                return;
            }

            Type tb = t.toBasetype();
            Type typeb = e.type.toBasetype();

            if (tb.ty == Taarray && typeb.ty == Taarray &&
                tb.nextOf().toBasetype().ty != Tvoid)
            {
                AssocArrayLiteralExp ae = cast(AssocArrayLiteralExp)e.copy();
                ae.keys = e.keys.copy();
                ae.values = e.values.copy();
                assert(e.keys.dim == e.values.dim);
                for (size_t i = 0; i < e.keys.dim; i++)
                {
                    Expression ex = (*e.values)[i];
                    ex = ex.castTo(sc, tb.nextOf());
                    (*ae.values)[i] = ex;

                    ex = (*e.keys)[i];
                    ex = ex.castTo(sc, tb.isTypeAArray().index);
                    (*ae.keys)[i] = ex;
                }
                ae.type = t;
                result = ae;
                return;
            }
            visit(cast(Expression)e);
        }

        override void visit(SymOffExp e)
        {
            version (none)
            {
                printf("SymOffExp::castTo(this=%s, type=%s, t=%s)\n", e.toChars(), e.type.toChars(), t.toChars());
            }
            if (e.type == t && !e.hasOverloads)
            {
                result = e;
                return;
            }

            Type tb = t.toBasetype();
            Type typeb = e.type.toBasetype();

            if (tb.equals(typeb))
            {
                result = e.copy();
                result.type = t;
                (cast(SymOffExp)result).hasOverloads = false;
                return;
            }

            // Look for pointers to functions where the functions are overloaded.
            if (e.hasOverloads &&
                typeb.ty == Tpointer && typeb.nextOf().ty == Tfunction &&
                (tb.ty == Tpointer || tb.ty == Tdelegate) && tb.nextOf().ty == Tfunction)
            {
                FuncDeclaration f = e.var.isFuncDeclaration();
                f = f ? f.overloadExactMatch(tb.nextOf()) : null;
                if (f)
                {
                    if (tb.ty == Tdelegate)
                    {
                        if (f.needThis() && hasThis(sc))
                        {
                            result = new DelegateExp(e.loc, new ThisExp(e.loc), f, false);
                            result = result.expressionSemantic(sc);
                        }
                        else if (f.needThis())
                        {
                            e.error("no `this` to create delegate for `%s`", f.toChars());
                            result = ErrorExp.get();
                            return;
                        }
                        else if (f.isNested())
                        {
                            result = new DelegateExp(e.loc, IntegerExp.literal!0, f, false);
                            result = result.expressionSemantic(sc);
                        }
                        else
                        {
                            e.error("cannot cast from function pointer to delegate");
                            result = ErrorExp.get();
                            return;
                        }
                    }
                    else
                    {
                        result = new SymOffExp(e.loc, f, 0, false);
                        result.type = t;
                    }
                    f.tookAddressOf++;
                    return;
                }
            }

            if (auto f = isFuncAddress(e))
            {
                if (f.checkForwardRef(e.loc))
                {
                    result = ErrorExp.get();
                    return;
                }
            }

            visit(cast(Expression)e);
        }

        override void visit(DelegateExp e)
        {
            version (none)
            {
                printf("DelegateExp::castTo(this=%s, type=%s, t=%s)\n", e.toChars(), e.type.toChars(), t.toChars());
            }
            __gshared const(char)* msg = "cannot form delegate due to covariant return type";

            Type tb = t.toBasetype();
            Type typeb = e.type.toBasetype();

            if (tb.equals(typeb) && !e.hasOverloads)
            {
                int offset;
                e.func.tookAddressOf++;
                if (e.func.tintro && e.func.tintro.nextOf().isBaseOf(e.func.type.nextOf(), &offset) && offset)
                    e.error("%s", msg);
                result = e.copy();
                result.type = t;
                return;
            }

            // Look for delegates to functions where the functions are overloaded.
            if (typeb.ty == Tdelegate && tb.ty == Tdelegate)
            {
                if (e.func)
                {
                    auto f = e.func.overloadExactMatch(tb.nextOf());
                    if (f)
                    {
                        int offset;
                        if (f.tintro && f.tintro.nextOf().isBaseOf(f.type.nextOf(), &offset) && offset)
                            e.error("%s", msg);
                        if (f != e.func)    // if address not already marked as taken
                            f.tookAddressOf++;
                        result = new DelegateExp(e.loc, e.e1, f, false, e.vthis2);
                        result.type = t;
                        return;
                    }
                    if (e.func.tintro)
                        e.error("%s", msg);
                }
            }

            if (auto f = isFuncAddress(e))
            {
                if (f.checkForwardRef(e.loc))
                {
                    result = ErrorExp.get();
                    return;
                }
            }

            visit(cast(Expression)e);
        }

        override void visit(FuncExp e)
        {
            //printf("FuncExp::castTo type = %s, t = %s\n", e.type.toChars(), t.toChars());
            FuncExp fe;
            if (e.matchType(t, sc, &fe, 1) > MATCH.nomatch)
            {
                result = fe;
                return;
            }
            visit(cast(Expression)e);
        }

        override void visit(CondExp e)
        {
            if (!e.type.equals(t))
            {
                result = new CondExp(e.loc, e.econd, e.e1.castTo(sc, t), e.e2.castTo(sc, t));
                result.type = t;
                return;
            }
            result = e;
        }

        override void visit(CommaExp e)
        {
            Expression e2c = e.e2.castTo(sc, t);

            if (e2c != e.e2)
            {
                result = new CommaExp(e.loc, e.e1, e2c);
                result.type = e2c.type;
            }
            else
            {
                result = e;
                result.type = e.e2.type;
            }
        }

        override void visit(SliceExp e)
        {
            //printf("SliceExp::castTo e = %s, type = %s, t = %s\n", e.toChars(), e.type.toChars(), t.toChars());

            Type tb = t.toBasetype();
            Type typeb = e.type.toBasetype();

            if (e.type.equals(t) || typeb.ty != Tarray ||
                (tb.ty != Tarray && tb.ty != Tsarray))
            {
                visit(cast(Expression)e);
                return;
            }

            if (tb.ty == Tarray)
            {
                if (typeb.nextOf().equivalent(tb.nextOf()))
                {
                    // T[] to const(T)[]
                    result = e.copy();
                    result.type = t;
                }
                else
                {
                    visit(cast(Expression)e);
                }
                return;
            }

            // Handle the cast from Tarray to Tsarray with CT-known slicing

            TypeSArray tsa = toStaticArrayType(e).isTypeSArray();
            if (tsa && tsa.size(e.loc) == tb.size(e.loc))
            {
                /* Match if the sarray sizes are equal:
                 *  T[a .. b] to const(T)[b-a]
                 *  T[a .. b] to U[dim] if (T.sizeof*(b-a) == U.sizeof*dim)
                 *
                 * If a SliceExp has Tsarray, it will become lvalue.
                 * That's handled in SliceExp::isLvalue and toLvalue
                 */
                result = e.copy();
                result.type = t;
                return;
            }
            if (tsa && tsa.dim.equals(tb.isTypeSArray().dim))
            {
                /* Match if the dimensions are equal
                 * with the implicit conversion of e.e1:
                 *  cast(float[2]) [2.0, 1.0, 0.0][0..2];
                 */
                Type t1b = e.e1.type.toBasetype();
                if (t1b.ty == Tsarray)
                    t1b = tb.nextOf().sarrayOf(t1b.isTypeSArray().dim.toInteger());
                else if (t1b.ty == Tarray)
                    t1b = tb.nextOf().arrayOf();
                else if (t1b.ty == Tpointer)
                    t1b = tb.nextOf().pointerTo();
                else
                    assert(0);
                if (e.e1.implicitConvTo(t1b) > MATCH.nomatch)
                {
                    Expression e1x = e.e1.implicitCastTo(sc, t1b);
                    assert(e1x.op != TOK.error);
                    e = cast(SliceExp)e.copy();
                    e.e1 = e1x;
                    e.type = t;
                    result = e;
                    return;
                }
            }
            auto ts = toAutoQualChars(tsa ? tsa : e.type, t);
            e.error("cannot cast expression `%s` of type `%s` to `%s`",
                e.toChars(), ts[0], ts[1]);
            result = ErrorExp.get();
        }
    }

    // Casting to noreturn isn't an actual cast
    // Rewrite cast(<qual> noreturn) <exp>
    // as      <exp>, assert(false)
    if (t.isTypeNoreturn())
    {
        // Don't generate an unreachable assert(false) if e will abort
        if (e.type.isTypeNoreturn())
        {
            // Paint e to accomodate for different type qualifiers
            e.type = t;
            return e;
        }

        auto ini = t.defaultInitLiteral(e.loc);
        return Expression.combine(e, ini);
    }

    scope CastTo v = new CastTo(sc, t);
    e.accept(v);
    return v.result;
}

/****************************************
 * Set type inference target
 *      t       Target type
 *      flag    1: don't put an error when inference fails
 */
Expression inferType(Expression e, Type t, int flag = 0)
{
    Expression visitAle(ArrayLiteralExp ale)
    {
        Type tb = t.toBasetype();
        if (tb.ty == Tarray || tb.ty == Tsarray)
        {
            Type tn = tb.nextOf();
            if (ale.basis)
                ale.basis = inferType(ale.basis, tn, flag);
            for (size_t i = 0; i < ale.elements.dim; i++)
            {
                if (Expression e = (*ale.elements)[i])
                {
                    e = inferType(e, tn, flag);
                    (*ale.elements)[i] = e;
                }
            }
        }
        return ale;
    }

    Expression visitAar(AssocArrayLiteralExp aale)
    {
        Type tb = t.toBasetype();
        if (auto taa = tb.isTypeAArray())
        {
            Type ti = taa.index;
            Type tv = taa.nextOf();
            for (size_t i = 0; i < aale.keys.dim; i++)
            {
                if (Expression e = (*aale.keys)[i])
                {
                    e = inferType(e, ti, flag);
                    (*aale.keys)[i] = e;
                }
            }
            for (size_t i = 0; i < aale.values.dim; i++)
            {
                if (Expression e = (*aale.values)[i])
                {
                    e = inferType(e, tv, flag);
                    (*aale.values)[i] = e;
                }
            }
        }
        return aale;
    }

    Expression visitFun(FuncExp fe)
    {
        //printf("FuncExp::inferType('%s'), to=%s\n", fe.type ? fe.type.toChars() : "null", t.toChars());
        if (t.ty == Tdelegate || t.ty == Tpointer && t.nextOf().ty == Tfunction)
        {
            fe.fd.treq = t;
        }
        return fe;
    }

    Expression visitTer(CondExp ce)
    {
        Type tb = t.toBasetype();
        ce.e1 = inferType(ce.e1, tb, flag);
        ce.e2 = inferType(ce.e2, tb, flag);
        return ce;
    }

    if (t) switch (e.op)
    {
        case TOK.arrayLiteral:      return visitAle(cast(ArrayLiteralExp) e);
        case TOK.assocArrayLiteral: return visitAar(cast(AssocArrayLiteralExp) e);
        case TOK.function_:         return visitFun(cast(FuncExp) e);
        case TOK.question:          return visitTer(cast(CondExp) e);
        default:
    }
    return e;
}

/****************************************
 * Scale addition/subtraction to/from pointer.
 */
Expression scaleFactor(BinExp be, Scope* sc)
{
    Type t1b = be.e1.type.toBasetype();
    Type t2b = be.e2.type.toBasetype();
    Expression eoff;

    if (t1b.ty == Tpointer && t2b.isintegral())
    {
        // Need to adjust operator by the stride
        // Replace (ptr + int) with (ptr + (int * stride))
        Type t = Type.tptrdiff_t;

        d_uns64 stride = t1b.nextOf().size(be.loc);
        if (!t.equals(t2b))
            be.e2 = be.e2.castTo(sc, t);
        eoff = be.e2;
        be.e2 = new MulExp(be.loc, be.e2, new IntegerExp(Loc.initial, stride, t));
        be.e2.type = t;
        be.type = be.e1.type;
    }
    else if (t2b.ty == Tpointer && t1b.isintegral())
    {
        // Need to adjust operator by the stride
        // Replace (int + ptr) with (ptr + (int * stride))
        Type t = Type.tptrdiff_t;
        Expression e;

        d_uns64 stride = t2b.nextOf().size(be.loc);
        if (!t.equals(t1b))
            e = be.e1.castTo(sc, t);
        else
            e = be.e1;
        eoff = e;
        e = new MulExp(be.loc, e, new IntegerExp(Loc.initial, stride, t));
        e.type = t;
        be.type = be.e2.type;
        be.e1 = be.e2;
        be.e2 = e;
    }
    else
        assert(0);

    if (sc.func && !sc.intypeof)
    {
        eoff = eoff.optimize(WANTvalue);
        if (eoff.op == TOK.int64 && eoff.toInteger() == 0)
        {
        }
        else if (sc.func.setUnsafe())
        {
            be.error("pointer arithmetic not allowed in @safe functions");
            return ErrorExp.get();
        }
    }

    return be;
}

/**************************************
 * Return true if e is an empty array literal with dimensionality
 * equal to or less than type of other array.
 * [], [[]], [[[]]], etc.
 * I.e., make sure that [1,2] is compatible with [],
 * [[1,2]] is compatible with [[]], etc.
 */
private bool isVoidArrayLiteral(Expression e, Type other)
{
    while (e.op == TOK.arrayLiteral && e.type.ty == Tarray && ((cast(ArrayLiteralExp)e).elements.dim == 1))
    {
        auto ale = cast(ArrayLiteralExp)e;
        e = ale[0];
        if (other.ty == Tsarray || other.ty == Tarray)
            other = other.nextOf();
        else
            return false;
    }
    if (other.ty != Tsarray && other.ty != Tarray)
        return false;
    Type t = e.type;
    return (e.op == TOK.arrayLiteral && t.ty == Tarray && t.nextOf().ty == Tvoid && (cast(ArrayLiteralExp)e).elements.dim == 0);
}

/**
 * Merge types of `e1` and `e2` into a common subset
 *
 * Parameters `e1` and `e2` will be rewritten in place as needed.
 *
 * Params:
 *     sc  = Current scope
 *     op  = Operator such as `e1 op e2`. In practice, either TOK.question
 *           or one of the binary operator.
 *     pe1 = The LHS of the operation, will be rewritten
 *     pe2 = The RHS of the operation, will be rewritten
 *
 * Returns:
 *      The resulting type in case of success, `null` in case of error
 */
Type typeMerge(Scope* sc, TOK op, ref Expression pe1, ref Expression pe2)
{
    //printf("typeMerge() %s op %s\n", e1.toChars(), e2.toChars());

    Expression e1 = pe1;
    Expression e2 = pe2;

    Type Lret(Type result)
    {
        pe1 = e1;
        pe2 = e2;

        version (none)
        {
            printf("-typeMerge() %s op %s\n", e1.toChars(), e2.toChars());
            if (e1.type)
                printf("\tt1 = %s\n", e1.type.toChars());
            if (e2.type)
                printf("\tt2 = %s\n", e2.type.toChars());
            printf("\ttype = %s\n", result.toChars());
        }
        return result;
    }

    /// Converts one of the expression too the other
    Type convert(ref Expression from, Type to)
    {
        from = from.castTo(sc, to);
        return Lret(to);
    }

    /// Converts both expression to a third type
    Type coerce(Type towards)
    {
        e1 = e1.castTo(sc, towards);
        e2 = e2.castTo(sc, towards);
        return Lret(towards);
    }

    Type t1b = e1.type.toBasetype();
    Type t2b = e2.type.toBasetype();

    if (op != TOK.question || t1b.ty != t2b.ty && (t1b.isTypeBasic() && t2b.isTypeBasic()))
    {
        if (op == TOK.question && t1b.ty.isSomeChar() && t2b.ty.isSomeChar())
        {
            e1 = e1.castTo(sc, Type.tdchar);
            e2 = e2.castTo(sc, Type.tdchar);
        }
        else
        {
            e1 = integralPromotions(e1, sc);
            e2 = integralPromotions(e2, sc);
        }
    }

    MATCH m;
    Type t1 = e1.type;
    Type t2 = e2.type;
    assert(t1);
    Type t = t1;

    /* The start type of alias this type recursion.
     * In following case, we should save A, and stop recursion
     * if it appears again.
     *      X -> Y -> [A] -> B -> A -> B -> ...
     */
    Type att1 = null;
    Type att2 = null;

    if (t1.mod != t2.mod &&
        t1.ty == Tenum && t2.ty == Tenum &&
        t1.isTypeEnum().sym == t2.isTypeEnum().sym)
    {
        ubyte mod = MODmerge(t1.mod, t2.mod);
        t1 = t1.castMod(mod);
        t2 = t2.castMod(mod);
    }

Lagain:
    t1b = t1.toBasetype();
    t2b = t2.toBasetype();

    const ty = implicitConvCommonTy(t1b.ty, t2b.ty);
    if (ty != Terror)
    {
        const ty1 = implicitConvTy1(t1b.ty, t2b.ty);
        const ty2 = implicitConvTy1(t2b.ty, t1b.ty);

        if (t1b.ty == ty1) // if no promotions
        {
            if (t1.equals(t2))
                return Lret(t1);

            if (t1b.equals(t2b))
                return Lret(t1b);
        }

        t1 = Type.basic[ty1];
        t2 = Type.basic[ty2];
        e1 = e1.castTo(sc, t1);
        e2 = e2.castTo(sc, t2);
        return Lret(Type.basic[ty]);
    }

    t1 = t1b;
    t2 = t2b;

    if (t1.ty == Ttuple || t2.ty == Ttuple)
        return null;

    if (t1.equals(t2))
    {
        // merging can not result in new enum type
        if (t.ty == Tenum)
            return Lret(t1b);
        return Lret(t);
    }

    if ((t1.ty == Tpointer && t2.ty == Tpointer) || (t1.ty == Tdelegate && t2.ty == Tdelegate))
    {
        // Bring pointers to compatible type
        Type t1n = t1.nextOf();
        Type t2n = t2.nextOf();

        if (t1n.equals(t2n))
            return Lret(t);

        if (t1n.ty == Tvoid) // pointers to void are always compatible
            return Lret(t2);

        if (t2n.ty == Tvoid)
            return Lret(t);

        if (t1.implicitConvTo(t2))
            return convert(e1, t2);

        if (t2.implicitConvTo(t1))
            return convert(e2, t1);

        if (t1n.ty == Tfunction && t2n.ty == Tfunction)
        {
            TypeFunction tf1 = t1n.isTypeFunction();
            TypeFunction tf2 = t2n.isTypeFunction();
            tf1.purityLevel();
            tf2.purityLevel();

            TypeFunction d = tf1.syntaxCopy();

            if (tf1.purity != tf2.purity)
                d.purity = PURE.impure;
            assert(d.purity != PURE.fwdref);

            d.isnothrow = (tf1.isnothrow && tf2.isnothrow);
            d.isnogc = (tf1.isnogc && tf2.isnogc);

            if (tf1.trust == tf2.trust)
                d.trust = tf1.trust;
            else if (tf1.trust <= TRUST.system || tf2.trust <= TRUST.system)
                d.trust = TRUST.system;
            else
                d.trust = TRUST.trusted;

            Type tx = (t1.ty == Tdelegate) ? new TypeDelegate(d) : d.pointerTo();
            tx = tx.typeSemantic(e1.loc, sc);

            if (t1.implicitConvTo(tx) && t2.implicitConvTo(tx))
                return coerce(tx);
            return null;
        }

        if (t1n.mod != t2n.mod)
        {
            if (!t1n.isImmutable() && !t2n.isImmutable() && t1n.isShared() != t2n.isShared())
                return null;
            ubyte mod = MODmerge(t1n.mod, t2n.mod);
            t1 = t1n.castMod(mod).pointerTo();
            t2 = t2n.castMod(mod).pointerTo();
            t = t1;
            goto Lagain;
        }

        if (t1n.ty == Tclass && t2n.ty == Tclass)
        {
            ClassDeclaration cd1 = t1n.isClassHandle();
            ClassDeclaration cd2 = t2n.isClassHandle();
            int offset;
            if (cd1.isBaseOf(cd2, &offset))
            {
                if (offset)
                    e2 = e2.castTo(sc, t);
                return Lret(t);
            }

            if (cd2.isBaseOf(cd1, &offset))
            {
                if (offset)
                    e1 = e1.castTo(sc, t2);
                return Lret(t2);
            }

            return null;
        }

        t1 = t1n.constOf().pointerTo();
        t2 = t2n.constOf().pointerTo();
        if (t1.implicitConvTo(t2))
            return convert(e1, t2);
        if (t2.implicitConvTo(t1))
            return convert(e2, t1);
        return null;
    }

    if ((t1.ty == Tsarray || t1.ty == Tarray) && (e2.op == TOK.null_ && t2.ty == Tpointer && t2.nextOf().ty == Tvoid || e2.op == TOK.arrayLiteral && t2.ty == Tsarray && t2.nextOf().ty == Tvoid && t2.isTypeSArray().dim.toInteger() == 0 || isVoidArrayLiteral(e2, t1)))
    {
        /*  (T[n] op void*)   => T[]
         *  (T[]  op void*)   => T[]
         *  (T[n] op void[0]) => T[]
         *  (T[]  op void[0]) => T[]
         *  (T[n] op void[])  => T[]
         *  (T[]  op void[])  => T[]
         */
        return coerce(t1.nextOf().arrayOf());
    }

    if ((t2.ty == Tsarray || t2.ty == Tarray) && (e1.op == TOK.null_ && t1.ty == Tpointer && t1.nextOf().ty == Tvoid || e1.op == TOK.arrayLiteral && t1.ty == Tsarray && t1.nextOf().ty == Tvoid && t1.isTypeSArray().dim.toInteger() == 0 || isVoidArrayLiteral(e1, t2)))
    {
        /*  (void*   op T[n]) => T[]
         *  (void*   op T[])  => T[]
         *  (void[0] op T[n]) => T[]
         *  (void[0] op T[])  => T[]
         *  (void[]  op T[n]) => T[]
         *  (void[]  op T[])  => T[]
         */
        return coerce(t2.nextOf().arrayOf());
    }

    if ((t1.ty == Tsarray || t1.ty == Tarray) && (m = t1.implicitConvTo(t2)) != MATCH.nomatch)
    {
        // https://issues.dlang.org/show_bug.cgi?id=7285
        // Tsarray op [x, y, ...] should to be Tsarray
        // https://issues.dlang.org/show_bug.cgi?id=14737
        // Tsarray ~ [x, y, ...] should to be Tarray
        if (t1.ty == Tsarray && e2.op == TOK.arrayLiteral && op != TOK.concatenate)
            return convert(e2, t1);
        if (m == MATCH.constant && (op == TOK.addAssign || op == TOK.minAssign || op == TOK.mulAssign || op == TOK.divAssign || op == TOK.modAssign || op == TOK.powAssign || op == TOK.andAssign || op == TOK.orAssign || op == TOK.xorAssign))
        {
            // Don't make the lvalue const
            return Lret(t2);
        }
        return convert(e1, t2);
    }

    if ((t2.ty == Tsarray || t2.ty == Tarray) && t2.implicitConvTo(t1))
    {
        // https://issues.dlang.org/show_bug.cgi?id=7285
        // https://issues.dlang.org/show_bug.cgi?id=14737
        if (t2.ty == Tsarray && e1.op == TOK.arrayLiteral && op != TOK.concatenate)
            return convert(e1, t2);
        return convert(e2, t1);
    }

    if ((t1.ty == Tsarray || t1.ty == Tarray || t1.ty == Tpointer) && (t2.ty == Tsarray || t2.ty == Tarray || t2.ty == Tpointer) && t1.nextOf().mod != t2.nextOf().mod)
    {
        /* If one is mutable and the other immutable, then retry
         * with both of them as const
         */
        Type t1n = t1.nextOf();
        Type t2n = t2.nextOf();
        ubyte mod;
        if (e1.op == TOK.null_ && e2.op != TOK.null_)
            mod = t2n.mod;
        else if (e1.op != TOK.null_ && e2.op == TOK.null_)
            mod = t1n.mod;
        else if (!t1n.isImmutable() && !t2n.isImmutable() && t1n.isShared() != t2n.isShared())
            return null;
        else
            mod = MODmerge(t1n.mod, t2n.mod);

        if (t1.ty == Tpointer)
            t1 = t1n.castMod(mod).pointerTo();
        else
            t1 = t1n.castMod(mod).arrayOf();

        if (t2.ty == Tpointer)
            t2 = t2n.castMod(mod).pointerTo();
        else
            t2 = t2n.castMod(mod).arrayOf();
        t = t1;
        goto Lagain;
    }

    if (t1.ty == Tclass && t2.ty == Tclass)
    {
        if (t1.mod != t2.mod)
        {
            ubyte mod;
            if (e1.op == TOK.null_ && e2.op != TOK.null_)
                mod = t2.mod;
            else if (e1.op != TOK.null_ && e2.op == TOK.null_)
                mod = t1.mod;
            else if (!t1.isImmutable() && !t2.isImmutable() && t1.isShared() != t2.isShared())
                return null;
            else
                mod = MODmerge(t1.mod, t2.mod);
            t1 = t1.castMod(mod);
            t2 = t2.castMod(mod);
            t = t1;
            goto Lagain;
        }
        goto Lcc;
    }

    if (t1.ty == Tclass || t2.ty == Tclass)
    {
    Lcc:
        while (1)
        {
            MATCH i1 = e2.implicitConvTo(t1);
            MATCH i2 = e1.implicitConvTo(t2);

            if (i1 && i2)
            {
                // We have the case of class vs. void*, so pick class
                if (t1.ty == Tpointer)
                    i1 = MATCH.nomatch;
                else if (t2.ty == Tpointer)
                    i2 = MATCH.nomatch;
            }

            if (i2)
                return coerce(t2);
            if (i1)
                return coerce(t1);

            if (t1.ty == Tclass && t2.ty == Tclass)
            {
                TypeClass tc1 = t1.isTypeClass();
                TypeClass tc2 = t2.isTypeClass();

                /* Pick 'tightest' type
                 */
                ClassDeclaration cd1 = tc1.sym.baseClass;
                ClassDeclaration cd2 = tc2.sym.baseClass;
                if (cd1 && cd2)
                {
                    t1 = cd1.type.castMod(t1.mod);
                    t2 = cd2.type.castMod(t2.mod);
                }
                else if (cd1)
                    t1 = cd1.type;
                else if (cd2)
                    t2 = cd2.type;
                else
                    return null;
            }
            else if (t1.ty == Tstruct && t1.isTypeStruct().sym.aliasthis)
            {
                if (isRecursiveAliasThis(att1, e1.type))
                    return null;
                //printf("att tmerge(c || c) e1 = %s\n", e1.type.toChars());
                e1 = resolveAliasThis(sc, e1);
                t1 = e1.type;
                continue;
            }
            else if (t2.ty == Tstruct && t2.isTypeStruct().sym.aliasthis)
            {
                if (isRecursiveAliasThis(att2, e2.type))
                    return null;
                //printf("att tmerge(c || c) e2 = %s\n", e2.type.toChars());
                e2 = resolveAliasThis(sc, e2);
                t2 = e2.type;
                continue;
            }
            else
                return null;
        }
    }

    if (t1.ty == Tstruct && t2.ty == Tstruct)
    {
        if (t1.mod != t2.mod)
        {
            if (!t1.isImmutable() && !t2.isImmutable() && t1.isShared() != t2.isShared())
                return null;
            ubyte mod = MODmerge(t1.mod, t2.mod);
            t1 = t1.castMod(mod);
            t2 = t2.castMod(mod);
            t = t1;
            goto Lagain;
        }

        TypeStruct ts1 = t1.isTypeStruct();
        TypeStruct ts2 = t2.isTypeStruct();
        if (ts1.sym != ts2.sym)
        {
            if (!ts1.sym.aliasthis && !ts2.sym.aliasthis)
                return null;

            MATCH i1 = MATCH.nomatch;
            MATCH i2 = MATCH.nomatch;

            Expression e1b = null;
            Expression e2b = null;
            if (ts2.sym.aliasthis)
            {
                if (isRecursiveAliasThis(att2, e2.type))
                    return null;
                //printf("att tmerge(s && s) e2 = %s\n", e2.type.toChars());
                e2b = resolveAliasThis(sc, e2);
                i1 = e2b.implicitConvTo(t1);
            }
            if (ts1.sym.aliasthis)
            {
                if (isRecursiveAliasThis(att1, e1.type))
                    return null;
                //printf("att tmerge(s && s) e1 = %s\n", e1.type.toChars());
                e1b = resolveAliasThis(sc, e1);
                i2 = e1b.implicitConvTo(t2);
            }
            if (i1 && i2)
                return null;

            if (i1)
                return convert(e2, t1);
            if (i2)
                return convert(e1, t2);

            if (e1b)
            {
                e1 = e1b;
                t1 = e1b.type.toBasetype();
            }
            if (e2b)
            {
                e2 = e2b;
                t2 = e2b.type.toBasetype();
            }
            t = t1;
            goto Lagain;
        }
    }

    if (t1.ty == Tstruct || t2.ty == Tstruct)
    {
        if (t1.ty == Tstruct && t1.isTypeStruct().sym.aliasthis)
        {
            if (isRecursiveAliasThis(att1, e1.type))
                return null;
            //printf("att tmerge(s || s) e1 = %s\n", e1.type.toChars());
            e1 = resolveAliasThis(sc, e1);
            t1 = e1.type;
            t = t1;
            goto Lagain;
        }
        if (t2.ty == Tstruct && t2.isTypeStruct().sym.aliasthis)
        {
            if (isRecursiveAliasThis(att2, e2.type))
                return null;
            //printf("att tmerge(s || s) e2 = %s\n", e2.type.toChars());
            e2 = resolveAliasThis(sc, e2);
            t2 = e2.type;
            t = t2;
            goto Lagain;
        }
        return null;
    }

    if ((e1.op == TOK.string_ || e1.op == TOK.null_) && e1.implicitConvTo(t2))
        return convert(e1, t2);
    if ((e2.op == TOK.string_ || e2.op == TOK.null_) && e2.implicitConvTo(t1))
        return convert(e2, t1);
    if (t1.ty == Tsarray && t2.ty == Tsarray && e2.implicitConvTo(t1.nextOf().arrayOf()))
        return coerce(t1.nextOf().arrayOf());
    if (t1.ty == Tsarray && t2.ty == Tsarray && e1.implicitConvTo(t2.nextOf().arrayOf()))
        return coerce(t2.nextOf().arrayOf());

    if (t1.ty == Tvector && t2.ty == Tvector)
    {
        // https://issues.dlang.org/show_bug.cgi?id=13841
        // all vector types should have no common types between
        // different vectors, even though their sizes are same.
        auto tv1 = t1.isTypeVector();
        auto tv2 = t2.isTypeVector();
        if (!tv1.basetype.equals(tv2.basetype))
            return null;

        goto LmodCompare;
    }

    if (t1.ty == Tvector && t2.ty != Tvector && e2.implicitConvTo(t1))
    {
        e2 = e2.castTo(sc, t1);
        t2 = t1;
        t = t1;
        goto Lagain;
    }

    if (t2.ty == Tvector && t1.ty != Tvector && e1.implicitConvTo(t2))
    {
        e1 = e1.castTo(sc, t2);
        t1 = t2;
        t = t1;
        goto Lagain;
    }

    if (t1.isintegral() && t2.isintegral())
    {
        if (t1.ty != t2.ty)
        {
            if (t1.ty == Tvector || t2.ty == Tvector)
                return null;
            e1 = integralPromotions(e1, sc);
            e2 = integralPromotions(e2, sc);
            t1 = e1.type;
            t2 = e2.type;
            goto Lagain;
        }
        assert(t1.ty == t2.ty);
LmodCompare:
        if (!t1.isImmutable() && !t2.isImmutable() && t1.isShared() != t2.isShared())
            return null;
        ubyte mod = MODmerge(t1.mod, t2.mod);

        t1 = t1.castMod(mod);
        t2 = t2.castMod(mod);
        t = t1;
        e1 = e1.castTo(sc, t);
        e2 = e2.castTo(sc, t);
        goto Lagain;
    }

    if (t1.ty == Tnull && t2.ty == Tnull)
    {
        ubyte mod = MODmerge(t1.mod, t2.mod);
        return coerce(t1.castMod(mod));
    }

    if (t2.ty == Tnull && (t1.ty == Tpointer || t1.ty == Taarray || t1.ty == Tarray))
        return convert(e2, t1);
    if (t1.ty == Tnull && (t2.ty == Tpointer || t2.ty == Taarray || t2.ty == Tarray))
        return convert(e1, t2);

    if (t1.ty == Tarray && isBinArrayOp(op) && isArrayOpOperand(e1))
    {
        if (e2.implicitConvTo(t1.nextOf()))
        {
            // T[] op T
            // T[] op cast(T)U
            e2 = e2.castTo(sc, t1.nextOf());
            return Lret(t1.nextOf().arrayOf());
        }
        if (t1.nextOf().implicitConvTo(e2.type))
        {
            // (cast(T)U)[] op T    (https://issues.dlang.org/show_bug.cgi?id=12780)
            // e1 is left as U[], it will be handled in arrayOp() later.
            return Lret(e2.type.arrayOf());
        }
        if (t2.ty == Tarray && isArrayOpOperand(e2))
        {
            if (t1.nextOf().implicitConvTo(t2.nextOf()))
            {
                // (cast(T)U)[] op T[]  (https://issues.dlang.org/show_bug.cgi?id=12780)
                t = t2.nextOf().arrayOf();
                // if cast won't be handled in arrayOp() later
                if (!isArrayOpImplicitCast(t1.isTypeDArray(), t2.isTypeDArray()))
                    e1 = e1.castTo(sc, t);
                return Lret(t);
            }
            if (t2.nextOf().implicitConvTo(t1.nextOf()))
            {
                // T[] op (cast(T)U)[]  (https://issues.dlang.org/show_bug.cgi?id=12780)
                // e2 is left as U[], it will be handled in arrayOp() later.
                t = t1.nextOf().arrayOf();
                // if cast won't be handled in arrayOp() later
                if (!isArrayOpImplicitCast(t2.isTypeDArray(), t1.isTypeDArray()))
                    e2 = e2.castTo(sc, t);
                return Lret(t);
            }
            return null;
        }
        return null;
    }
    else if (t2.ty == Tarray && isBinArrayOp(op) && isArrayOpOperand(e2))
    {
        if (e1.implicitConvTo(t2.nextOf()))
        {
            // T op T[]
            // cast(T)U op T[]
            e1 = e1.castTo(sc, t2.nextOf());
            t = t2.nextOf().arrayOf();
        }
        else if (t2.nextOf().implicitConvTo(e1.type))
        {
            // T op (cast(T)U)[]    (https://issues.dlang.org/show_bug.cgi?id=12780)
            // e2 is left as U[], it will be handled in arrayOp() later.
            t = e1.type.arrayOf();
        }
        else
            return null;

        //printf("test %s\n", Token::toChars(op));
        e1 = e1.optimize(WANTvalue);
        if (isCommutative(op) && e1.isConst())
        {
            /* Swap operands to minimize number of functions generated
             */
            //printf("swap %s\n", Token::toChars(op));
            Expression tmp = e1;
            e1 = e2;
            e2 = tmp;
        }
        return Lret(t);
    }

    return null;
}

/************************************
 * Bring leaves to common type.
 * Returns:
 *    null on success, ErrorExp if error occurs
 */
Expression typeCombine(BinExp be, Scope* sc)
{
    Expression errorReturn()
    {
        Expression ex = be.incompatibleTypes();
        if (ex.op == TOK.error)
            return ex;
        return ErrorExp.get();
    }

    Type t1 = be.e1.type.toBasetype();
    Type t2 = be.e2.type.toBasetype();

    if (be.op == TOK.min || be.op == TOK.add)
    {
        // struct+struct, and class+class are errors
        if (t1.ty == Tstruct && t2.ty == Tstruct)
            return errorReturn();
        else if (t1.ty == Tclass && t2.ty == Tclass)
            return errorReturn();
        else if (t1.ty == Taarray && t2.ty == Taarray)
            return errorReturn();
    }

    if (auto result = typeMerge(sc, be.op, be.e1, be.e2))
    {
        if (be.type is null)
            be.type = result;
    }
    else
        return errorReturn();

    // If the types have no value, return an error
    if (be.e1.op == TOK.error)
        return be.e1;
    if (be.e2.op == TOK.error)
        return be.e2;
    return null;
}

/***********************************
 * Do integral promotions (convertchk).
 * Don't convert <array of> to <pointer to>
 */
Expression integralPromotions(Expression e, Scope* sc)
{
    //printf("integralPromotions %s %s\n", e.toChars(), e.type.toChars());
    switch (e.type.toBasetype().ty)
    {
    case Tvoid:
        e.error("void has no value");
        return ErrorExp.get();

    case Tint8:
    case Tuns8:
    case Tint16:
    case Tuns16:
    case Tbool:
    case Tchar:
    case Twchar:
        e = e.castTo(sc, Type.tint32);
        break;

    case Tdchar:
        e = e.castTo(sc, Type.tuns32);
        break;

    default:
        break;
    }
    return e;
}

/******************************************************
 * This provides a transition from the non-promoting behavior
 * of unary + - ~ to the C-like integral promotion behavior.
 * Params:
 *    sc = context
 *    ue = NegExp, UAddExp, or ComExp which is revised per rules
 * References:
 *      https://issues.dlang.org/show_bug.cgi?id=16997
 */

void fix16997(Scope* sc, UnaExp ue)
{
    if (global.params.fix16997 || sc.flags & SCOPE.Cfile)
        ue.e1 = integralPromotions(ue.e1, sc);          // desired C-like behavor
    else
    {
        switch (ue.e1.type.toBasetype.ty)
        {
            case Tint8:
            case Tuns8:
            case Tint16:
            case Tuns16:
            //case Tbool:       // these operations aren't allowed on bool anyway
            case Tchar:
            case Twchar:
            case Tdchar:
                ue.deprecation("integral promotion not done for `%s`, use '-preview=intpromote' switch or `%scast(int)(%s)`",
                    ue.toChars(), Token.toChars(ue.op), ue.e1.toChars());
                break;

            default:
                break;
        }
    }
}

/***********************************
 * See if both types are arrays that can be compared
 * for equality without any casting. Return true if so.
 * This is to enable comparing things like an immutable
 * array with a mutable one.
 */
extern (C++) bool arrayTypeCompatibleWithoutCasting(Type t1, Type t2)
{
    t1 = t1.toBasetype();
    t2 = t2.toBasetype();

    if ((t1.ty == Tarray || t1.ty == Tsarray || t1.ty == Tpointer) && t2.ty == t1.ty)
    {
        if (t1.nextOf().implicitConvTo(t2.nextOf()) >= MATCH.constant || t2.nextOf().implicitConvTo(t1.nextOf()) >= MATCH.constant)
            return true;
    }
    return false;
}

/******************************************************************/
/* Determine the integral ranges of an expression.
 * This is used to determine if implicit narrowing conversions will
 * be allowed.
 */
IntRange getIntRange(Expression e)
{
    extern (C++) final class IntRangeVisitor : Visitor
    {
        alias visit = Visitor.visit;

    public:
        IntRange range;

        override void visit(Expression e)
        {
            range = IntRange.fromType(e.type);
        }

        override void visit(IntegerExp e)
        {
            range = IntRange(SignExtendedNumber(e.getInteger()))._cast(e.type);
        }

        override void visit(CastExp e)
        {
            range = getIntRange(e.e1)._cast(e.type);
        }

        override void visit(AddExp e)
        {
            IntRange ir1 = getIntRange(e.e1);
            IntRange ir2 = getIntRange(e.e2);
            range = (ir1 + ir2)._cast(e.type);
        }

        override void visit(MinExp e)
        {
            IntRange ir1 = getIntRange(e.e1);
            IntRange ir2 = getIntRange(e.e2);
            range = (ir1 - ir2)._cast(e.type);
        }

        override void visit(DivExp e)
        {
            IntRange ir1 = getIntRange(e.e1);
            IntRange ir2 = getIntRange(e.e2);

            range = (ir1 / ir2)._cast(e.type);
        }

        override void visit(MulExp e)
        {
            IntRange ir1 = getIntRange(e.e1);
            IntRange ir2 = getIntRange(e.e2);

            range = (ir1 * ir2)._cast(e.type);
        }

        override void visit(ModExp e)
        {
            IntRange ir1 = getIntRange(e.e1);
            IntRange ir2 = getIntRange(e.e2);

            // Modding on 0 is invalid anyway.
            if (!ir2.absNeg().imin.negative)
            {
                visit(cast(Expression)e);
                return;
            }
            range = (ir1 % ir2)._cast(e.type);
        }

        override void visit(AndExp e)
        {
            IntRange result;
            bool hasResult = false;
            result.unionOrAssign(getIntRange(e.e1) & getIntRange(e.e2), hasResult);

            assert(hasResult);
            range = result._cast(e.type);
        }

        override void visit(OrExp e)
        {
            IntRange result;
            bool hasResult = false;
            result.unionOrAssign(getIntRange(e.e1) | getIntRange(e.e2), hasResult);

            assert(hasResult);
            range = result._cast(e.type);
        }

        override void visit(XorExp e)
        {
            IntRange result;
            bool hasResult = false;
            result.unionOrAssign(getIntRange(e.e1) ^ getIntRange(e.e2), hasResult);

            assert(hasResult);
            range = result._cast(e.type);
        }

        override void visit(ShlExp e)
        {
            IntRange ir1 = getIntRange(e.e1);
            IntRange ir2 = getIntRange(e.e2);

            range = (ir1 << ir2)._cast(e.type);
        }

        override void visit(ShrExp e)
        {
            IntRange ir1 = getIntRange(e.e1);
            IntRange ir2 = getIntRange(e.e2);

            range = (ir1 >> ir2)._cast(e.type);
        }

        override void visit(UshrExp e)
        {
            IntRange ir1 = getIntRange(e.e1).castUnsigned(e.e1.type);
            IntRange ir2 = getIntRange(e.e2);

            range = (ir1 >>> ir2)._cast(e.type);
        }

        override void visit(AssignExp e)
        {
            range = getIntRange(e.e2)._cast(e.type);
        }

        override void visit(CondExp e)
        {
            // No need to check e.econd; assume caller has called optimize()
            IntRange ir1 = getIntRange(e.e1);
            IntRange ir2 = getIntRange(e.e2);
            range = ir1.unionWith(ir2)._cast(e.type);
        }

        override void visit(VarExp e)
        {
            Expression ie;
            VarDeclaration vd = e.var.isVarDeclaration();
            if (vd && vd.range)
                range = vd.range._cast(e.type);
            else if (vd && vd._init && !vd.type.isMutable() && (ie = vd.getConstInitializer()) !is null)
                ie.accept(this);
            else
                visit(cast(Expression)e);
        }

        override void visit(CommaExp e)
        {
            e.e2.accept(this);
        }

        override void visit(ComExp e)
        {
            IntRange ir = getIntRange(e.e1);
            range = IntRange(SignExtendedNumber(~ir.imax.value, !ir.imax.negative), SignExtendedNumber(~ir.imin.value, !ir.imin.negative))._cast(e.type);
        }

        override void visit(NegExp e)
        {
            IntRange ir = getIntRange(e.e1);
            range = (-ir)._cast(e.type);
        }
    }

    scope IntRangeVisitor v = new IntRangeVisitor();
    e.accept(v);
    return v.range;
}<|MERGE_RESOLUTION|>--- conflicted
+++ resolved
@@ -1697,15 +1697,9 @@
                 {
                     // T[n] sa;
                     // cast(U[])sa; // ==> cast(U[])sa[];
-<<<<<<< HEAD
-                    d_uns64 fsize = t1b.nextOf().size();
-                    d_uns64 tsize = tob.nextOf().size();
-                    if ((t1b.isTypeSArray().dim.toInteger() * fsize) % tsize != 0)
-=======
                     const fsize = t1b.nextOf().size();
                     const tsize = tob.nextOf().size();
                     if (fsize != tsize)
->>>>>>> d03f144b
                     {
                         const dim = t1b.isTypeSArray().dim.toInteger();
                         if (tsize == 0 || (dim * fsize) % tsize != 0)
