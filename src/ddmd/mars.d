/**
 * Compiler implementation of the
 * $(LINK2 http://www.dlang.org, D programming language).
 * Entry point for DMD.
 *
 * This modules defines the entry point (main) for DMD, as well as related
 * utilities needed for arguments parsing, path manipulation, etc...
 * This file is not shared with other compilers which use the DMD front-end.
 *
 * Copyright:   Copyright (c) 1999-2017 by Digital Mars, All Rights Reserved
 * Authors:     $(LINK2 http://www.digitalmars.com, Walter Bright)
 * License:     $(LINK2 http://www.boost.org/LICENSE_1_0.txt, Boost License 1.0)
 * Source:      $(LINK2 https://github.com/dlang/dmd/blob/master/src/ddmd/mars.d, _mars.d)
 * Documentation:  https://dlang.org/phobos/ddmd_mars.html
 * Coverage:    https://codecov.io/gh/dlang/dmd/src/master/src/ddmd/mars.d
 */

module ddmd.mars;

import core.stdc.ctype;
import core.stdc.limits;
import core.stdc.stdio;
import core.stdc.stdlib;
import core.stdc.string;
import ddmd.arraytypes;
import ddmd.astcodegen;
import ddmd.gluelayer;
import ddmd.builtin;
import ddmd.cond;
import ddmd.console;
import ddmd.dinifile;
import ddmd.dinterpret;
import ddmd.dmodule;
import ddmd.doc;
import ddmd.dscope;
import ddmd.dsymbol;
import ddmd.dsymbolsem;
import ddmd.errors;
import ddmd.expression;
import ddmd.globals;
import ddmd.hdrgen;
import ddmd.id;
import ddmd.identifier;
import ddmd.inline;
import ddmd.json;
import ddmd.lib;
import ddmd.link;
import ddmd.mtype;
import ddmd.objc;
import ddmd.parse;
import ddmd.root.array;
import ddmd.root.file;
import ddmd.root.filename;
import ddmd.root.man;
import ddmd.root.outbuffer;
import ddmd.root.response;
import ddmd.root.rmem;
import ddmd.root.stringtable;
import ddmd.semantic;
import ddmd.target;
import ddmd.tokens;
import ddmd.utils;

/**
 * Print DMD's logo on stdout
 */
private void logo()
{
    printf("DMD%llu D Compiler %s\n%s %s\n", cast(ulong)size_t.sizeof * 8, global._version, global.copyright, global.written);
}


/**
 * Print DMD's usage message on stdout
 */
private  void usage()
{
    static if (TARGET_LINUX)
    {
        const(char)* fpic = "\n  -fPIC            generate position independent code";
    }
    else
    {
        const(char)* fpic = "";
    }
    static if (TARGET_WINDOS)
    {
        const(char)* m32mscoff = "\n  -m32mscoff       generate 32 bit code and write MS-COFF object files";
        const(char)* mscrtlib  = "\n  -mscrtlib=<name> MS C runtime library to reference from main/WinMain/DllMain";
    }
    else
    {
        const(char)* m32mscoff = "";
        const(char)* mscrtlib  = "";
    }
    logo();
    printf("
Documentation: http://dlang.org/
Config file: %s
Usage:
  dmd [<option>...] <file>...
  dmd [<option>...] -run <file> [<arg>...]

Where:
  <file>           D source file
  <arg>            Argument to pass when running the resulting program

<option>:
  @<cmdfile>       read arguments from cmdfile
  -allinst         generate code for all template instantiations
  -betterC         omit generating some runtime information and helper functions
  -boundscheck=[on|safeonly|off]   bounds checks on, in @safe only, or off
  -c               do not link
  -color           turn colored console output on
  -color=[on|off]  force colored console output on or off
  -conf=<filename> use config file at filename
  -cov             do code coverage analysis
  -cov=<nnn>       require at least nnn%% code coverage
  -D               generate documentation
  -Dd<directory>   write documentation file to directory
  -Df<filename>    write documentation file to filename
  -d               silently allow deprecated features
  -dw              show use of deprecated features as warnings (default)
  -de              show use of deprecated features as errors (halt compilation)
  -debug           compile in debug code
  -debug=<level>   compile in debug code <= level
  -debug=<ident>   compile in debug code identified by ident
  -debuglib=<name> set symbolic debug library to name
  -defaultlib=<name>
                   set default library to name
  -deps            print module dependencies (imports/file/version/debug/lib)
  -deps=<filename> write module dependencies to filename (only imports)" ~
  "%s" /* placeholder for fpic */ ~ "
  -dip25           implement http://wiki.dlang.org/DIP25 (experimental)
  -dip1000         implement http://wiki.dlang.org/DIP1000 (experimental)
  -g               add symbolic debug info
  -gf              emit debug info for all referenced types
  -gs              always emit stack frame
  -gx              add stack stomp code
  -H               generate 'header' file
  -Hd=<directory>  write 'header' file to directory
  -Hf=<filename>   write 'header' file to filename
  --help           print help and exit
  -I=<directory>   look for imports also in directory
  -ignore          ignore unsupported pragmas
  -inline          do function inlining
  -J=<directory>   look for string imports also in directory
  -L=<linkerflag>  pass linkerflag to link
  -lib             generate library rather than object files
  -m32             generate 32 bit code" ~
  "%s" /* placeholder for m32mscoff */ ~ "
  -m64             generate 64 bit code
  -main            add default main() (e.g. for unittesting)
  -man             open web browser on manual page
  -map             generate linker .map file
  -mcpu=<id>       generate instructions for architecture identified by 'id'
  -mcpu=?          list all architecture options " ~
  "%s" /* placeholder for mscrtlib */ ~ "
  -mv=<package.module>=<filespec>  use <filespec> as source file for <package.module>
  -noboundscheck   no array bounds checking (deprecated, use -boundscheck=off)
  -O               optimize
  -o-              do not write object file
  -od=<directory>  write object & library files to directory
  -of=<filename>   name output file to filename
  -op              preserve source path for output files
  -profile         profile runtime performance of generated code
  -profile=gc      profile runtime allocations
  -release         compile release version
  -shared          generate shared library (DLL)
  -transition=<id> help with language change identified by 'id'
  -transition=?    list all language changes
  -unittest        compile in unit tests
  -v               verbose
  -vcolumns        print character (column) numbers in diagnostics
  -verrors=<num>   limit the number of error messages (0 means unlimited)
  -verrors=spec    show errors from speculative compiles such as __traits(compiles,...)
  -vgc             list all gc allocations including hidden ones
  -vtls            list all variables going into thread local storage
  --version        print compiler version and exit
  -version=<level> compile in version code >= level
  -version=<ident> compile in version code identified by ident
  -w               warnings as errors (compilation will halt)
  -wi              warnings as messages (compilation will continue)
  -X               generate JSON file
  -Xf=<filename>   write JSON file to filename
", FileName.canonicalName(global.inifilename), fpic, m32mscoff, mscrtlib);
}

/// DMD-generated module `__entrypoint` where the C main resides
extern (C++) __gshared Module entrypoint = null;
/// Module in which the D main is
extern (C++) __gshared Module rootHasMain = null;


/**
 * Generate C main() in response to seeing D main().
 *
 * This function will generate a module called `__entrypoint`,
 * and set the globals `entrypoint` and `rootHasMain`.
 *
 * This used to be in druntime, but contained a reference to _Dmain
 * which didn't work when druntime was made into a dll and was linked
 * to a program, such as a C++ program, that didn't have a _Dmain.
 *
 * Params:
 *   sc = Scope which triggered the generation of the C main,
 *        used to get the module where the D main is.
 */
extern (C++) void genCmain(Scope* sc)
{
    if (entrypoint)
        return;
    /* The D code to be generated is provided as D source code in the form of a string.
     * Note that Solaris, for unknown reasons, requires both a main() and an _main()
     */
    immutable cmaincode =
    q{
        extern(C)
        {
            int _d_run_main(int argc, char **argv, void* mainFunc);
            int _Dmain(char[][] args);
            int main(int argc, char **argv)
            {
                return _d_run_main(argc, argv, &_Dmain);
            }
            version (Solaris) int _main(int argc, char** argv) { return main(argc, argv); }
        }
    };
    Identifier id = Id.entrypoint;
    auto m = new Module("__entrypoint.d", id, 0, 0);
    scope p = new Parser!ASTCodegen(m, cmaincode, false);
    p.scanloc = Loc();
    p.nextToken();
    m.members = p.parseModule();
    assert(p.token.value == TOKeof);
    assert(!p.errors); // shouldn't have failed to parse it
    bool v = global.params.verbose;
    global.params.verbose = false;
    m.importedFrom = m;
    m.importAll(null);
    m.dsymbolSemantic(null);
    m.semantic2(null);
    m.semantic3(null);
    global.params.verbose = v;
    entrypoint = m;
    rootHasMain = sc._module;
}


/**
 * DMD's real entry point
 *
 * Parses command line arguments and config file, open and read all
 * provided source file and do semantic analysis on them.
 *
 * Params:
 *   argc = Number of arguments passed via command line
 *   argv = Array of string arguments passed via command line
 *
 * Returns:
 *   Application return code
 */
private int tryMain(size_t argc, const(char)** argv)
{
    Strings files;
    Strings libmodules;
    global._init();
    debug
    {
        printf("DMD %s DEBUG\n", global._version);
        fflush(stdout); // avoid interleaving with stderr output when redirecting
    }
    // Check for malformed input
    if (argc < 1 || !argv)
    {
    Largs:
        error(Loc(), "missing or null command line arguments");
        fatal();
    }
    // Convert argc/argv into arguments[] for easier handling
    Strings arguments;
    arguments.setDim(argc);
    for (size_t i = 0; i < argc; i++)
    {
        if (!argv[i])
            goto Largs;
        arguments[i] = argv[i];
    }
    if (response_expand(&arguments)) // expand response files
        error(Loc(), "can't open response file");
    //for (size_t i = 0; i < arguments.dim; ++i) printf("arguments[%d] = '%s'\n", i, arguments[i]);
    files.reserve(arguments.dim - 1);
    // Set default values
    global.params.argv0 = arguments[0];
    global.params.color = true;
    global.params.link = true;
    global.params.useAssert = true;
    global.params.useInvariants = true;
    global.params.useIn = true;
    global.params.useOut = true;
    global.params.useArrayBounds = BOUNDSCHECKdefault; // set correct value later
    global.params.useSwitchError = true;
    global.params.useModuleInfo = true;
    global.params.useTypeInfo = true;
    global.params.useInline = false;
    global.params.obj = true;
    global.params.useDeprecated = 2;
    global.params.hdrStripPlainFunctions = true;
    // Default to -m32 for 32 bit dmd, -m64 for 64 bit dmd
    global.params.is64bit = (size_t.sizeof == 8);
    global.params.mscoff = false;
    global.params.cpu = CPU.baseline;

    // Temporary: Use 32 bits as the default on Windows, for config parsing
    static if (TARGET_WINDOS)
        global.params.is64bit = false;

    global.inifilename = parse_conf_arg(&arguments);
    if (global.inifilename)
    {
        // can be empty as in -conf=
        if (strlen(global.inifilename) && !FileName.exists(global.inifilename))
            error(Loc(), "Config file '%s' does not exist.", global.inifilename);
    }
    else
    {
        version (Windows)
        {
            global.inifilename = findConfFile(global.params.argv0, "sc.ini");
        }
        else version (Posix)
        {
            global.inifilename = findConfFile(global.params.argv0, "dmd.conf");
        }
        else
        {
            static assert(0, "fix this");
        }
    }
    // Read the configurarion file
    auto inifile = File(global.inifilename);
    inifile.read();
    /* Need path of configuration file, for use in expanding @P macro
     */
    const(char)* inifilepath = FileName.path(global.inifilename);
    Strings sections;
    StringTable environment;
    environment._init(7);
    /* Read the [Environment] section, so we can later
     * pick up any DFLAGS settings.
     */
    sections.push("Environment");
    parseConfFile(&environment, global.inifilename, inifilepath, inifile.len, inifile.buffer, &sections);
    Strings dflags;
    getenv_setargv(readFromEnv(&environment, "DFLAGS"), &dflags);
    environment.reset(7); // erase cached environment updates
    const(char)* arch = global.params.is64bit ? "64" : "32"; // use default
    arch = parse_arch_arg(&arguments, arch);
    arch = parse_arch_arg(&dflags, arch);
    bool is64bit = arch[0] == '6';
    char[80] envsection;
    sprintf(envsection.ptr, "Environment%s", arch);
    sections.push(envsection.ptr);
    parseConfFile(&environment, global.inifilename, inifilepath, inifile.len, inifile.buffer, &sections);
    getenv_setargv(readFromEnv(&environment, "DFLAGS"), &arguments);
    updateRealEnvironment(&environment);
    environment.reset(1); // don't need environment cache any more

    if (parseCommandLine(arguments, argc, global.params, files))
    {
        Loc loc;
        errorSupplemental(loc, "run 'dmd -man' to open browser on manual");
        return EXIT_FAILURE;
    }

    if (global.params.usage)
    {
        usage();
        return EXIT_SUCCESS;
    }

    if (global.params.logo)
    {
        logo();
        return EXIT_SUCCESS;
    }

    if (global.params.mcpuUsage)
    {
        printf("
CPU architectures supported by -mcpu=id:
  =?             list information on all architecture choices
  =baseline      use default architecture as determined by target
  =avx           use AVX 1 instructions
  =avx2          use AVX 2 instructions
  =native        use CPU architecture that this compiler is running on
");
        return EXIT_SUCCESS;
    }

    if (global.params.transitionUsage)
    {
         printf("
Language changes listed by -transition=id:
  =all           list information on all language changes
  =checkimports  give deprecation messages about 10378 anomalies
  =complex,14488 list all usages of complex or imaginary types
  =field,3449    list all non-mutable fields which occupy an object instance
  =import,10378  revert to single phase name lookup
  =intpromote,16997 fix integral promotions for unary + - ~ operators
  =tls           list all variables going into thread local storage
");
        return EXIT_SUCCESS;
    }

    if (global.params.manual)
    {
        version (Windows)
        {
            browse("http://dlang.org/dmd-windows.html");
        }
        version (linux)
        {
            browse("http://dlang.org/dmd-linux.html");
        }
        version (OSX)
        {
            browse("http://dlang.org/dmd-osx.html");
        }
        version (FreeBSD)
        {
            browse("http://dlang.org/dmd-freebsd.html");
        }
        version (OpenBSD)
        {
            browse("http://dlang.org/dmd-openbsd.html");
        }
        return EXIT_SUCCESS;
    }

    if (global.params.color)
        global.console = Console.create(core.stdc.stdio.stderr);

    global.params.cpu = setTargetCPU(global.params.cpu);
    if (global.params.is64bit != is64bit)
        error(Loc(), "the architecture must not be changed in the %s section of %s", envsection.ptr, global.inifilename);
    if (global.params.enforcePropertySyntax)
    {
        /*NOTE: -property used to disallow calling non-properties
         without parentheses. This behaviour has fallen from grace.
         Phobos dropped support for it while dmd still recognized it, so
         that the switch has effectively not been supported. Time to
         remove it from dmd.
         Step 1 (2.069): Deprecate -property and ignore it. */
        Loc loc;
        deprecation(loc, "The -property switch is deprecated and has no " ~
            "effect anymore.");
        /* Step 2: Remove -property. Throw an error when it's set.
         Do this by removing global.params.enforcePropertySyntax and the code
         above that sets it. Let it be handled as an unrecognized switch.
         Step 3: Possibly reintroduce -property with different semantics.
         Any new semantics need to be decided on first. */
    }
    // Target uses 64bit pointers.
    global.params.isLP64 = global.params.is64bit;
    if (global.errors)
    {
        fatal();
    }
    if (files.dim == 0)
    {
        usage();
        return EXIT_FAILURE;
    }
    static if (TARGET_OSX)
    {
        global.params.pic = 1;
    }
    static if (TARGET_LINUX || TARGET_OSX || TARGET_FREEBSD || TARGET_OPENBSD || TARGET_SOLARIS)
    {
        if (global.params.lib && global.params.dll)
            error(Loc(), "cannot mix -lib and -shared");
    }
    static if (TARGET_WINDOS)
    {
        if (!global.params.mscrtlib)
            global.params.mscrtlib = "libcmt";
    }
    if (global.params.useArrayBounds == BOUNDSCHECKdefault)
    {
        // Set the real default value
        global.params.useArrayBounds = global.params.release ? BOUNDSCHECKsafeonly : BOUNDSCHECKon;
    }
    if (global.params.release)
    {
        global.params.useInvariants = false;
        global.params.useIn = false;
        global.params.useOut = false;
        global.params.useAssert = false;
        global.params.useSwitchError = false;
    }
    if (global.params.betterC)
    {
        global.params.useCAsserts = true;
        global.params.useModuleInfo = false;
        global.params.useTypeInfo = false;
    }
    if (global.params.useUnitTests)
        global.params.useAssert = true;
    if (!global.params.obj || global.params.lib)
        global.params.link = false;
    if (global.params.link)
    {
        global.params.exefile = global.params.objname;
        global.params.oneobj = true;
        if (global.params.objname)
        {
            /* Use this to name the one object file with the same
             * name as the exe file.
             */
            global.params.objname = cast(char*)FileName.forceExt(global.params.objname, global.obj_ext);
            /* If output directory is given, use that path rather than
             * the exe file path.
             */
            if (global.params.objdir)
            {
                const(char)* name = FileName.name(global.params.objname);
                global.params.objname = cast(char*)FileName.combine(global.params.objdir, name);
            }
        }
    }
    else if (global.params.run)
    {
        error(Loc(), "flags conflict with -run");
        fatal();
    }
    else if (global.params.lib)
    {
        global.params.libname = global.params.objname;
        global.params.objname = null;
        // Haven't investigated handling these options with multiobj
        if (!global.params.cov && !global.params.trace)
            global.params.multiobj = true;
    }
    else
    {
        if (global.params.objname && files.dim > 1)
        {
            global.params.oneobj = true;
            //error("multiple source files, but only one .obj name");
            //fatal();
        }
    }

    // Add in command line versions
    if (global.params.versionids)
        foreach (charz; *global.params.versionids)
            VersionCondition.addGlobalIdent(charz[0 .. strlen(charz)]);
    if (global.params.debugids)
        foreach (charz; *global.params.debugids)
            DebugCondition.addGlobalIdent(charz[0 .. strlen(charz)]);

    // Predefined version identifiers
    addDefaultVersionIdentifiers();

    setDefaultLibrary();

    // Initialization
    Type._init();
    Id.initialize();
    Module._init();
    Target._init();
    Expression._init();
    Objc._init();
    builtin_init();

    if (global.params.verbose)
    {
        fprintf(global.stdmsg, "binary    %s\n", global.params.argv0);
        fprintf(global.stdmsg, "version   %s\n", global._version);
        fprintf(global.stdmsg, "config    %s\n", global.inifilename ? global.inifilename : "(none)");
    }
    //printf("%d source files\n",files.dim);

    // Build import search path

    static Strings* buildPath(Strings* imppath)
    {
        Strings* result = null;
        if (imppath)
        {
            foreach (const path; *imppath)
            {
                Strings* a = FileName.splitPath(path);
                if (a)
                {
                    if (!result)
                        result = new Strings();
                    result.append(a);
                }
            }
        }
        return result;
    }

    global.path = buildPath(global.params.imppath);
    global.filePath = buildPath(global.params.fileImppath);

    if (global.params.addMain)
    {
        files.push(cast(char*)global.main_d); // a dummy name, we never actually look up this file
    }
    // Create Modules
    Modules modules;
    modules.reserve(files.dim);
    bool firstmodule = true;
    for (size_t i = 0; i < files.dim; i++)
    {
        const(char)* name;
        version (Windows)
        {
            files[i] = toWinPath(files[i]);
        }
        const(char)* p = files[i];
        p = FileName.name(p); // strip path
        const(char)* ext = FileName.ext(p);
        char* newname;
        if (ext)
        {
            /* Deduce what to do with a file based on its extension
             */
            if (FileName.equals(ext, global.obj_ext))
            {
                global.params.objfiles.push(files[i]);
                libmodules.push(files[i]);
                continue;
            }
            if (FileName.equals(ext, global.lib_ext))
            {
                global.params.libfiles.push(files[i]);
                libmodules.push(files[i]);
                continue;
            }
            static if (TARGET_LINUX || TARGET_OSX || TARGET_FREEBSD || TARGET_OPENBSD || TARGET_SOLARIS)
            {
                if (FileName.equals(ext, global.dll_ext))
                {
                    global.params.dllfiles.push(files[i]);
                    libmodules.push(files[i]);
                    continue;
                }
            }
            if (strcmp(ext, global.ddoc_ext) == 0)
            {
                global.params.ddocfiles.push(files[i]);
                continue;
            }
            if (FileName.equals(ext, global.json_ext))
            {
                global.params.doJsonGeneration = true;
                global.params.jsonfilename = files[i];
                continue;
            }
            if (FileName.equals(ext, global.map_ext))
            {
                global.params.mapfile = files[i];
                continue;
            }
            static if (TARGET_WINDOS)
            {
                if (FileName.equals(ext, "res"))
                {
                    global.params.resfile = files[i];
                    continue;
                }
                if (FileName.equals(ext, "def"))
                {
                    global.params.deffile = files[i];
                    continue;
                }
                if (FileName.equals(ext, "exe"))
                {
                    assert(0); // should have already been handled
                }
            }
            /* Examine extension to see if it is a valid
             * D source file extension
             */
            if (FileName.equals(ext, global.mars_ext) || FileName.equals(ext, global.hdr_ext) || FileName.equals(ext, "dd"))
            {
                ext--; // skip onto '.'
                assert(*ext == '.');
                newname = cast(char*)mem.xmalloc((ext - p) + 1);
                memcpy(newname, p, ext - p);
                newname[ext - p] = 0; // strip extension
                name = newname;
                if (name[0] == 0 || strcmp(name, "..") == 0 || strcmp(name, ".") == 0)
                {
                Linvalid:
                    error(Loc(), "invalid file name '%s'", files[i]);
                    fatal();
                }
            }
            else
            {
                error(Loc(), "unrecognized file extension %s", ext);
                fatal();
            }
        }
        else
        {
            name = p;
            if (!*name)
                goto Linvalid;
        }
        /* At this point, name is the D source file name stripped of
         * its path and extension.
         */
        auto id = Identifier.idPool(name, strlen(name));
        auto m = new Module(files[i], id, global.params.doDocComments, global.params.doHdrGeneration);
        modules.push(m);
        if (firstmodule)
        {
            global.params.objfiles.push(m.objfile.name.str);
            firstmodule = false;
        }
    }
    // Read files
    /* Start by "reading" the dummy main.d file
     */
    if (global.params.addMain)
    {
        bool added = false;
        foreach (m; modules)
        {
            if (strcmp(m.srcfile.name.str, global.main_d) == 0)
            {
                string buf = "int main(){return 0;}";
                m.srcfile.setbuffer(cast(void*)buf.ptr, buf.length);
                m.srcfile._ref = 1;
                added = true;
                break;
            }
        }
        assert(added);
    }
    enum ASYNCREAD = false;
    static if (ASYNCREAD)
    {
        // Multi threaded
        AsyncRead* aw = AsyncRead.create(modules.dim);
        foreach (m; modules)
        {
            aw.addFile(m.srcfile);
        }
        aw.start();
    }
    else
    {
        // Single threaded
        foreach (m; modules)
        {
            m.read(Loc());
        }
    }
    // Parse files
    bool anydocfiles = false;
    size_t filecount = modules.dim;
    for (size_t filei = 0, modi = 0; filei < filecount; filei++, modi++)
    {
        Module m = modules[modi];
        if (global.params.verbose)
            fprintf(global.stdmsg, "parse     %s\n", m.toChars());
        if (!Module.rootModule)
            Module.rootModule = m;
        m.importedFrom = m; // m.isRoot() == true
        if (!global.params.oneobj || modi == 0 || m.isDocFile)
            m.deleteObjFile();
        static if (ASYNCREAD)
        {
            if (aw.read(filei))
            {
                error(Loc(), "cannot read file %s", m.srcfile.name.toChars());
                fatal();
            }
        }
        m.parse();
        if (m.isDocFile)
        {
            anydocfiles = true;
            gendocfile(m);
            // Remove m from list of modules
            modules.remove(modi);
            modi--;
            // Remove m's object file from list of object files
            for (size_t j = 0; j < global.params.objfiles.dim; j++)
            {
                if (m.objfile.name.str == global.params.objfiles[j])
                {
                    global.params.objfiles.remove(j);
                    break;
                }
            }
            if (global.params.objfiles.dim == 0)
                global.params.link = false;
        }
    }
    static if (ASYNCREAD)
    {
        AsyncRead.dispose(aw);
    }
    if (anydocfiles && modules.dim && (global.params.oneobj || global.params.objname))
    {
        error(Loc(), "conflicting Ddoc and obj generation options");
        fatal();
    }
    if (global.errors)
        fatal();

    if (global.params.doHdrGeneration)
    {
        /* Generate 'header' import files.
         * Since 'header' import files must be independent of command
         * line switches and what else is imported, they are generated
         * before any semantic analysis.
         */
        foreach (m; modules)
        {
            if (global.params.verbose)
                fprintf(global.stdmsg, "import    %s\n", m.toChars());
            genhdrfile(m);
        }
    }
    if (global.errors)
        fatal();

    // load all unconditional imports for better symbol resolving
    foreach (m; modules)
    {
        if (global.params.verbose)
            fprintf(global.stdmsg, "importall %s\n", m.toChars());
        m.importAll(null);
    }
    if (global.errors)
        fatal();

    backend_init();

    // Do semantic analysis
    foreach (m; modules)
    {
        if (global.params.verbose)
            fprintf(global.stdmsg, "semantic  %s\n", m.toChars());
        m.dsymbolSemantic(null);
    }
    //if (global.errors)
    //    fatal();
    Module.dprogress = 1;
    Module.runDeferredSemantic();
    if (Module.deferred.dim)
    {
        for (size_t i = 0; i < Module.deferred.dim; i++)
        {
            Dsymbol sd = Module.deferred[i];
            sd.error("unable to resolve forward reference in definition");
        }
        //fatal();
    }

    // Do pass 2 semantic analysis
    foreach (m; modules)
    {
        if (global.params.verbose)
            fprintf(global.stdmsg, "semantic2 %s\n", m.toChars());
        m.semantic2(null);
    }
    Module.runDeferredSemantic2();
    if (global.errors)
        fatal();

    // Do pass 3 semantic analysis
    foreach (m; modules)
    {
        if (global.params.verbose)
            fprintf(global.stdmsg, "semantic3 %s\n", m.toChars());
        m.semantic3(null);
    }
    Module.runDeferredSemantic3();
    if (global.errors)
        fatal();

    // Scan for functions to inline
    if (global.params.useInline)
    {
        foreach (m; modules)
        {
            if (global.params.verbose)
                fprintf(global.stdmsg, "inline scan %s\n", m.toChars());
            inlineScanModule(m);
        }
    }
    // Do not attempt to generate output files if errors or warnings occurred
    if (global.errors || global.warnings)
        fatal();

    // inlineScan incrementally run semantic3 of each expanded functions.
    // So deps file generation should be moved after the inlinig stage.
    if (global.params.moduleDeps)
    {
        foreach (i; 1 .. modules[0].aimports.dim)
            semantic3OnDependencies(modules[0].aimports[i]);

        OutBuffer* ob = global.params.moduleDeps;
        if (global.params.moduleDepsFile)
        {
            auto deps = File(global.params.moduleDepsFile);
            deps.setbuffer(cast(void*)ob.data, ob.offset);
            writeFile(Loc(), &deps);
        }
        else
            printf("%.*s", cast(int)ob.offset, ob.data);
    }

    printCtfePerformanceStats();

    Library library = null;
    if (global.params.lib)
    {
        library = Library.factory();
        library.setFilename(global.params.objdir, global.params.libname);
        // Add input object and input library files to output library
        for (size_t i = 0; i < libmodules.dim; i++)
        {
            const(char)* p = libmodules[i];
            library.addObject(p, null);
        }
    }
    // Generate output files
    if (global.params.doJsonGeneration)
    {
        OutBuffer buf;
        json_generate(&buf, &modules);
        // Write buf to file
        const(char)* name = global.params.jsonfilename;
        if (name && name[0] == '-' && name[1] == 0)
        {
            // Write to stdout; assume it succeeds
            size_t n = fwrite(buf.data, 1, buf.offset, stdout);
            assert(n == buf.offset); // keep gcc happy about return values
        }
        else
        {
            /* The filename generation code here should be harmonized with Module::setOutfile()
             */
            const(char)* jsonfilename;
            if (name && *name)
            {
                jsonfilename = FileName.defaultExt(name, global.json_ext);
            }
            else
            {
                // Generate json file name from first obj name
                const(char)* n = global.params.objfiles[0];
                n = FileName.name(n);
                //if (!FileName::absolute(name))
                //    name = FileName::combine(dir, name);
                jsonfilename = FileName.forceExt(n, global.json_ext);
            }
            ensurePathToNameExists(Loc(), jsonfilename);
            auto jsonfile = new File(jsonfilename);
            jsonfile.setbuffer(buf.data, buf.offset);
            jsonfile._ref = 1;
            writeFile(Loc(), jsonfile);
        }
    }
    if (!global.errors && global.params.doDocComments)
    {
        foreach (m; modules)
        {
            gendocfile(m);
        }
    }
    if (global.params.vcg_ast)
    {
        import ddmd.hdrgen;
        foreach (mod; modules)
        {
            auto buf = OutBuffer();
            buf.doindent = 1;
            scope HdrGenState hgs;
            hgs.fullDump = 1;
            scope PrettyPrintVisitor ppv = new PrettyPrintVisitor(&buf, &hgs);
            mod.accept(ppv);

            // write the output to $(filename).cg
            auto modFilename = mod.srcfile.toChars();
            auto modFilenameLength = strlen(modFilename);
            auto cgFilename = cast(char*)allocmemory(modFilenameLength + 4);
            memcpy(cgFilename, modFilename, modFilenameLength);
            cgFilename[modFilenameLength .. modFilenameLength + 4] = ".cg\0";
            auto cgFile = File(cgFilename);
            cgFile.setbuffer(buf.data, buf.offset);
            cgFile._ref = 1;
            cgFile.write();
        }
    }
    if (!global.params.obj)
    {
    }
    else if (global.params.oneobj)
    {
        if (modules.dim)
            obj_start(cast(char*)modules[0].srcfile.toChars());
        foreach (m; modules)
        {
            if (global.params.verbose)
                fprintf(global.stdmsg, "code      %s\n", m.toChars());
            genObjFile(m, false);
            if (entrypoint && m == rootHasMain)
                genObjFile(entrypoint, false);
        }
        if (!global.errors && modules.dim)
        {
            obj_end(library, modules[0].objfile);
        }
    }
    else
    {
        foreach (m; modules)
        {
            if (global.params.verbose)
                fprintf(global.stdmsg, "code      %s\n", m.toChars());
            obj_start(cast(char*)m.srcfile.toChars());
            genObjFile(m, global.params.multiobj);
            if (entrypoint && m == rootHasMain)
                genObjFile(entrypoint, global.params.multiobj);
            obj_end(library, m.objfile);
            obj_write_deferred(library);
            if (global.errors && !global.params.lib)
                m.deleteObjFile();
        }
    }
    if (global.params.lib && !global.errors)
        library.write();
    backend_term();
    if (global.errors)
        fatal();
    int status = EXIT_SUCCESS;
    if (!global.params.objfiles.dim)
    {
        if (global.params.link)
            error(Loc(), "no object files to link");
    }
    else
    {
        if (global.params.link)
            status = runLINK();
        if (global.params.run)
        {
            if (!status)
            {
                status = runProgram();
                /* Delete .obj files and .exe file
                 */
                foreach (m; modules)
                {
                    m.deleteObjFile();
                    if (global.params.oneobj)
                        break;
                }
                remove(global.params.exefile);
            }
        }
    }
    return status;
}


/**
 * Entry point which forwards to `tryMain`.
 *
 * Returns:
 *   Return code of the application
 */
int main()
{
    import core.memory;
    import core.runtime;

    version (GC)
    {
    }
    else
    {
        GC.disable();
    }
    version(D_Coverage)
    {
        // for now we need to manually set the source path
        string dirName(string path, char separator)
        {
            for (size_t i = path.length - 1; i > 0; i--)
            {
                if (path[i] == separator)
                    return path[0..i];
            }
            return path;
        }
        version (Windows)
            enum sourcePath = dirName(dirName(__FILE_FULL_PATH__, `\`), `\`);
        else
            enum sourcePath = dirName(dirName(__FILE_FULL_PATH__, '/'), '/');

        dmd_coverSourcePath(sourcePath);
        dmd_coverDestPath(sourcePath);
        dmd_coverSetMerge(true);
    }

    auto args = Runtime.cArgs();
    return tryMain(args.argc, cast(const(char)**)args.argv);
}


/**
 * Parses an environment variable containing command-line flags
 * and append them to `args`.
 *
 * This function is used to read the content of DFLAGS.
 * Flags are separated based on spaces and tabs.
 *
 * Params:
 *   envvalue = The content of an environment variable
 *   args     = Array to append the flags to, if any.
 */
private void getenv_setargv(const(char)* envvalue, Strings* args)
{
    if (!envvalue)
        return;
    char* p;
    int instring;
    int slash;
    char c;
    char* env = mem.xstrdup(envvalue); // create our own writable copy
    //printf("env = '%s'\n", env);
    while (1)
    {
        switch (*env)
        {
        case ' ':
        case '\t':
            env++;
            break;
        case 0:
            return;
        default:
            args.push(env); // append
            p = env;
            slash = 0;
            instring = 0;
            c = 0;
            while (1)
            {
                c = *env++;
                switch (c)
                {
                case '"':
                    p -= (slash >> 1);
                    if (slash & 1)
                    {
                        p--;
                        goto Laddc;
                    }
                    instring ^= 1;
                    slash = 0;
                    continue;
                case ' ':
                case '\t':
                    if (instring)
                        goto Laddc;
                    *p = 0;
                    //if (wildcard)
                    //    wildcardexpand();     // not implemented
                    break;
                case '\\':
                    slash++;
                    *p++ = c;
                    continue;
                case 0:
                    *p = 0;
                    //if (wildcard)
                    //    wildcardexpand();     // not implemented
                    return;
                default:
                Laddc:
                    slash = 0;
                    *p++ = c;
                    continue;
                }
                break;
            }
        }
    }
}

/**
 * Parse command line arguments for -m32 or -m64
 * to detect the desired architecture.
 *
 * Params:
 *   args = Command line arguments
 *   arch = Default value to use for architecture.
 *          Should be "32" or "64"
 *
 * Returns:
 *   "32", "64" or "32mscoff" if the "-m32", "-m64", "-m32mscoff" flags were passed,
 *   respectively. If they weren't, return `arch`.
 */
private const(char)* parse_arch_arg(Strings* args, const(char)* arch)
{
    for (size_t i = 0; i < args.dim; ++i)
    {
        const(char)* p = (*args)[i];
        if (p[0] == '-')
        {
            if (strcmp(p + 1, "m32") == 0 || strcmp(p + 1, "m32mscoff") == 0 || strcmp(p + 1, "m64") == 0)
                arch = p + 2;
            else if (strcmp(p + 1, "run") == 0)
                break;
        }
    }
    return arch;
}


/**
 * Parse command line arguments for -conf=path.
 *
 * Params:
 *   args = Command line arguments
 *
 * Returns:
 *   Path to the config file to use
 */
private const(char)* parse_conf_arg(Strings* args)
{
    const(char)* conf = null;
    for (size_t i = 0; i < args.dim; ++i)
    {
        const(char)* p = (*args)[i];
        if (p[0] == '-')
        {
            if (strncmp(p + 1, "conf=", 5) == 0)
                conf = p + 6;
            else if (strcmp(p + 1, "run") == 0)
                break;
        }
    }
    return conf;
}


/**
 * Set the default and debug libraries to link against, if not already set
 *
 * Must be called after argument parsing is done, as it won't
 * override any value.
 * Note that if `-defaultlib=` or `-debuglib=` was used,
 * we don't override that either.
 */
private void setDefaultLibrary()
{
    if (global.params.defaultlibname is null)
    {
        static if (TARGET_WINDOS)
        {
            if (global.params.is64bit)
                global.params.defaultlibname = "phobos64";
            else if (global.params.mscoff)
                global.params.defaultlibname = "phobos32mscoff";
            else
                global.params.defaultlibname = "phobos";
        }
        else static if (TARGET_LINUX || TARGET_FREEBSD || TARGET_OPENBSD || TARGET_SOLARIS)
        {
            global.params.defaultlibname = "libphobos2.a";
        }
        else static if (TARGET_OSX)
        {
            global.params.defaultlibname = "phobos2";
        }
        else
        {
            static assert(0, "fix this");
        }
    }
    if (global.params.debuglibname is null)
        global.params.debuglibname = global.params.defaultlibname;
}


/**
 * Add default `version` identifier for ddmd, and set the
 * target platform in `global`.
 *
 * Needs to be run after all arguments parsing (command line, DFLAGS environment
 * variable and config file) in order to add final flags (such as `X86_64` or
 * the `CRuntime` used).
 */
private void addDefaultVersionIdentifiers()
{
    VersionCondition.addPredefinedGlobalIdent("DigitalMars");
    static if (TARGET_WINDOS)
    {
        VersionCondition.addPredefinedGlobalIdent("Windows");
        global.params.isWindows = true;
    }
    else static if (TARGET_LINUX)
    {
        VersionCondition.addPredefinedGlobalIdent("Posix");
        VersionCondition.addPredefinedGlobalIdent("linux");
        VersionCondition.addPredefinedGlobalIdent("ELFv1");
        global.params.isLinux = true;
    }
    else static if (TARGET_OSX)
    {
        VersionCondition.addPredefinedGlobalIdent("Posix");
        VersionCondition.addPredefinedGlobalIdent("OSX");
        global.params.isOSX = true;
        // For legacy compatibility
        VersionCondition.addPredefinedGlobalIdent("darwin");
    }
    else static if (TARGET_FREEBSD)
    {
        VersionCondition.addPredefinedGlobalIdent("Posix");
        VersionCondition.addPredefinedGlobalIdent("FreeBSD");
        VersionCondition.addPredefinedGlobalIdent("ELFv1");
        global.params.isFreeBSD = true;
    }
    else static if (TARGET_OPENBSD)
    {
        VersionCondition.addPredefinedGlobalIdent("Posix");
        VersionCondition.addPredefinedGlobalIdent("OpenBSD");
        VersionCondition.addPredefinedGlobalIdent("ELFv1");
        global.params.isOpenBSD = true;
    }
    else static if (TARGET_SOLARIS)
    {
        VersionCondition.addPredefinedGlobalIdent("Posix");
        VersionCondition.addPredefinedGlobalIdent("Solaris");
        VersionCondition.addPredefinedGlobalIdent("ELFv1");
        global.params.isSolaris = true;
    }
    else
    {
        static assert(0, "fix this");
    }
    VersionCondition.addPredefinedGlobalIdent("LittleEndian");
    VersionCondition.addPredefinedGlobalIdent("D_Version2");
    VersionCondition.addPredefinedGlobalIdent("all");

    if (global.params.cpu >= CPU.sse2)
    {
        VersionCondition.addPredefinedGlobalIdent("D_SIMD");
        if (global.params.cpu >= CPU.avx)
            VersionCondition.addPredefinedGlobalIdent("D_AVX");
        if (global.params.cpu >= CPU.avx2)
            VersionCondition.addPredefinedGlobalIdent("D_AVX2");
    }

    if (global.params.is64bit)
    {
        VersionCondition.addPredefinedGlobalIdent("D_InlineAsm_X86_64");
        VersionCondition.addPredefinedGlobalIdent("X86_64");
        static if (TARGET_WINDOS)
        {
            VersionCondition.addPredefinedGlobalIdent("Win64");
        }
    }
    else
    {
        VersionCondition.addPredefinedGlobalIdent("D_InlineAsm"); //legacy
        VersionCondition.addPredefinedGlobalIdent("D_InlineAsm_X86");
        VersionCondition.addPredefinedGlobalIdent("X86");
        static if (TARGET_WINDOS)
        {
            VersionCondition.addPredefinedGlobalIdent("Win32");
        }
    }
    static if (TARGET_WINDOS)
    {
        if (global.params.mscoff)
            VersionCondition.addPredefinedGlobalIdent("CRuntime_Microsoft");
        else
            VersionCondition.addPredefinedGlobalIdent("CRuntime_DigitalMars");
    }
    else static if (TARGET_LINUX)
    {
        VersionCondition.addPredefinedGlobalIdent("CRuntime_Glibc");
    }

    if (global.params.isLP64)
        VersionCondition.addPredefinedGlobalIdent("D_LP64");
    if (global.params.doDocComments)
        VersionCondition.addPredefinedGlobalIdent("D_Ddoc");
    if (global.params.cov)
        VersionCondition.addPredefinedGlobalIdent("D_Coverage");
    if (global.params.pic)
        VersionCondition.addPredefinedGlobalIdent("D_PIC");
    if (global.params.useUnitTests)
        VersionCondition.addPredefinedGlobalIdent("unittest");
    if (global.params.useAssert)
        VersionCondition.addPredefinedGlobalIdent("assert");
    if (global.params.useArrayBounds == BOUNDSCHECKoff)
        VersionCondition.addPredefinedGlobalIdent("D_NoBoundsChecks");
    if (global.params.betterC)
        VersionCondition.addPredefinedGlobalIdent("D_BetterC");

    VersionCondition.addPredefinedGlobalIdent("D_HardFloat");

    printPredefinedVersions();
}

private void printPredefinedVersions()
{
    if (global.params.verbose && global.params.versionids)
    {
        fprintf(global.stdmsg, "predefs  ");
        foreach (const s; *global.params.versionids)
            fprintf(global.stdmsg, " %s", s);
        fprintf(global.stdmsg, "\n");
    }
}


/****************************************
 * Determine the instruction set to be used.
 * Params:
 *      cpu = value set by command line switch
 * Returns:
 *      value to generate code for
 */

private CPU setTargetCPU(CPU cpu)
{
    // Determine base line for target
    CPU baseline = CPU.x87;
    if (global.params.is64bit)
        baseline = CPU.sse2;
    else
    {
        static if (TARGET_OSX)
        {
            baseline = CPU.sse2;
        }
    }

    if (baseline < CPU.sse2)
        return baseline;        // can't support other instruction sets

    switch (cpu)
    {
        case CPU.baseline:
            cpu = baseline;
            break;

        case CPU.native:
        {
            import core.cpuid;
            cpu = baseline;
            if (core.cpuid.avx2)
                cpu = CPU.avx2;
            else if (core.cpuid.avx)
                cpu = CPU.avx;
            break;
        }

        default:
            break;
    }
    return cpu;
}


/****************************************************
 * Parse command line arguments.
 *
 * Prints message(s) if there are errors.
 *
 * Params:
 *      arguments = command line arguments
 *      argc = argument count
 *      params = set to result of parsing `arguments`
 *      files = set to files pulled from `arguments`
 * Returns:
 *      true if errors in command line
 */

private bool parseCommandLine(const ref Strings arguments, const size_t argc, ref Param params, ref Strings files)
{
    bool errors;

    void error(const(char)* format, const(char*) arg = null)
    {
        ddmd.errors.error(Loc(), format, arg);
        errors = true;
    }

    /************************************
     * Convert string to integer.
     * Params:
     *  p = pointer to start of string digits, ending with 0
     *  max = max allowable value (inclusive)
     * Returns:
     *  uint.max on error, otherwise converted integer
     */
    static pure uint parseDigits(const(char)*p, const uint max)
    {
        uint value;
        bool overflow;
        for (uint d; (d = uint(*p) - uint('0')) < 10; ++p)
        {
            import core.checkedint : mulu, addu;
            value = mulu(value, 10, overflow);
            value = addu(value, d, overflow);
        }
        return (overflow || value > max || *p) ? uint.max : value;
    }

    version (none)
    {
        for (size_t i = 0; i < arguments.dim; i++)
        {
            printf("arguments[%d] = '%s'\n", i, arguments[i]);
        }
    }
    for (size_t i = 1; i < arguments.dim; i++)
    {
        const(char)* p = arguments[i];
        if (*p == '-')
        {
            if (strcmp(p + 1, "allinst") == 0)
                params.allInst = true;
            else if (strcmp(p + 1, "de") == 0)
                params.useDeprecated = 0;
            else if (strcmp(p + 1, "d") == 0)
                params.useDeprecated = 1;
            else if (strcmp(p + 1, "dw") == 0)
                params.useDeprecated = 2;
            else if (strcmp(p + 1, "c") == 0)
                params.link = false;
            else if (memcmp(p + 1, cast(char*)"color", 5) == 0)
            {
                params.color = true;
                // Parse:
                //      -color
                //      -color=on|off
                if (p[6] == '=')
                {
                    if (strcmp(p + 7, "off") == 0)
                        params.color = false;
                    else if (strcmp(p + 7, "on") != 0)
                        goto Lerror;
                }
                else if (p[6])
                    goto Lerror;
            }
            else if (memcmp(p + 1, cast(char*)"conf=", 5) == 0)
            {
                // ignore, already handled above
            }
            else if (memcmp(p + 1, cast(char*)"cov", 3) == 0)
            {
                params.cov = true;
                // Parse:
                //      -cov
                //      -cov=nnn
                if (p[4] == '=')
                {
                    if (isdigit(cast(char)p[5]))
                    {
                        const percent = parseDigits(p + 5, 100);
                        if (percent == uint.max)
                            goto Lerror;
                        params.covPercent = cast(ubyte)percent;
                    }
                    else
                        goto Lerror;
                }
                else if (p[4])
                    goto Lerror;
            }
            else if (strcmp(p + 1, "shared") == 0)
                params.dll = true;
            else if (strcmp(p + 1, "dylib") == 0)
            {
                static if (TARGET_OSX)
                {
                    Loc loc;
                    deprecation(loc, "use -shared instead of -dylib");
                    params.dll = true;
                }
                else
                {
                    goto Lerror;
                }
            }
            else if (strcmp(p + 1, "fPIC") == 0)
            {
                static if (TARGET_LINUX || TARGET_OSX || TARGET_FREEBSD || TARGET_OPENBSD || TARGET_SOLARIS)
                {
                    params.pic = 1;
                }
                else
                {
                    goto Lerror;
                }
            }
            else if (strcmp(p + 1, "map") == 0)
                params.map = true;
            else if (strcmp(p + 1, "multiobj") == 0)
                params.multiobj = true;
            else if (strcmp(p + 1, "g") == 0)
                params.symdebug = 1;
            else if (strcmp(p + 1, "gc") == 0)
            {
                Loc loc;
                deprecation(loc, "use -g instead of -gc");
                params.symdebug = 2;
            }
            else if (strcmp(p + 1, "gf") == 0)
            {
                if (!params.symdebug)
                    params.symdebug = 1;
                params.symdebugref = true;
            }
            else if (strcmp(p + 1, "gs") == 0)
                params.alwaysframe = true;
            else if (strcmp(p + 1, "gx") == 0)
                params.stackstomp = true;
            else if (strcmp(p + 1, "gt") == 0)
            {
                error("use -profile instead of -gt");
                params.trace = true;
            }
            else if (strcmp(p + 1, "m32") == 0)
            {
                params.is64bit = false;
                params.mscoff = false;
            }
            else if (strcmp(p + 1, "m64") == 0)
            {
                params.is64bit = true;
                static if (TARGET_WINDOS)
                {
                    params.mscoff = true;
                }
            }
            else if (strcmp(p + 1, "m32mscoff") == 0)
            {
                static if (TARGET_WINDOS)
                {
                    params.is64bit = 0;
                    params.mscoff = true;
                }
                else
                {
                    error("-m32mscoff can only be used on windows");
                }
            }
            else if (strncmp(p + 1, "mscrtlib=", 9) == 0)
            {
                static if (TARGET_WINDOS)
                {
                    params.mscrtlib = p + 10;
                }
                else
                {
                    error("-mscrtlib");
                }
            }
            else if (memcmp(p + 1, cast(char*)"profile", 7) == 0)
            {
                // Parse:
                //      -profile
                //      -profile=gc
                if (p[8] == '=')
                {
                    if (strcmp(p + 9, "gc") == 0)
                        params.tracegc = true;
                    else
                        goto Lerror;
                }
                else if (p[8])
                    goto Lerror;
                else
                    params.trace = true;
            }
            else if (strcmp(p + 1, "v") == 0)
                params.verbose = true;
            else if (strcmp(p + 1, "vcg-ast") == 0)
                params.vcg_ast = true;
            else if (strcmp(p + 1, "vtls") == 0)
                params.vtls = true;
            else if (strcmp(p + 1, "vcolumns") == 0)
                params.showColumns = true;
            else if (strcmp(p + 1, "vgc") == 0)
                params.vgc = true;
            else if (memcmp(p + 1, cast(char*)"verrors", 7) == 0)
            {
                if (p[8] == '=' && isdigit(cast(char)p[9]))
                {
                    const num = parseDigits(p + 9, int.max);
                    if (num == uint.max)
                        goto Lerror;
                    params.errorLimit = num;
                }
                else if (memcmp(p + 9, cast(char*)"spec", 4) == 0)
                {
                    params.showGaggedErrors = true;
                }
                else
                    goto Lerror;
            }
            else if (memcmp(p + 1, "mcpu".ptr, 4) == 0)
            {
                // Parse:
                //      -mcpu=identifier
                if (p[5] == '=')
                {
                    if (strcmp(p + 6, "?") == 0)
                    {
                        params.mcpuUsage = true;
                        return false;
                    }
                    else if (Identifier.isValidIdentifier(p + 6))
                    {
                        const ident = p + 6;
                        switch (ident[0 .. strlen(ident)])
                        {
                        case "baseline":
                            params.cpu = CPU.baseline;
                            break;
                        case "avx":
                            params.cpu = CPU.avx;
                            break;
                        case "avx2":
                            params.cpu = CPU.avx2;
                            break;
                        case "native":
                            params.cpu = CPU.native;
                            break;
                        default:
                            goto Lerror;
                        }
                    }
                    else
                        goto Lerror;
                }
                else
                    goto Lerror;
            }
            else if (memcmp(p + 1, cast(char*)"transition", 10) == 0)
            {
                // Parse:
                //      -transition=number
                if (p[11] == '=')
                {
                    if (strcmp(p + 12, "?") == 0)
                    {
                        params.transitionUsage = true;
                        return false;
                    }
                    if (isdigit(cast(char)p[12]))
                    {
                        const num = parseDigits(p + 12, int.max);
                        if (num == uint.max)
                            goto Lerror;

                        // Bugzilla issue number
                        switch (num)
                        {
                        case 3449:
                            params.vfield = true;
                            break;
                        case 10378:
                            params.bug10378 = true;
                            break;
                        case 14488:
                            params.vcomplex = true;
                            break;
                        case 16997:
                            params.fix16997 = true;
                            break;
                        default:
                            goto Lerror;
                        }
                    }
                    else if (Identifier.isValidIdentifier(p + 12))
                    {
                        const ident = p + 12;
                        switch (ident[0 .. strlen(ident)])
                        {
                        case "all":
                            params.vtls = true;
                            params.vfield = true;
                            params.vcomplex = true;
                            break;
                        case "checkimports":
                            params.check10378 = true;
                            break;
                        case "complex":
                            params.vcomplex = true;
                            break;
                        case "field":
                            params.vfield = true;
                            break;
                        case "import":
                            params.bug10378 = true;
                            break;
                        case "intpromote":
                            params.fix16997 = true;
                            break;
                        case "tls":
                            params.vtls = true;
                            break;
                        default:
                            goto Lerror;
                        }
                    }
                    else
                        goto Lerror;
                }
                else
                    goto Lerror;
            }
            else if (strcmp(p + 1, "w") == 0)
                params.warnings = 1;
            else if (strcmp(p + 1, "wi") == 0)
                params.warnings = 2;
            else if (strcmp(p + 1, "O") == 0)
                params.optimize = true;
            else if (p[1] == 'o')
            {
                const(char)* path;
                switch (p[2])
                {
                case '-':
                    params.obj = false;
                    break;
                case 'd':
                    if (!p[3])
                        goto Lnoarg;
                    path = p + 3 + (p[3] == '=');
                    version (Windows)
                    {
                        path = toWinPath(path);
                    }
                    params.objdir = path;
                    break;
                case 'f':
                    if (!p[3])
                        goto Lnoarg;
                    path = p + 3 + (p[3] == '=');
                    version (Windows)
                    {
                        path = toWinPath(path);
                    }
                    params.objname = path;
                    break;
                case 'p':
                    if (p[3])
                        goto Lerror;
                    params.preservePaths = true;
                    break;
                case 0:
                    error("-o no longer supported, use -of or -od");
                    break;
                default:
                    goto Lerror;
                }
            }
            else if (p[1] == 'D')
            {
                params.doDocComments = true;
                switch (p[2])
                {
                case 'd':
                    if (!p[3])
                        goto Lnoarg;
                    params.docdir = p + 3 + (p[3] == '=');
                    break;
                case 'f':
                    if (!p[3])
                        goto Lnoarg;
                    params.docname = p + 3 + (p[3] == '=');
                    break;
                case 0:
                    break;
                default:
                    goto Lerror;
                }
            }
            else if (p[1] == 'H')
            {
                params.doHdrGeneration = true;
                switch (p[2])
                {
                case 'd':
                    if (!p[3])
                        goto Lnoarg;
                    params.hdrdir = p + 3 + (p[3] == '=');
                    break;
                case 'f':
                    if (!p[3])
                        goto Lnoarg;
                    params.hdrname = p + 3 + (p[3] == '=');
                    break;
                case 0:
                    break;
                default:
                    goto Lerror;
                }
            }
            else if (p[1] == 'X')
            {
                params.doJsonGeneration = true;
                switch (p[2])
                {
                case 'f':
                    if (!p[3])
                        goto Lnoarg;
                    params.jsonfilename = p + 3 + (p[3] == '=');
                    break;
                case 0:
                    break;
                default:
                    goto Lerror;
                }
            }
            else if (strcmp(p + 1, "ignore") == 0)
                params.ignoreUnsupportedPragmas = true;
            else if (strcmp(p + 1, "property") == 0)
                params.enforcePropertySyntax = true;
            else if (strcmp(p + 1, "inline") == 0)
            {
                params.useInline = true;
                params.hdrStripPlainFunctions = false;
            }
            else if (strcmp(p + 1, "dip25") == 0)
                params.useDIP25 = true;
            else if (strcmp(p + 1, "dip1000") == 0)
            {
                params.useDIP25 = true;
                params.vsafe = true;
            }
            else if (strcmp(p + 1, "lib") == 0)
                params.lib = true;
            else if (strcmp(p + 1, "nofloat") == 0)
                params.nofloat = true;
            else if (strcmp(p + 1, "quiet") == 0)
            {
                // Ignore
            }
            else if (strcmp(p + 1, "release") == 0)
                params.release = true;
            else if (strcmp(p + 1, "betterC") == 0)
                params.betterC = true;
            else if (strcmp(p + 1, "noboundscheck") == 0)
            {
                params.useArrayBounds = BOUNDSCHECKoff;
            }
            else if (memcmp(p + 1, cast(char*)"boundscheck", 11) == 0)
            {
                // Parse:
                //      -boundscheck=[on|safeonly|off]
                if (p[12] == '=')
                {
                    if (strcmp(p + 13, "on") == 0)
                    {
                        params.useArrayBounds = BOUNDSCHECKon;
                    }
                    else if (strcmp(p + 13, "safeonly") == 0)
                    {
                        params.useArrayBounds = BOUNDSCHECKsafeonly;
                    }
                    else if (strcmp(p + 13, "off") == 0)
                    {
                        params.useArrayBounds = BOUNDSCHECKoff;
                    }
                    else
                        goto Lerror;
                }
                else
                    goto Lerror;
            }
            else if (strcmp(p + 1, "unittest") == 0)
                params.useUnitTests = true;
            else if (p[1] == 'I')
            {
                if (!params.imppath)
                    params.imppath = new Strings();
                params.imppath.push(p + 2 + (p[2] == '='));
            }
            else if (p[1] == 'm' && p[2] == 'v' && p[3] == '=')
            {
                if (p[4] && strchr(p + 5, '='))
                {
                    if (!params.modFileAliasStrings)
                        params.modFileAliasStrings = new Strings();
                    params.modFileAliasStrings.push(p + 4);
                }
                else
                    goto Lerror;
            }
            else if (p[1] == 'J')
            {
                if (!params.fileImppath)
                    params.fileImppath = new Strings();
                params.fileImppath.push(p + 2 + (p[2] == '='));
            }
            else if (memcmp(p + 1, cast(char*)"debug", 5) == 0 && p[6] != 'l')
            {
                // Parse:
                //      -debug
                //      -debug=number
                //      -debug=identifier
                if (p[6] == '=')
                {
                    if (isdigit(cast(char)p[7]))
                    {
                        const level = parseDigits(p + 7, int.max);
                        if (level == uint.max)
                            goto Lerror;
<<<<<<< HEAD

                        params.debuglevel = level;
=======
                        params.debuglevel = cast(uint)level;
>>>>>>> 0f75d12c
                    }
                    else if (Identifier.isValidIdentifier(p + 7))
                    {
                        if (!params.debugids)
                            params.debugids = new Array!(const(char)*);
                        params.debugids.push(p + 7);
                    }
                    else
                        goto Lerror;
                }
                else if (p[6])
                    goto Lerror;
                else
                    params.debuglevel = 1;
            }
            else if (memcmp(p + 1, cast(char*)"version", 7) == 0)
            {
                // Parse:
                //      -version=number
                //      -version=identifier
                if (p[8] == '=')
                {
                    if (isdigit(cast(char)p[9]))
                    {
                        const level = parseDigits(p + 9, int.max);
                        if (level == uint.max)
                            goto Lerror;
<<<<<<< HEAD
                        params.versionlevel = level;
=======
                        params.versionlevel = cast(uint)level;
>>>>>>> 0f75d12c
                    }
                    else if (Identifier.isValidIdentifier(p + 9))
                    {
                        if (!params.versionids)
                            params.versionids = new Array!(const(char)*);
                        params.versionids.push(p + 9);
                    }
                    else
                        goto Lerror;
                }
                else
                    goto Lerror;
            }
            else if (strcmp(p + 1, "-b") == 0)
                params.debugb = true;
            else if (strcmp(p + 1, "-c") == 0)
                params.debugc = true;
            else if (strcmp(p + 1, "-f") == 0)
                params.debugf = true;
            else if (strcmp(p + 1, "-help") == 0 || strcmp(p + 1, "h") == 0)
            {
                params.usage = true;
                return false;
            }
            else if (strcmp(p + 1, "-r") == 0)
                params.debugr = true;
            else if (strcmp(p + 1, "-version") == 0)
            {
                params.logo = true;
                return false;
            }
            else if (strcmp(p + 1, "-x") == 0)
                params.debugx = true;
            else if (strcmp(p + 1, "-y") == 0)
                params.debugy = true;
            else if (p[1] == 'L')
            {
                params.linkswitches.push(p + 2 + (p[2] == '='));
            }
            else if (memcmp(p + 1, cast(char*)"defaultlib=", 11) == 0)
            {
                params.defaultlibname = p + 1 + 11;
            }
            else if (memcmp(p + 1, cast(char*)"debuglib=", 9) == 0)
            {
                params.debuglibname = p + 1 + 9;
            }
            else if (memcmp(p + 1, cast(char*)"deps", 4) == 0)
            {
                if (params.moduleDeps)
                {
                    error("-deps[=file] can only be provided once!");
                    break;
                }
                if (p[5] == '=')
                {
                    params.moduleDepsFile = p + 1 + 5;
                    if (!params.moduleDepsFile[0])
                        goto Lnoarg;
                }
                else if (p[5] != '\0')
                {
                    // Else output to stdout.
                    goto Lerror;
                }
                params.moduleDeps = new OutBuffer();
            }
            else if (strcmp(p + 1, "main") == 0)
            {
                params.addMain = true;
            }
            else if (memcmp(p + 1, cast(char*)"man", 3) == 0)
            {
                params.manual = true;
                return false;
            }
            else if (strcmp(p + 1, "run") == 0)
            {
                params.run = true;
                size_t length = argc - i - 1;
                if (length)
                {
                    const(char)* ext = FileName.ext(arguments[i + 1]);
                    if (ext && FileName.equals(ext, "d") == 0 && FileName.equals(ext, "di") == 0)
                    {
                        error("-run must be followed by a source file, not '%s'", arguments[i + 1]);
                        break;
                    }
                    files.push(arguments[i + 1]);
                    params.runargs.setDim(length - 1);
                    for (size_t j = 0; j < length - 1; ++j)
                    {
                        params.runargs[j] = arguments[i + 2 + j];
                    }
                    i += length;
                }
                else
                {
                    params.run = false;
                    goto Lnoarg;
                }
            }
            else if (p[1] == '\0')
                files.push("__stdin.d");
            else
            {
            Lerror:
                error("unrecognized switch '%s'", arguments[i]);
                continue;
            Lnoarg:
                error("argument expected for switch '%s'", arguments[i]);
                continue;
            }
        }
        else
        {
            static if (TARGET_WINDOS)
            {
                const(char)* ext = FileName.ext(p);
                if (ext && FileName.compare(ext, "exe") == 0)
                {
                    params.objname = p;
                    continue;
                }
                if (strcmp(p, `/?`) == 0)
                {
                    params.usage = true;
                    return false;
                }
            }
            files.push(p);
        }
    }
    return errors;
}
<|MERGE_RESOLUTION|>--- conflicted
+++ resolved
@@ -2031,12 +2031,8 @@
                         const level = parseDigits(p + 7, int.max);
                         if (level == uint.max)
                             goto Lerror;
-<<<<<<< HEAD
 
                         params.debuglevel = level;
-=======
-                        params.debuglevel = cast(uint)level;
->>>>>>> 0f75d12c
                     }
                     else if (Identifier.isValidIdentifier(p + 7))
                     {
@@ -2064,11 +2060,7 @@
                         const level = parseDigits(p + 9, int.max);
                         if (level == uint.max)
                             goto Lerror;
-<<<<<<< HEAD
                         params.versionlevel = level;
-=======
-                        params.versionlevel = cast(uint)level;
->>>>>>> 0f75d12c
                     }
                     else if (Identifier.isValidIdentifier(p + 9))
                     {
