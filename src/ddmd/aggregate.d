/**
 * Compiler implementation of the
 * $(LINK2 http://www.dlang.org, D programming language).
 *
 * Copyright:   Copyright (c) 1999-2017 by Digital Mars, All Rights Reserved
 * Authors:     $(LINK2 http://www.digitalmars.com, Walter Bright)
 * License:     $(LINK2 http://www.boost.org/LICENSE_1_0.txt, Boost License 1.0)
 * Source:      $(DMDSRC _aggregate.d)
 */

module ddmd.aggregate;

import core.stdc.stdio;
import core.checkedint;

import ddmd.arraytypes;
import ddmd.gluelayer;
import ddmd.declaration;
import ddmd.dscope;
import ddmd.dstruct;
import ddmd.dsymbol;
import ddmd.dtemplate;
import ddmd.errors;
import ddmd.expression;
import ddmd.func;
import ddmd.globals;
import ddmd.id;
import ddmd.identifier;
import ddmd.mtype;
import ddmd.tokens;
import ddmd.visitor;

enum Sizeok : int
{
    SIZEOKnone,             // size of aggregate is not yet able to compute
    SIZEOKfwd,              // size of aggregate is ready to compute
    SIZEOKdone,             // size of aggregate is set correctly
}

alias SIZEOKnone = Sizeok.SIZEOKnone;
alias SIZEOKdone = Sizeok.SIZEOKdone;
alias SIZEOKfwd = Sizeok.SIZEOKfwd;

enum Baseok : int
{
    BASEOKnone,             // base classes not computed yet
    BASEOKin,               // in process of resolving base classes
    BASEOKdone,             // all base classes are resolved
    BASEOKsemanticdone,     // all base classes semantic done
}

alias BASEOKnone = Baseok.BASEOKnone;
alias BASEOKin = Baseok.BASEOKin;
alias BASEOKdone = Baseok.BASEOKdone;
alias BASEOKsemanticdone = Baseok.BASEOKsemanticdone;

/***********************************************************
 */
extern (C++) abstract class AggregateDeclaration : ScopeDsymbol
{
    Type type;
    StorageClass storage_class;
    Prot protection;
    uint structsize;        // size of struct
    uint alignsize;         // size of struct for alignment purposes
    VarDeclarations fields; // VarDeclaration fields
    Sizeok sizeok;          // set when structsize contains valid data
    Dsymbol deferred;       // any deferred semantic2() or semantic3() symbol
    bool isdeprecated;      // true if deprecated

    /* !=null if is nested
     * pointing to the dsymbol that directly enclosing it.
     * 1. The function that enclosing it (nested struct and class)
     * 2. The class that enclosing it (nested class only)
     * 3. If enclosing aggregate is template, its enclosing dsymbol.
     * See AggregateDeclaraton::makeNested for the details.
     */
    Dsymbol enclosing;

    VarDeclaration vthis;   // 'this' parameter if this aggregate is nested

    // Special member functions
    FuncDeclarations invs;          // Array of invariants
    FuncDeclaration inv;            // invariant
    NewDeclaration aggNew;          // allocator
    DeleteDeclaration aggDelete;    // deallocator

    // CtorDeclaration or TemplateDeclaration
    Dsymbol ctor;

    // default constructor - should have no arguments, because
    // it would be stored in TypeInfo_Class.defaultConstructor
    CtorDeclaration defaultCtor;

    Dsymbol aliasthis;      // forward unresolved lookups to aliasthis
    bool noDefaultCtor;     // no default construction

    FuncDeclarations dtors; // Array of destructors
    FuncDeclaration dtor;   // aggregate destructor

    Expression getRTInfo;   // pointer to GC info generated by object.RTInfo(this)

    final extern (D) this(Loc loc, Identifier id)
    {
        super(id);
        this.loc = loc;
        protection = Prot(PROTpublic);
        sizeok = SIZEOKnone; // size not determined yet
    }

    /***************************************
     * Create a new scope from sc.
     * semantic, semantic2 and semantic3 will use this for aggregate members.
     */
    Scope* newScope(Scope* sc)
    {
        auto sc2 = sc.push(this);
        sc2.stc &= STCsafe | STCtrusted | STCsystem;
        sc2.parent = this;
        if (isUnionDeclaration())
            sc2.inunion = 1;
        sc2.protection = Prot(PROTpublic);
        sc2.explicitProtection = 0;
        sc2.aligndecl = null;
        sc2.userAttribDecl = null;
        return sc2;
    }

    override final void setScope(Scope* sc)
    {
        // Might need a scope to resolve forward references. The check for
        // semanticRun prevents unnecessary setting of _scope during deferred
        // setScope phases for aggregates which already finished semantic().
        // Also see https://issues.dlang.org/show_bug.cgi?id=16607
        if (semanticRun < PASSsemanticdone)
            ScopeDsymbol.setScope(sc);
    }

    override final void semantic2(Scope* sc)
    {
        //printf("AggregateDeclaration::semantic2(%s) type = %s, errors = %d\n", toChars(), type.toChars(), errors);
        if (!members)
            return;

        if (_scope)
        {
            error("has forward references");
            return;
        }

        auto sc2 = newScope(sc);

        determineSize(loc);

        for (size_t i = 0; i < members.dim; i++)
        {
            Dsymbol s = (*members)[i];
            //printf("\t[%d] %s\n", i, s.toChars());
            s.semantic2(sc2);
        }

        sc2.pop();
    }

    override final void semantic3(Scope* sc)
    {
        //printf("AggregateDeclaration::semantic3(%s) type = %s, errors = %d\n", toChars(), type.toChars(), errors);
        if (!members)
            return;

        StructDeclaration sd = isStructDeclaration();
        if (!sc) // from runDeferredSemantic3 for TypeInfo generation
        {
            assert(sd);
            sd.semanticTypeInfoMembers();
            return;
        }

        auto sc2 = newScope(sc);

        for (size_t i = 0; i < members.dim; i++)
        {
            Dsymbol s = (*members)[i];
            s.semantic3(sc2);
        }

        sc2.pop();

        // don't do it for unused deprecated types
        // or error types
        if (!getRTInfo && Type.rtinfo && (!isDeprecated() || global.params.useDeprecated) && (type && type.ty != Terror))
        {
            // Evaluate: RTinfo!type
            auto tiargs = new Objects();
            tiargs.push(type);
            auto ti = new TemplateInstance(loc, Type.rtinfo, tiargs);

            Scope* sc3 = ti.tempdecl._scope.startCTFE();
            sc3.tinst = sc.tinst;
            sc3.minst = sc.minst;
            if (isDeprecated())
                sc3.stc |= STCdeprecated;

            ti.semantic(sc3);
            ti.semantic2(sc3);
            ti.semantic3(sc3);
            auto e = DsymbolExp.resolve(Loc(), sc3, ti.toAlias(), false);

            sc3.endCTFE();

            e = e.ctfeInterpret();
            getRTInfo = e;
        }
        if (sd)
            sd.semanticTypeInfoMembers();
        semanticRun = PASSsemantic3done;
    }

    /***************************************
     * Find all instance fields, then push them into `fields`.
     *
     * Runs semantic() for all instance field variables, but also
     * the field types can reamin yet not resolved forward references,
     * except direct recursive definitions.
     * After the process sizeok is set to SIZEOKfwd.
     *
     * Returns:
     *      false if any errors occur.
     */
    final bool determineFields()
    {
        if (sizeok != SIZEOKnone)
            return true;

        //printf("determineFields() %s, fields.dim = %d\n", toChars(), fields.dim);
        // determineFields can be called recursively from one of the fields's v.semantic
        fields.setDim(0);

        extern (C++) static int func(Dsymbol s, void* param)
        {
            auto v = s.isVarDeclaration();
            if (!v)
                return 0;
            if (v.storage_class & STCmanifest)
                return 0;

<<<<<<< HEAD
            if (v.semanticRun < PASSsemanticdone)
=======
            auto ad = cast(AggregateDeclaration)param;

            if (v._scope)
>>>>>>> 880aeae1
                v.semantic(null);
            // Return in case a recursive determineFields triggered by v.semantic already finished
            if (ad.sizeok != SIZEOKnone)
                return 1;

            if (v.aliassym)
                return 0;   // If this variable was really a tuple, skip it.

            if (v.storage_class & (STCstatic | STCextern | STCtls | STCgshared | STCmanifest | STCctfe | STCtemplateparameter))
                return 0;
            if (!v.isField() || v.semanticRun < PASSsemanticdone)
                return 1;   // unresolvable forward reference

            ad.fields.push(v);

            if (v.storage_class & STCref)
                return 0;
            auto tv = v.type.baseElemOf();
            if (tv.ty != Tstruct)
                return 0;
            if (ad == (cast(TypeStruct)tv).sym)
            {
                const(char)* psz = (v.type.toBasetype().ty == Tsarray) ? "static array of " : "";
                ad.error("cannot have field %s with %ssame struct type", v.toChars(), psz);
                ad.type = Type.terror;
                ad.errors = true;
                return 1;
            }
            return 0;
        }

        for (size_t i = 0; i < members.dim; i++)
        {
            auto s = (*members)[i];
            if (s.apply(&func, cast(void*)this))
            {
                if (sizeok != SIZEOKnone)
                {
                    // recursive determineFields already finished
                    return true;
                }
                return false;
            }
        }

        if (sizeok != SIZEOKdone)
            sizeok = SIZEOKfwd;

        return true;
    }

    /***************************************
     * Collect all instance fields, then determine instance size.
     * Returns:
     *      false if failed to determine the size.
     */
    final bool determineSize(Loc loc)
    {
        //printf("AggregateDeclaration::determineSize() %s, sizeok = %d\n", toChars(), sizeok);

        // The previous instance size finalizing had:
        if (type.ty == Terror)
            return false;   // failed already
        if (sizeok == SIZEOKdone)
            return true;    // succeeded

        if (!members)
        {
            error(loc, "unknown size");
            return false;
        }

        if (_scope)
            semantic(null);

        // Determine the instance size of base class first.
        if (auto cd = isClassDeclaration())
        {
            cd = cd.baseClass;
            if (cd && !cd.determineSize(loc))
                goto Lfail;
        }

        // Determine instance fields when sizeok == SIZEOKnone
        if (!determineFields())
            goto Lfail;
        if (sizeok != SIZEOKdone)
            finalizeSize();

        // this aggregate type has:
        if (type.ty == Terror)
            return false;   // marked as invalid during the finalizing.
        if (sizeok == SIZEOKdone)
            return true;    // succeeded to calculate instance size.

    Lfail:
        // There's unresolvable forward reference.
        if (type != Type.terror)
            error(loc, "no size because of forward reference");
        // Don't cache errors from speculative semantic, might be resolvable later.
        // https://issues.dlang.org/show_bug.cgi?id=16574
        if (!global.gag)
        {
            type = Type.terror;
            errors = true;
        }
        return false;
    }

    abstract void finalizeSize();

    override final d_uns64 size(Loc loc)
    {
        //printf("+AggregateDeclaration::size() %s, scope = %p, sizeok = %d\n", toChars(), _scope, sizeok);
        bool ok = determineSize(loc);
        //printf("-AggregateDeclaration::size() %s, scope = %p, sizeok = %d\n", toChars(), _scope, sizeok);
        return ok ? structsize : SIZE_INVALID;
    }

    /***************************************
     * Calculate field[i].overlapped and overlapUnsafe, and check that all of explicit
     * field initializers have unique memory space on instance.
     * Returns:
     *      true if any errors happen.
     */
    final bool checkOverlappedFields()
    {
        //printf("AggregateDeclaration::checkOverlappedFields() %s\n", toChars());
        assert(sizeok == SIZEOKdone);
        size_t nfields = fields.dim;
        if (isNested())
        {
            auto cd = isClassDeclaration();
            if (!cd || !cd.baseClass || !cd.baseClass.isNested())
                nfields--;
        }
        bool errors = false;

        // Fill in missing any elements with default initializers
        foreach (i; 0 .. nfields)
        {
            auto vd = fields[i];
            if (vd.errors)
                continue;

            auto vx = vd;
            if (vd._init && vd._init.isVoidInitializer())
                vx = null;

            // Find overlapped fields with the hole [vd.offset .. vd.offset.size()].
            foreach (j; 0 .. nfields)
            {
                if (i == j)
                    continue;
                auto v2 = fields[j];
                if (!vd.isOverlappedWith(v2))
                    continue;

                // vd and v2 are overlapping.
                vd.overlapped = true;
                v2.overlapped = true;

                if (!MODimplicitConv(vd.type.mod, v2.type.mod))
                    v2.overlapUnsafe = true;
                if (!MODimplicitConv(v2.type.mod, vd.type.mod))
                    vd.overlapUnsafe = true;

                if (!vx)
                    continue;
                if (v2._init && v2._init.isVoidInitializer())
                    continue;

                if (vx._init && v2._init)
                {
                    .error(loc, "overlapping default initialization for field %s and %s", v2.toChars(), vd.toChars());
                    errors = true;
                }
            }
        }
        return errors;
    }

    /***************************************
     * Fill out remainder of elements[] with default initializers for fields[].
     * Params:
     *      loc         = location
     *      elements    = explicit arguments which given to construct object.
     *      ctorinit    = true if the elements will be used for default initialization.
     * Returns:
     *      false if any errors occur.
     *      Otherwise, returns true and the missing arguments will be pushed in elements[].
     */
    final bool fill(Loc loc, Expressions* elements, bool ctorinit)
    {
        //printf("AggregateDeclaration::fill() %s\n", toChars());
        assert(sizeok == SIZEOKdone);
        assert(elements);
        size_t nfields = fields.dim - isNested();
        bool errors = false;

        size_t dim = elements.dim;
        elements.setDim(nfields);
        foreach (size_t i; dim .. nfields)
            (*elements)[i] = null;

        // Fill in missing any elements with default initializers
        foreach (i; 0 .. nfields)
        {
            if ((*elements)[i])
                continue;

            auto vd = fields[i];
            auto vx = vd;
            if (vd._init && vd._init.isVoidInitializer())
                vx = null;

            // Find overlapped fields with the hole [vd.offset .. vd.offset.size()].
            size_t fieldi = i;
            foreach (j; 0 .. nfields)
            {
                if (i == j)
                    continue;
                auto v2 = fields[j];
                if (!vd.isOverlappedWith(v2))
                    continue;

                if ((*elements)[j])
                {
                    vx = null;
                    break;
                }
                if (v2._init && v2._init.isVoidInitializer())
                    continue;

                version (all)
                {
                    /* Prefer first found non-void-initialized field
                     * union U { int a; int b = 2; }
                     * U u;    // Error: overlapping initialization for field a and b
                     */
                    if (!vx)
                    {
                        vx = v2;
                        fieldi = j;
                    }
                    else if (v2._init)
                    {
                        .error(loc, "overlapping initialization for field %s and %s", v2.toChars(), vd.toChars());
                        errors = true;
                    }
                }
                else
                {
                    // Will fix Bugzilla 1432 by enabling this path always

                    /* Prefer explicitly initialized field
                     * union U { int a; int b = 2; }
                     * U u;    // OK (u.b == 2)
                     */
                    if (!vx || !vx._init && v2._init)
                    {
                        vx = v2;
                        fieldi = j;
                    }
                    else if (vx != vd && !vx.isOverlappedWith(v2))
                    {
                        // Both vx and v2 fills vd, but vx and v2 does not overlap
                    }
                    else if (vx._init && v2._init)
                    {
                        .error(loc, "overlapping default initialization for field %s and %s",
                            v2.toChars(), vd.toChars());
                        errors = true;
                    }
                    else
                        assert(vx._init || !vx._init && !v2._init);
                }
            }
            if (vx)
            {
                Expression e;
                if (vx.type.size() == 0)
                {
                    e = null;
                }
                else if (vx._init)
                {
                    assert(!vx._init.isVoidInitializer());
                    e = vx.getConstInitializer(false);
                }
                else
                {
                    if ((vx.storage_class & STCnodefaultctor) && !ctorinit)
                    {
                        .error(loc, "field %s.%s must be initialized because it has no default constructor",
                            type.toChars(), vx.toChars());
                        errors = true;
                    }
                    /* Bugzilla 12509: Get the element of static array type.
                     */
                    Type telem = vx.type;
                    if (telem.ty == Tsarray)
                    {
                        /* We cannot use Type::baseElemOf() here.
                         * If the bottom of the Tsarray is an enum type, baseElemOf()
                         * will return the base of the enum, and its default initializer
                         * would be different from the enum's.
                         */
                        while (telem.toBasetype().ty == Tsarray)
                            telem = (cast(TypeSArray)telem.toBasetype()).next;
                        if (telem.ty == Tvoid)
                            telem = Type.tuns8.addMod(telem.mod);
                    }
                    if (telem.needsNested() && ctorinit)
                        e = telem.defaultInit(loc);
                    else
                        e = telem.defaultInitLiteral(loc);
                }
                (*elements)[fieldi] = e;
            }
        }
        foreach (e; *elements)
        {
            if (e && e.op == TOKerror)
                return false;
        }

        return !errors;
    }

    /****************************
     * Do byte or word alignment as necessary.
     * Align sizes of 0, as we may not know array sizes yet.
     *
     * alignment: struct alignment that is in effect
     * size: alignment requirement of field
     */
    static void alignmember(structalign_t alignment, uint size, uint* poffset)
    {
        //printf("alignment = %d, size = %d, offset = %d\n",alignment,size,offset);
        switch (alignment)
        {
        case cast(structalign_t)1:
            // No alignment
            break;

        case cast(structalign_t)STRUCTALIGN_DEFAULT:
            // Alignment in Target::fieldalignsize must match what the
            // corresponding C compiler's default alignment behavior is.
            assert(size > 0 && !(size & (size - 1)));
            *poffset = (*poffset + size - 1) & ~(size - 1);
            break;

        default:
            // Align on alignment boundary, which must be a positive power of 2
            assert(alignment > 0 && !(alignment & (alignment - 1)));
            *poffset = (*poffset + alignment - 1) & ~(alignment - 1);
            break;
        }
    }

    /****************************************
     * Place a member (mem) into an aggregate (agg), which can be a struct, union or class
     * Returns:
     *      offset to place field at
     *
     * nextoffset:    next location in aggregate
     * memsize:       size of member
     * memalignsize:  size of member for alignment purposes
     * alignment:     alignment in effect for this member
     * paggsize:      size of aggregate (updated)
     * paggalignsize: size of aggregate for alignment purposes (updated)
     * isunion:       the aggregate is a union
     */
    static uint placeField(uint* nextoffset, uint memsize, uint memalignsize,
        structalign_t alignment, uint* paggsize, uint* paggalignsize, bool isunion)
    {
        uint ofs = *nextoffset;

        // Ensure no overflow
        bool overflow;
        const sz = addu(memsize,
                        alignment == STRUCTALIGN_DEFAULT ? memalignsize : alignment,
                        overflow);
        const sum = addu(ofs, sz, overflow);
        if (overflow) assert(0);

        alignmember(alignment, memalignsize, &ofs);
        uint memoffset = ofs;
        ofs += memsize;
        if (ofs > *paggsize)
            *paggsize = ofs;
        if (!isunion)
            *nextoffset = ofs;

        if (alignment != STRUCTALIGN_DEFAULT)
        {
            if (memalignsize < alignment)
                memalignsize = alignment;
        }

        if (*paggalignsize < memalignsize)
            *paggalignsize = memalignsize;

        return memoffset;
    }

    override final Type getType()
    {
        return type;
    }

    // is aggregate deprecated?
    override final bool isDeprecated()
    {
        return isdeprecated;
    }

    /****************************************
     * Returns true if there's an extra member which is the 'this'
     * pointer to the enclosing context (enclosing aggregate or function)
     */
    final bool isNested()
    {
        return enclosing !is null;
    }

    /* Append vthis field (this.tupleof[$-1]) to make this aggregate type nested.
     */
    final void makeNested()
    {
        if (enclosing) // if already nested
            return;
        if (sizeok == SIZEOKdone)
            return;
        if (isUnionDeclaration() || isInterfaceDeclaration())
            return;
        if (storage_class & STCstatic)
            return;

        // If nested struct, add in hidden 'this' pointer to outer scope
        auto s = toParent2();
        if (!s)
            return;
        Type t = null;
        if (auto fd = s.isFuncDeclaration())
        {
            enclosing = fd;

            /* Bugzilla 14422: If a nested class parent is a function, its
             * context pointer (== `outer`) should be void* always.
             */
            t = Type.tvoidptr;
        }
        else if (auto ad = s.isAggregateDeclaration())
        {
            if (isClassDeclaration() && ad.isClassDeclaration())
            {
                enclosing = ad;
            }
            else if (isStructDeclaration())
            {
                if (auto ti = ad.parent.isTemplateInstance())
                {
                    enclosing = ti.enclosing;
                }
            }
            t = ad.handleType();
        }
        if (enclosing)
        {
            //printf("makeNested %s, enclosing = %s\n", toChars(), enclosing.toChars());
            assert(t);
            if (t.ty == Tstruct)
                t = Type.tvoidptr; // t should not be a ref type

            assert(!vthis);
            vthis = new ThisDeclaration(loc, t);
            //vthis.storage_class |= STCref;

            // Emulate vthis.addMember()
            members.push(vthis);

            // Emulate vthis.semantic()
            vthis.storage_class |= STCfield;
            vthis.parent = this;
            vthis.protection = Prot(PROTpublic);
            vthis.alignment = t.alignment();
            vthis.semanticRun = PASSsemanticdone;

            if (sizeok == SIZEOKfwd)
                fields.push(vthis);
        }
    }

    override final bool isExport()
    {
        return protection.kind == PROTexport;
    }

    /*******************************************
     * Look for constructor declaration.
     */
    final Dsymbol searchCtor()
    {
        auto s = search(Loc(), Id.ctor);
        if (s)
        {
            if (!(s.isCtorDeclaration() ||
                  s.isTemplateDeclaration() ||
                  s.isOverloadSet()))
            {
                s.error("is not a constructor; identifiers starting with __ are reserved for the implementation");
                errors = true;
                s = null;
            }
        }
        if (s && s.toParent() != this)
            s = null; // search() looks through ancestor classes
        if (s)
        {
            // Finish all constructors semantics to determine this.noDefaultCtor.
            struct SearchCtor
            {
                extern (C++) static int fp(Dsymbol s, void* ctxt)
                {
                    auto f = s.isCtorDeclaration();
                    if (f && f.semanticRun == PASSinit)
                        f.semantic(null);
                    return 0;
                }
            }

            for (size_t i = 0; i < members.dim; i++)
            {
                auto sm = (*members)[i];
                sm.apply(&SearchCtor.fp, null);
            }
        }
        return s;
    }

    override final Prot prot()
    {
        return protection;
    }

    // 'this' type
    final Type handleType()
    {
        return type;
    }

    // Back end
    Symbol* stag; // tag symbol for debug data
    Symbol* sinit;

    override final inout(AggregateDeclaration) isAggregateDeclaration() inout
    {
        return this;
    }

    override void accept(Visitor v)
    {
        v.visit(this);
    }
}<|MERGE_RESOLUTION|>--- conflicted
+++ resolved
@@ -244,13 +244,9 @@
             if (v.storage_class & STCmanifest)
                 return 0;
 
-<<<<<<< HEAD
+            auto ad = cast(AggregateDeclaration)param;
+
             if (v.semanticRun < PASSsemanticdone)
-=======
-            auto ad = cast(AggregateDeclaration)param;
-
-            if (v._scope)
->>>>>>> 880aeae1
                 v.semantic(null);
             // Return in case a recursive determineFields triggered by v.semantic already finished
             if (ad.sizeok != SIZEOKnone)
